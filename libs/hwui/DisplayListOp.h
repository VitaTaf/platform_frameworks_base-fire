--- conflicted
+++ resolved
@@ -719,14 +719,9 @@
                 pureTranslate, bounds, mPaint);
     }
 
-<<<<<<< HEAD
-    virtual void output(int level, uint32_t /* logFlags */) const {
-        OP_LOG("Draw bitmap %p at %f %f", mBitmap, mLocalBounds.left, mLocalBounds.top);
-=======
     virtual void output(int level, uint32_t logFlags) const {
         OP_LOG("Draw bitmap %p at %f %f%s", mBitmap, mLocalBounds.left, mLocalBounds.top,
                 mEntry ? " using AssetAtlas" : "");
->>>>>>> fe11126d
     }
 
     virtual const char* name() { return "DrawBitmap"; }
@@ -959,14 +954,9 @@
                 getPaint(renderer));
     }
 
-<<<<<<< HEAD
-    virtual void output(int level, uint32_t /* logFlags */) const {
-        OP_LOG("Draw patch " RECT_STRING, RECT_ARGS(mLocalBounds));
-=======
     virtual void output(int level, uint32_t logFlags) const {
         OP_LOG("Draw patch " RECT_STRING "%s", RECT_ARGS(mLocalBounds),
                 mEntry ? " with AssetAtlas" : "");
->>>>>>> fe11126d
     }
 
     virtual const char* name() { return "DrawPatch"; }
