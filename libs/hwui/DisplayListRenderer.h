/*
 * Copyright (C) 2010 The Android Open Source Project
 *
 * Licensed under the Apache License, Version 2.0 (the "License");
 * you may not use this file except in compliance with the License.
 * You may obtain a copy of the License at
 *
 *      http://www.apache.org/licenses/LICENSE-2.0
 *
 * Unless required by applicable law or agreed to in writing, software
 * distributed under the License is distributed on an "AS IS" BASIS,
 * WITHOUT WARRANTIES OR CONDITIONS OF ANY KIND, either express or implied.
 * See the License for the specific language governing permissions and
 * limitations under the License.
 */

#ifndef ANDROID_HWUI_DISPLAY_LIST_RENDERER_H
#define ANDROID_HWUI_DISPLAY_LIST_RENDERER_H

#include <SkChunkAlloc.h>
#include <SkReader32.h>
#include <SkWriter32.h>
#include <SkMatrix.h>
#include <SkCamera.h>
#include <SkPaint.h>
#include <SkPath.h>
#include <SkRefCnt.h>
#include <SkTDArray.h>
#include <SkTSearch.h>

#include <cutils/compiler.h>

#include "DisplayListLogBuffer.h"
#include "OpenGLRenderer.h"
#include "utils/LinearAllocator.h"

namespace android {
namespace uirenderer {

///////////////////////////////////////////////////////////////////////////////
// Defines
///////////////////////////////////////////////////////////////////////////////

#define MIN_WRITER_SIZE 4096
#define OP_MAY_BE_SKIPPED_MASK 0xff000000

// Debug
#if DEBUG_DISPLAY_LIST
    #define DISPLAY_LIST_LOGD(...) ALOGD(__VA_ARGS__)
#else
    #define DISPLAY_LIST_LOGD(...)
#endif

#define TRANSLATION 0x0001
#define ROTATION    0x0002
#define ROTATION_3D 0x0004
#define SCALE       0x0008
#define PIVOT       0x0010

///////////////////////////////////////////////////////////////////////////////
// Display list
///////////////////////////////////////////////////////////////////////////////

class DisplayListRenderer;
class DisplayListOp;
class DrawOp;
class StateOp;

/**
 * Refcounted structure that holds data used in display list stream
 */
class DisplayListData: public LightRefBase<DisplayListData> {
public:
    LinearAllocator allocator;
    Vector<DisplayListOp*> displayListOps;
};

/**
 * Replays recorded drawing commands.
 */
class DisplayList {
public:
    DisplayList(const DisplayListRenderer& recorder);
    ANDROID_API ~DisplayList();

    // See flags defined in DisplayList.java
    enum ReplayFlag {
        kReplayFlag_ClipChildren = 0x1
    };

    void setViewProperties(OpenGLRenderer& renderer, uint32_t level);
    void outputViewProperties(uint32_t level);

    ANDROID_API size_t getSize();
    ANDROID_API static void destroyDisplayListDeferred(DisplayList* displayList);
    ANDROID_API static void outputLogBuffer(int fd);

    void initFromDisplayListRenderer(const DisplayListRenderer& recorder, bool reusing = false);

    status_t replay(OpenGLRenderer& renderer, Rect& dirty, int32_t flags, uint32_t level = 0);

    void output(uint32_t level = 0);

    ANDROID_API void reset();

    void setRenderable(bool renderable) {
        mIsRenderable = renderable;
    }

    bool isRenderable() const {
        return mIsRenderable;
    }

    void setName(const char* name) {
        if (name) {
            mName.setTo(name);
        }
    }

    void setClipChildren(bool clipChildren) {
        mClipChildren = clipChildren;
    }

    void setStaticMatrix(SkMatrix* matrix) {
        delete mStaticMatrix;
        mStaticMatrix = new SkMatrix(*matrix);
    }

    void setAnimationMatrix(SkMatrix* matrix) {
        delete mAnimationMatrix;
        if (matrix) {
            mAnimationMatrix = new SkMatrix(*matrix);
        } else {
            mAnimationMatrix = NULL;
        }
    }

    void setAlpha(float alpha) {
        alpha = fminf(1.0f, fmaxf(0.0f, alpha));
        if (alpha != mAlpha) {
            mAlpha = alpha;
            mMultipliedAlpha = (int) (255 * alpha);
        }
    }

    void setHasOverlappingRendering(bool hasOverlappingRendering) {
        mHasOverlappingRendering = hasOverlappingRendering;
    }

    void setTranslationX(float translationX) {
        if (translationX != mTranslationX) {
            mTranslationX = translationX;
            mMatrixDirty = true;
            if (mTranslationX == 0.0f && mTranslationY == 0.0f) {
                mMatrixFlags &= ~TRANSLATION;
            } else {
                mMatrixFlags |= TRANSLATION;
            }
        }
    }

    void setTranslationY(float translationY) {
        if (translationY != mTranslationY) {
            mTranslationY = translationY;
            mMatrixDirty = true;
            if (mTranslationX == 0.0f && mTranslationY == 0.0f) {
                mMatrixFlags &= ~TRANSLATION;
            } else {
                mMatrixFlags |= TRANSLATION;
            }
        }
    }

    void setRotation(float rotation) {
        if (rotation != mRotation) {
            mRotation = rotation;
            mMatrixDirty = true;
            if (mRotation == 0.0f) {
                mMatrixFlags &= ~ROTATION;
            } else {
                mMatrixFlags |= ROTATION;
            }
        }
    }

    void setRotationX(float rotationX) {
        if (rotationX != mRotationX) {
            mRotationX = rotationX;
            mMatrixDirty = true;
            if (mRotationX == 0.0f && mRotationY == 0.0f) {
                mMatrixFlags &= ~ROTATION_3D;
            } else {
                mMatrixFlags |= ROTATION_3D;
            }
        }
    }

    void setRotationY(float rotationY) {
        if (rotationY != mRotationY) {
            mRotationY = rotationY;
            mMatrixDirty = true;
            if (mRotationX == 0.0f && mRotationY == 0.0f) {
                mMatrixFlags &= ~ROTATION_3D;
            } else {
                mMatrixFlags |= ROTATION_3D;
            }
        }
    }

    void setScaleX(float scaleX) {
        if (scaleX != mScaleX) {
            mScaleX = scaleX;
            mMatrixDirty = true;
            if (mScaleX == 1.0f && mScaleY == 1.0f) {
                mMatrixFlags &= ~SCALE;
            } else {
                mMatrixFlags |= SCALE;
            }
        }
    }

    void setScaleY(float scaleY) {
        if (scaleY != mScaleY) {
            mScaleY = scaleY;
            mMatrixDirty = true;
            if (mScaleX == 1.0f && mScaleY == 1.0f) {
                mMatrixFlags &= ~SCALE;
            } else {
                mMatrixFlags |= SCALE;
            }
        }
    }

    void setPivotX(float pivotX) {
        mPivotX = pivotX;
        mMatrixDirty = true;
        if (mPivotX == 0.0f && mPivotY == 0.0f) {
            mMatrixFlags &= ~PIVOT;
        } else {
            mMatrixFlags |= PIVOT;
        }
        mPivotExplicitlySet = true;
    }

    void setPivotY(float pivotY) {
        mPivotY = pivotY;
        mMatrixDirty = true;
        if (mPivotX == 0.0f && mPivotY == 0.0f) {
            mMatrixFlags &= ~PIVOT;
        } else {
            mMatrixFlags |= PIVOT;
        }
        mPivotExplicitlySet = true;
    }

    void setCameraDistance(float distance) {
        if (distance != mCameraDistance) {
            mCameraDistance = distance;
            mMatrixDirty = true;
            if (!mTransformCamera) {
                mTransformCamera = new Sk3DView();
                mTransformMatrix3D = new SkMatrix();
            }
            mTransformCamera->setCameraLocation(0, 0, distance);
        }
    }

    void setLeft(int left) {
        if (left != mLeft) {
            mLeft = left;
            mWidth = mRight - mLeft;
            if (mMatrixFlags > TRANSLATION && !mPivotExplicitlySet) {
                mMatrixDirty = true;
            }
        }
    }

    void setTop(int top) {
        if (top != mTop) {
            mTop = top;
            mHeight = mBottom - mTop;
            if (mMatrixFlags > TRANSLATION && !mPivotExplicitlySet) {
                mMatrixDirty = true;
            }
        }
    }

    void setRight(int right) {
        if (right != mRight) {
            mRight = right;
            mWidth = mRight - mLeft;
            if (mMatrixFlags > TRANSLATION && !mPivotExplicitlySet) {
                mMatrixDirty = true;
            }
        }
    }

    void setBottom(int bottom) {
        if (bottom != mBottom) {
            mBottom = bottom;
            mHeight = mBottom - mTop;
            if (mMatrixFlags > TRANSLATION && !mPivotExplicitlySet) {
                mMatrixDirty = true;
            }
        }
    }

    void setLeftTop(int left, int top) {
        if (left != mLeft || top != mTop) {
            mLeft = left;
            mTop = top;
            mWidth = mRight - mLeft;
            mHeight = mBottom - mTop;
            if (mMatrixFlags > TRANSLATION && !mPivotExplicitlySet) {
                mMatrixDirty = true;
            }
        }
    }

    void setLeftTopRightBottom(int left, int top, int right, int bottom) {
        if (left != mLeft || top != mTop || right != mRight || bottom != mBottom) {
            mLeft = left;
            mTop = top;
            mRight = right;
            mBottom = bottom;
            mWidth = mRight - mLeft;
            mHeight = mBottom - mTop;
            if (mMatrixFlags > TRANSLATION && !mPivotExplicitlySet) {
                mMatrixDirty = true;
            }
        }
    }

    void offsetLeftRight(int offset) {
        if (offset != 0) {
            mLeft += offset;
            mRight += offset;
            if (mMatrixFlags > TRANSLATION && !mPivotExplicitlySet) {
                mMatrixDirty = true;
            }
        }
    }

    void offsetTopBottom(int offset) {
        if (offset != 0) {
            mTop += offset;
            mBottom += offset;
            if (mMatrixFlags > TRANSLATION && !mPivotExplicitlySet) {
                mMatrixDirty = true;
            }
        }
    }

    void setCaching(bool caching) {
        mCaching = caching;
    }

    int getWidth() {
        return mWidth;
    }

    int getHeight() {
        return mHeight;
    }

private:
    void init();

    void clearResources();

    void updateMatrix();

    class TextContainer {
    public:
        size_t length() const {
            return mByteLength;
        }

        const char* text() const {
            return (const char*) mText;
        }

        size_t mByteLength;
        const char* mText;
    };

    Vector<SkBitmap*> mBitmapResources;
    Vector<SkBitmap*> mOwnedBitmapResources;
    Vector<SkiaColorFilter*> mFilterResources;

    Vector<SkPaint*> mPaints;
    Vector<SkPath*> mPaths;
    SortedVector<SkPath*> mSourcePaths;
    Vector<SkRegion*> mRegions;
    Vector<SkMatrix*> mMatrices;
    Vector<SkiaShader*> mShaders;
    Vector<Layer*> mLayers;

<<<<<<< HEAD
    mutable SkReader32 mReader;
=======
    sp<DisplayListData> mDisplayListData;
>>>>>>> c93c6aa5

    size_t mSize;

    bool mIsRenderable;
    uint32_t mFunctorCount;

    String8 mName;

    // View properties
    bool mClipChildren;
    float mAlpha;
    int mMultipliedAlpha;
    bool mHasOverlappingRendering;
    float mTranslationX, mTranslationY;
    float mRotation, mRotationX, mRotationY;
    float mScaleX, mScaleY;
    float mPivotX, mPivotY;
    float mCameraDistance;
    int mLeft, mTop, mRight, mBottom;
    int mWidth, mHeight;
    int mPrevWidth, mPrevHeight;
    bool mPivotExplicitlySet;
    bool mMatrixDirty;
    bool mMatrixIsIdentity;
    uint32_t mMatrixFlags;
    SkMatrix* mTransformMatrix;
    Sk3DView* mTransformCamera;
    SkMatrix* mTransformMatrix3D;
    SkMatrix* mStaticMatrix;
    SkMatrix* mAnimationMatrix;
    bool mCaching;
};

///////////////////////////////////////////////////////////////////////////////
// Renderer
///////////////////////////////////////////////////////////////////////////////

/**
 * Records drawing commands in a display list for latter playback.
 */
class DisplayListRenderer: public OpenGLRenderer {
public:
    ANDROID_API DisplayListRenderer();
    virtual ~DisplayListRenderer();

    ANDROID_API DisplayList* getDisplayList(DisplayList* displayList);

    virtual bool isDeferred();

    virtual void setViewport(int width, int height);
    virtual status_t prepareDirty(float left, float top, float right, float bottom, bool opaque);
    virtual void finish();

    virtual status_t callDrawGLFunction(Functor *functor, Rect& dirty);

    virtual void interrupt();
    virtual void resume();

    virtual int save(int flags);
    virtual void restore();
    virtual void restoreToCount(int saveCount);

    virtual int saveLayer(float left, float top, float right, float bottom,
            SkPaint* p, int flags);
    virtual int saveLayerAlpha(float left, float top, float right, float bottom,
                int alpha, int flags);

    virtual void translate(float dx, float dy);
    virtual void rotate(float degrees);
    virtual void scale(float sx, float sy);
    virtual void skew(float sx, float sy);

    virtual void setMatrix(SkMatrix* matrix);
    virtual void concatMatrix(SkMatrix* matrix);

    virtual bool clipRect(float left, float top, float right, float bottom, SkRegion::Op op);
    virtual bool clipPath(SkPath* path, SkRegion::Op op);
    virtual bool clipRegion(SkRegion* region, SkRegion::Op op);

    virtual status_t drawDisplayList(DisplayList* displayList, Rect& dirty, int32_t flags,
            uint32_t level = 0);
    virtual status_t drawLayer(Layer* layer, float x, float y, SkPaint* paint);
    virtual status_t drawBitmap(SkBitmap* bitmap, float left, float top, SkPaint* paint);
    virtual status_t drawBitmap(SkBitmap* bitmap, SkMatrix* matrix, SkPaint* paint);
    virtual status_t drawBitmap(SkBitmap* bitmap, float srcLeft, float srcTop,
            float srcRight, float srcBottom, float dstLeft, float dstTop,
            float dstRight, float dstBottom, SkPaint* paint);
    virtual status_t drawBitmapData(SkBitmap* bitmap, float left, float top, SkPaint* paint);
    virtual status_t drawBitmapMesh(SkBitmap* bitmap, int meshWidth, int meshHeight,
            float* vertices, int* colors, SkPaint* paint);
    virtual status_t drawPatch(SkBitmap* bitmap, const int32_t* xDivs, const int32_t* yDivs,
            const uint32_t* colors, uint32_t width, uint32_t height, int8_t numColors,
            float left, float top, float right, float bottom, SkPaint* paint);
    virtual status_t drawColor(int color, SkXfermode::Mode mode);
    virtual status_t drawRect(float left, float top, float right, float bottom, SkPaint* paint);
    virtual status_t drawRoundRect(float left, float top, float right, float bottom,
            float rx, float ry, SkPaint* paint);
    virtual status_t drawCircle(float x, float y, float radius, SkPaint* paint);
    virtual status_t drawOval(float left, float top, float right, float bottom, SkPaint* paint);
    virtual status_t drawArc(float left, float top, float right, float bottom,
            float startAngle, float sweepAngle, bool useCenter, SkPaint* paint);
    virtual status_t drawPath(SkPath* path, SkPaint* paint);
    virtual status_t drawLines(float* points, int count, SkPaint* paint);
    virtual status_t drawPoints(float* points, int count, SkPaint* paint);
    virtual status_t drawTextOnPath(const char* text, int bytesCount, int count, SkPath* path,
            float hOffset, float vOffset, SkPaint* paint);
    virtual status_t drawPosText(const char* text, int bytesCount, int count,
            const float* positions, SkPaint* paint);
    virtual status_t drawText(const char* text, int bytesCount, int count,
            float x, float y, const float* positions, SkPaint* paint, float length);
    virtual status_t drawRects(const float* rects, int count, SkPaint* paint);

    virtual void resetShader();
    virtual void setupShader(SkiaShader* shader);

    virtual void resetColorFilter();
    virtual void setupColorFilter(SkiaColorFilter* filter);

    virtual void resetShadow();
    virtual void setupShadow(float radius, float dx, float dy, int color);

    virtual void resetPaintFilter();
    virtual void setupPaintFilter(int clearBits, int setBits);

    ANDROID_API void reset();

    sp<DisplayListData> getDisplayListData() const {
        return mDisplayListData;
    }

    const Vector<SkBitmap*>& getBitmapResources() const {
        return mBitmapResources;
    }

    const Vector<SkBitmap*>& getOwnedBitmapResources() const {
        return mOwnedBitmapResources;
    }

    const Vector<SkiaColorFilter*>& getFilterResources() const {
        return mFilterResources;
    }

    const Vector<SkiaShader*>& getShaders() const {
        return mShaders;
    }

    const Vector<SkPaint*>& getPaints() const {
        return mPaints;
    }

    const Vector<SkPath*>& getPaths() const {
        return mPaths;
    }

    const SortedVector<SkPath*>& getSourcePaths() const {
        return mSourcePaths;
    }

    const Vector<SkRegion*>& getRegions() const {
        return mRegions;
    }

    const Vector<Layer*>& getLayers() const {
        return mLayers;
    }

    const Vector<SkMatrix*>& getMatrices() const {
        return mMatrices;
    }

    uint32_t getFunctorCount() const {
        return mFunctorCount;
    }

private:
    void insertRestoreToCount();
    void insertTranslate();

    LinearAllocator& alloc() { return mDisplayListData->allocator; }
    void addStateOp(StateOp* op);
    bool addDrawOp(DrawOp* op); // returns true if op not rejected
    void addOpInternal(DisplayListOp* op) {
        insertRestoreToCount();
        insertTranslate();
        mDisplayListData->displayListOps.add(op);
    }

    template<class T>
    inline T* refBuffer(const T* srcBuffer, int32_t count) {
        if (srcBuffer == NULL) return NULL;
        T* dstBuffer = (T*) mDisplayListData->allocator.alloc(count * sizeof(T));
        memcpy(dstBuffer, srcBuffer, count * sizeof(T));
        return dstBuffer;
    }

    inline char* refText(const char* text, size_t byteLength) {
        return (char*) refBuffer<uint8_t>((uint8_t*)text, byteLength);
    }

    inline SkPath* refPath(SkPath* path) {
        if (!path) return NULL;

        SkPath* pathCopy = mPathMap.valueFor(path);
        if (pathCopy == NULL || pathCopy->getGenerationID() != path->getGenerationID()) {
            pathCopy = new SkPath(*path);
            pathCopy->setSourcePath(path);
            // replaceValueFor() performs an add if the entry doesn't exist
            mPathMap.replaceValueFor(path, pathCopy);
            mPaths.add(pathCopy);
        }
        if (mSourcePaths.indexOf(path) < 0) {
            mCaches.resourceCache.incrementRefcount(path);
            mSourcePaths.add(path);
        }
        return pathCopy;
    }

    inline SkPaint* refPaint(SkPaint* paint) {
        if (!paint) {
            return paint;
        }

        SkPaint* paintCopy = mPaintMap.valueFor(paint);
        if (paintCopy == NULL || paintCopy->getGenerationID() != paint->getGenerationID()) {
            paintCopy = new SkPaint(*paint);
            // replaceValueFor() performs an add if the entry doesn't exist
            mPaintMap.replaceValueFor(paint, paintCopy);
            mPaints.add(paintCopy);
        }

        return paintCopy;
    }

    inline SkRegion* refRegion(SkRegion* region) {
        if (!region) {
            return region;
        }

        SkRegion* regionCopy = mRegionMap.valueFor(region);
        // TODO: Add generation ID to SkRegion
        if (regionCopy == NULL) {
            regionCopy = new SkRegion(*region);
            // replaceValueFor() performs an add if the entry doesn't exist
            mRegionMap.replaceValueFor(region, regionCopy);
            mRegions.add(regionCopy);
        }

        return regionCopy;
    }

    inline SkMatrix* refMatrix(SkMatrix* matrix) {
        // Copying the matrix is cheap and prevents against the user changing the original
        // matrix before the operation that uses it
        SkMatrix* copy = new SkMatrix(*matrix);
        mMatrices.add(copy);
        return copy;
    }

    inline SkBitmap* refBitmap(SkBitmap* bitmap) {
        // Note that this assumes the bitmap is immutable. There are cases this won't handle
        // correctly, such as creating the bitmap from scratch, drawing with it, changing its
        // contents, and drawing again. The only fix would be to always copy it the first time,
        // which doesn't seem worth the extra cycles for this unlikely case.
        mBitmapResources.add(bitmap);
        mCaches.resourceCache.incrementRefcount(bitmap);
        return bitmap;
    }

    inline SkBitmap* refBitmapData(SkBitmap* bitmap) {
        mOwnedBitmapResources.add(bitmap);
        mCaches.resourceCache.incrementRefcount(bitmap);
        return bitmap;
    }

    inline SkiaShader* refShader(SkiaShader* shader) {
        if (!shader) return NULL;

        SkiaShader* shaderCopy = mShaderMap.valueFor(shader);
        // TODO: We also need to handle generation ID changes in compose shaders
        if (shaderCopy == NULL || shaderCopy->getGenerationId() != shader->getGenerationId()) {
            shaderCopy = shader->copy();
            // replaceValueFor() performs an add if the entry doesn't exist
            mShaderMap.replaceValueFor(shader, shaderCopy);
            mShaders.add(shaderCopy);
            mCaches.resourceCache.incrementRefcount(shaderCopy);
        }
        return shaderCopy;
    }

    inline SkiaColorFilter* refColorFilter(SkiaColorFilter* colorFilter) {
        mFilterResources.add(colorFilter);
        mCaches.resourceCache.incrementRefcount(colorFilter);
        return colorFilter;
    }

    Vector<SkBitmap*> mBitmapResources;
    Vector<SkBitmap*> mOwnedBitmapResources;
    Vector<SkiaColorFilter*> mFilterResources;

    Vector<SkPaint*> mPaints;
    DefaultKeyedVector<SkPaint*, SkPaint*> mPaintMap;

    Vector<SkPath*> mPaths;
    DefaultKeyedVector<SkPath*, SkPath*> mPathMap;

    SortedVector<SkPath*> mSourcePaths;

    Vector<SkRegion*> mRegions;
    DefaultKeyedVector<SkRegion*, SkRegion*> mRegionMap;

    Vector<SkiaShader*> mShaders;
    DefaultKeyedVector<SkiaShader*, SkiaShader*> mShaderMap;

    Vector<SkMatrix*> mMatrices;

    Vector<Layer*> mLayers;

    int mRestoreSaveCount;

    Caches& mCaches;
    sp<DisplayListData> mDisplayListData;

    float mTranslateX;
    float mTranslateY;
    bool mHasTranslate;
    bool mHasDrawOps;

    uint32_t mFunctorCount;

    friend class DisplayList;

}; // class DisplayListRenderer

}; // namespace uirenderer
}; // namespace android

#endif // ANDROID_HWUI_DISPLAY_LIST_RENDERER_H<|MERGE_RESOLUTION|>--- conflicted
+++ resolved
@@ -396,11 +396,7 @@
     Vector<SkiaShader*> mShaders;
     Vector<Layer*> mLayers;
 
-<<<<<<< HEAD
-    mutable SkReader32 mReader;
-=======
     sp<DisplayListData> mDisplayListData;
->>>>>>> c93c6aa5
 
     size_t mSize;
 
