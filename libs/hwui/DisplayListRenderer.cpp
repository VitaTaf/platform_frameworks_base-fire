--- conflicted
+++ resolved
@@ -186,18 +186,11 @@
     addRenderNodeOp(op);
 }
 
-<<<<<<< HEAD
-void DisplayListRenderer::drawLayer(Layer* layer, float x, float y) {
-    mDisplayListData->ref(layer);
-    addDrawOp(new (alloc()) DrawLayerOp(layer, x, y));
-=======
-status_t DisplayListRenderer::drawLayer(DeferredLayerUpdater* layerHandle, float x, float y) {
+void DisplayListRenderer::drawLayer(DeferredLayerUpdater* layerHandle, float x, float y) {
     // We ref the DeferredLayerUpdater due to its thread-safe ref-counting
     // semantics.
     mDisplayListData->ref(layerHandle);
     addDrawOp(new (alloc()) DrawLayerOp(layerHandle->backingLayer(), x, y));
-    return DrawGlInfo::kStatusDone;
->>>>>>> cabf8a70
 }
 
 void DisplayListRenderer::drawBitmap(const SkBitmap* bitmap, const SkPaint* paint) {
