<?xml version="1.0" encoding="utf-8"?>
<!--
/**
 * Copyright (c) 2009, The Android Open Source Project
 *
 * Licensed under the Apache License, Version 2.0 (the "License");
 * you may not use this file except in compliance with the License.
 * You may obtain a copy of the License at
 *
 *     http://www.apache.org/licenses/LICENSE-2.0
 *
 * Unless required by applicable law or agreed to in writing, software
 * distributed under the License is distributed on an "AS IS" BASIS,
 * WITHOUT WARRANTIES OR CONDITIONS OF ANY KIND, either express or implied.
 * See the License for the specific language governing permissions and
 * limitations under the License.
 */
-->
<resources>
    <bool name="def_dim_screen">true</bool>
    <integer name="def_screen_off_timeout">60000</integer>
    <bool name="def_airplane_mode_on">false</bool>
    <!-- Comma-separated list of bluetooth, wifi, and cell. -->
    <string name="def_airplane_mode_radios" translatable="false">cell,bluetooth,wifi,nfc</string>
    <string name="airplane_mode_toggleable_radios" translatable="false">bluetooth,wifi,nfc</string>
    <bool name="def_auto_time">true</bool>
    <bool name="def_auto_time_zone">true</bool>
    <bool name="def_accelerometer_rotation">true</bool>
    <!-- Default screen brightness, from 0 to 255.  102 is 40%. -->
    <integer name="def_screen_brightness">102</integer>
    <bool name="def_screen_brightness_automatic_mode">false</bool>
    <fraction name="def_window_animation_scale">100%</fraction>
    <fraction name="def_window_transition_scale">100%</fraction>
    <bool name="def_haptic_feedback">true</bool>

    <bool name="def_bluetooth_on">false</bool>
    <bool name="def_install_non_market_apps">false</bool>
    <!-- Comma-separated list of location providers.
         Network location is off by default because it requires
         user opt-in via Setup Wizard or Settings.
    -->
    <string name="def_location_providers_allowed" translatable="false">gps</string>
    <bool name="assisted_gps_enabled">true</bool>
    <!--  0 == mobile, 1 == wifi. -->
    <integer name="def_network_preference">1</integer>
    <bool name="def_usb_mass_storage_enabled">true</bool>
    <bool name="def_wifi_on">false</bool>
    <bool name="def_networks_available_notification_on">true</bool>

    <bool name="def_backup_enabled">false</bool>
    <string name="def_backup_transport" translatable="false">android/com.android.internal.backup.LocalTransport</string>

    <!-- Default value for whether or not to pulse the notification LED when there is a
         pending notification -->
    <bool name="def_notification_pulse">true</bool>

    <bool name="def_mount_play_notification_snd">true</bool>
    <bool name="def_mount_ums_autostart">false</bool>
    <bool name="def_mount_ums_prompt">true</bool>
    <bool name="def_mount_ums_notify_enabled">true</bool>

    <!-- user interface sound effects -->
    <integer name="def_power_sounds_enabled">1</integer>
    <string name="def_low_battery_sound" translatable="false">/system/media/audio/ui/LowBattery.ogg</string>
    <integer name="def_dock_sounds_enabled">0</integer>
    <string name="def_desk_dock_sound" translatable="false">/system/media/audio/ui/Dock.ogg</string>
    <string name="def_desk_undock_sound" translatable="false">/system/media/audio/ui/Undock.ogg</string>
    <string name="def_car_dock_sound" translatable="false">/system/media/audio/ui/Dock.ogg</string>
    <string name="def_car_undock_sound" translatable="false">/system/media/audio/ui/Undock.ogg</string>
    <integer name="def_lockscreen_sounds_enabled">1</integer>
    <string name="def_lock_sound" translatable="false">/system/media/audio/ui/Lock.ogg</string>
    <string name="def_unlock_sound" translatable="false">/system/media/audio/ui/Unlock.ogg</string>
    <bool name="def_lockscreen_disabled">false</bool>
    <bool name="def_device_provisioned">false</bool>

    <!-- Notifications use ringer volume -->
    <bool name="def_notifications_use_ring_volume">true</bool>

    <!-- Default for Settings.System.VIBRATE_IN_SILENT -->
    <bool name="def_vibrate_in_silent">true</bool>

    <!-- Default for Settings.Secure.ACCESSIBILITY_SCRIPT_INJECTION -->
    <bool name="def_accessibility_script_injection">false</bool>

    <!-- Default for Settings.Secure.ACCESSIBILITY_WEB_CONTENT_KEY_BINDINGS -->
    <string name="def_accessibility_web_content_key_bindings" translatable="false">
            <!-- DPAD/Trackball UP - traverse previous on current axis and send an event. -->
            0x13=0x01000100;
            <!-- DPAD/Trackball DOWN - traverse next on current axis and send an event. -->
            0x14=0x01010100;
            <!-- DPAD/Trackball LEFT - traverse previous on the character navigation axis and send event. -->
            0x15=0x02000001;
            <!-- DPAD/Trackball RIGHT - traverse next on the character navigation axis end send event. -->
            0x16=0x02010001;
            <!-- Alt+DPAD/Trackball UP - go to the top of the document. -->
            0x200000013=0x02000601;
            <!-- Alt+DPAD/Trackball DOWN - go to the bottom of the document. -->
            0x200000014=0x02010601;
            <!-- Alt+DPAD/Trackball LEFT - transition from an axis to another and sends an event.-->
            <!-- Axis transitions: 2 -> 1; -->
            0x200000015=0x03020101;
            <!-- Alt+DPAD/Trackball RIGHT - transition from an axis to another and sends an event. -->
            <!-- Axis transitions:  1 -> 2; -->
            0x200000016=0x03010201;
            <!-- Alt+g - go to the previous heading and send an event. -->
            0x200000023=0x02000301;
            <!-- Alt+h - go to the next heading and send an event. -->
            0x200000024=0x02010301;
            <!-- Alt+COMMA - transition to sentence navigation axis and send an event. -->
            <!-- Axis transitions:  7 -> 2; -->
            0x200000037=0x03070201;
            <!-- Alt+PERIOD - transition to default web view behavior axis and send an event. -->
            <!-- Axis transitions:  0 -> 7; 1 - > 7; 2 -> 7; -->
            0x200000038=0x03000701:0x03010701:0x03020701;
    </string>

    <!-- Default for Settings.Secure.TOUCH_EXPLORATION_ENABLED -->
    <bool name="def_touch_exploration_enabled">false</bool>

    <!-- Default for Settings.System.USER_ROTATION -->
    <integer name="def_user_rotation">0</integer>

    <!-- Default for Settings.Secure.DOWNLOAD_MAX_BYTES_OVER_MOBILE. <=0 if no limit -->
    <integer name="def_download_manager_max_bytes_over_mobile">-1</integer>
    <!-- Default for Settings.Secure.DOWNLOAD_RECOMMENDED_MAX_BYTES_OVER_MOBILE. <=0 if no limit -->
    <integer name="def_download_manager_recommended_max_bytes_over_mobile">-1</integer>

    <!-- Default for Settings.Secure.LONG_PRESS_TIMEOUT_MILLIS -->
    <integer name="def_long_press_timeout_millis">500</integer>

    <!-- Default for Settings.System.POINTER_SPEED -->
    <integer name="def_pointer_speed">0</integer>

    <!-- Default for DTMF tones enabled -->
    <bool name="def_dtmf_tones_enabled">true</bool>
    <!-- Default for UI touch sounds enabled -->
    <bool name="def_sound_effects_enabled">true</bool>

<<<<<<< HEAD
    <!-- Development settings -->
    <bool name="def_stay_on_while_plugged_in">false</bool>
=======
    <!-- Default for Messaging app notifications enabled -->
    <bool name="def_messaging_app_notifications_on">true</bool>
>>>>>>> 1366c756

</resources><|MERGE_RESOLUTION|>--- conflicted
+++ resolved
@@ -136,12 +136,10 @@
     <!-- Default for UI touch sounds enabled -->
     <bool name="def_sound_effects_enabled">true</bool>
 
-<<<<<<< HEAD
+    <!-- Default for Messaging app notifications enabled -->
+    <bool name="def_messaging_app_notifications_on">true</bool>
+
     <!-- Development settings -->
     <bool name="def_stay_on_while_plugged_in">false</bool>
-=======
-    <!-- Default for Messaging app notifications enabled -->
-    <bool name="def_messaging_app_notifications_on">true</bool>
->>>>>>> 1366c756
 
 </resources>