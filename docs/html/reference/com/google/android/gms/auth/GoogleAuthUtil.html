--- conflicted
+++ resolved
@@ -522,26 +522,23 @@
         <span class="en">Google Cloud Messaging</span></a>
       </div>
       <ul>
-        <li><a href="/google/gcm/gcm.html">
-            <span class="en">Overview</span></a>
-        </li>
         <li><a href="/google/gcm/gs.html">
             <span class="en">Getting Started</span></a>
         </li>
-        <li><a href="/google/gcm/client.html">
-            <span class="en">Implementing GCM Client</span></a>
+        <li><a href="/google/gcm/gcm.html">
+            <span class="en">Architectural Overview</span></a>
         </li>
-        <li class="nav-section"><div class="nav-section-header"><a href="/google/gcm/server.html">
-              <span class="en">Implementing GCM Server</span></a></div>
-              <ul>
-              <li><a href="/google/gcm/ccs.html">
-              <span class="en">CCS (XMPP)</span></a></li>
-              <li><a href="/google/gcm/http.html">
-              <span class="en">HTTP</span></a></li>
-              </ul>
+         <li><a href="/google/gcm/ccs.html">
+              <span class="en">Cloud Connection Server</span></a>
         </li>
         <li><a href="/google/gcm/notifications.html">
               <span class="en">User Notifications</span></a>
+        </li>
+        <li><a href="/google/gcm/client.html">
+            <span class="en">GCM Client</span></a>
+        </li>
+        <li><a href="/google/gcm/server.html">
+            <span class="en">GCM Server</span></a>
         </li>
         <li><a href="/google/gcm/adv.html">
             <span class="en">Advanced Topics</span></a>
@@ -876,8 +873,6 @@
     
     <tr class=" api apilevel-" >
         <td class="jd-typecol">String</td>
-<<<<<<< HEAD
-=======
         <td class="jd-linkcol"><a href="/reference/com/google/android/gms/auth/GoogleAuthUtil.html#KEY_CLIENT_PACKAGE_NAME">KEY_CLIENT_PACKAGE_NAME</a></td>
         <td class="jd-descrcol" width="100%"></td>
     </tr>
@@ -885,7 +880,6 @@
     
     <tr class="alt-color api apilevel-" >
         <td class="jd-typecol">String</td>
->>>>>>> bac61807
         <td class="jd-linkcol"><a href="/reference/com/google/android/gms/auth/GoogleAuthUtil.html#KEY_REQUEST_ACTIONS">KEY_REQUEST_ACTIONS</a></td>
         <td class="jd-descrcol" width="100%">Bundle key for specifying which user's app activity (moment) types can
  be written to Google.</td>
@@ -902,17 +896,6 @@
     
     <tr class="alt-color api apilevel-" >
         <td class="jd-typecol">String</td>
-<<<<<<< HEAD
-        <td class="jd-linkcol"><a href="/reference/com/google/android/gms/auth/GoogleAuthUtil.html#KEY_REQUEST_VISIBLE_ACTIVITIES">KEY_REQUEST_VISIBLE_ACTIVITIES</a></td>
-        <td class="jd-descrcol" width="100%">See <code><a href="/reference/com/google/android/gms/auth/GoogleAuthUtil.html#KEY_REQUEST_ACTIONS">KEY_REQUEST_ACTIONS</a></code>
-</td>
-    </tr>
-    
-    
-    <tr class=" api apilevel-" >
-        <td class="jd-typecol">String</td>
-=======
->>>>>>> bac61807
         <td class="jd-linkcol"><a href="/reference/com/google/android/gms/auth/GoogleAuthUtil.html#KEY_SUPPRESS_PROGRESS_SCREEN">KEY_SUPPRESS_PROGRESS_SCREEN</a></td>
         <td class="jd-descrcol" width="100%">Adding KEY_SUPPRESS_PROGRESS will suppress the progress screen shown
  when getting a token when added as a boolean <code>true</code> option while
@@ -1338,11 +1321,7 @@
 
 
 
-<<<<<<< HEAD
-<A NAME="KEY_REQUEST_ACTIONS"></A>
-=======
 <A NAME="KEY_CLIENT_PACKAGE_NAME"></A>
->>>>>>> bac61807
 
 <div class="jd-details api apilevel-"> 
     <h4 class="jd-details-title">
@@ -1352,8 +1331,6 @@
         final 
         String
       </span>
-<<<<<<< HEAD
-=======
         KEY_CLIENT_PACKAGE_NAME
     </h4>
       <div class="api-level">
@@ -1391,7 +1368,6 @@
         final 
         String
       </span>
->>>>>>> bac61807
         KEY_REQUEST_ACTIONS
     </h4>
       <div class="api-level">
