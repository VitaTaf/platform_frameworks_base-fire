<?xml version="1.0" encoding="utf-8"?>
<!--
/*
** Copyright 2009, The Android Open Source Project
**
** Licensed under the Apache License, Version 2.0 (the "License"); 
** you may not use this file except in compliance with the License. 
** You may obtain a copy of the License at 
**
**     http://www.apache.org/licenses/LICENSE-2.0 
**
** Unless required by applicable law or agreed to in writing, software 
** distributed under the License is distributed on an "AS IS" BASIS, 
** WITHOUT WARRANTIES OR CONDITIONS OF ANY KIND, either express or implied. 
** See the License for the specific language governing permissions and 
** limitations under the License.
*/
-->

<!-- These resources are around just to allow their values to be customized
     for different hardware and product builds. -->
<resources xmlns:xliff="urn:oasis:names:tc:xliff:document:1.2">
    <!-- Do not translate. Defines the slots for the right-hand side icons.  That is to say, the
         icons in the status bar that are not notifications. -->
    <string-array name="config_statusBarIcons">
       <item><xliff:g id="id">ime</xliff:g></item>
       <item><xliff:g id="id">sync_failing</xliff:g></item>
       <item><xliff:g id="id">sync_active</xliff:g></item>
       <item><xliff:g id="id">gps</xliff:g></item>
       <item><xliff:g id="id">bluetooth</xliff:g></item>
       <item><xliff:g id="id">nfc</xliff:g></item>
       <item><xliff:g id="id">tty</xliff:g></item>
       <item><xliff:g id="id">speakerphone</xliff:g></item>
       <item><xliff:g id="id">mute</xliff:g></item>
       <item><xliff:g id="id">volume</xliff:g></item>
       <item><xliff:g id="id">wifi</xliff:g></item>
       <item><xliff:g id="id">cdma_eri</xliff:g></item>
       <item><xliff:g id="id">data_connection</xliff:g></item>
       <item><xliff:g id="id">phone_evdo_signal</xliff:g></item>
       <item><xliff:g id="id">phone_signal</xliff:g></item>
       <item><xliff:g id="id">battery</xliff:g></item>
       <item><xliff:g id="id">alarm_clock</xliff:g></item>
       <item><xliff:g id="id">secure</xliff:g></item>
       <item><xliff:g id="id">clock</xliff:g></item>
    </string-array>

    <!-- Flag indicating whether the surface flinger has limited
         alpha compositing functionality in hardware.  If set, the window
         manager will disable alpha trasformation in animations where not
         strictly needed. -->
    <bool name="config_sf_limitedAlpha">false</bool>

    <!-- Default value used to block data calls if ims is not
         connected.  If you use the ims apn DCT will block
         any other apn from connecting until ims apn is connected-->
    <bool name="ImsConnectedDefaultValue">false</bool>
    
    <!-- Flag indicating whether the surface flinger is inefficient
         at performing a blur.  Used by parts of the UI to turn off
         the blur effect where it isn't worth the performance hit. -->
    <bool name="config_sf_slowBlur">false</bool>
    
    <!-- The duration (in milliseconds) of a short animation. -->
    <integer name="config_shortAnimTime">200</integer>
    
    <!-- The duration (in milliseconds) of a medium-length animation. -->
    <integer name="config_mediumAnimTime">400</integer>
    
    <!-- The duration (in milliseconds) of a long animation. -->
    <integer name="config_longAnimTime">500</integer>

    <!-- The duration (in milliseconds) of the activity open/close and fragment open/close animations. -->
    <integer name="config_activityShortDur">150</integer>
    <integer name="config_activityDefaultDur">220</integer>
    
    <!-- Duration for the dim animation behind a dialog.  This may be either
         a percentage, which is relative to the duration of the enter/open
         animation of the window being shown that is dimming behind, or it may
         be an integer for a constant duration. -->
    <fraction name="config_dimBehindFadeDuration">100%</fraction>

    <!-- The maximum width we would prefer dialogs to be.  0 if there is no
         maximum (let them grow as large as the screen).  Actual values are
         specified for -large and -xlarge configurations. -->
    <dimen name="config_prefDialogWidth">0px</dimen>
    
    <!-- Whether dialogs should close automatically when the user touches outside
         of them.  This should not normally be modified. -->
    <bool name="config_closeDialogWhenTouchOutside">false</bool>
    
    <!-- The duration (in milliseconds) that the radio will scan for a signal
         when there's no network connection. If the scan doesn't timeout, use zero -->
    <integer name="config_radioScanningTimeout">0</integer>

    <!-- XXXXX NOTE THE FOLLOWING RESOURCES USE THE WRONG NAMING CONVENTION.
         Please don't copy them, copy anything else. -->

    <!-- This string array should be overridden by the device to present a list of network
         attributes.  This is used by the connectivity manager to decide which networks can coexist
         based on the hardware -->
    <!-- An Array of "[Connection name],[ConnectivityManager connection type],
         [associated radio-type],[priority],[restoral-timer(ms)],[dependencyMet]  -->
    <!-- the 5th element "resore-time" indicates the number of milliseconds to delay
         before automatically restore the default connection.  Set -1 if the connection
         does not require auto-restore. -->
    <!-- the 6th element indicates boot-time dependency-met value. -->
    <string-array translatable="false" name="networkAttributes">
        <item>"wifi,1,1,1,-1,true"</item>
        <item>"mobile,0,0,0,-1,true"</item>
        <item>"mobile_mms,2,0,2,60000,true"</item>
        <item>"mobile_supl,3,0,2,60000,true"</item>
        <item>"mobile_hipri,5,0,3,60000,true"</item>
        <item>"mobile_fota,10,0,2,60000,true"</item>
        <item>"mobile_ims,11,0,2,60000,true"</item>
        <item>"mobile_cbs,12,0,2,60000,true"</item>
    </string-array>

    <!-- This string array should be overridden by the device to present a list of radio
         attributes.  This is used by the connectivity manager to decide which networks can coexist
         based on the hardware -->
    <!-- An Array of "[ConnectivityManager connectionType],
                      [# simultaneous connection types]"  -->
    <string-array translatable="false" name="radioAttributes">
        <item>"1,1"</item>
        <item>"0,1"</item>
    </string-array>

    <!-- The maximum duration (in milliseconds) we expect a network transition to take -->
    <integer name="config_networkTransitionTimeout">60000</integer>

    <!-- List of regexpressions describing the interface (if any) that represent tetherable
         USB interfaces.  If the device doesn't want to support tething over USB this should
         be empty.  An example would be "usb.*" -->
    <string-array translatable="false" name="config_tether_usb_regexs">
    </string-array>

    <!-- List of regexpressions describing the interface (if any) that represent tetherable
         Wifi interfaces.  If the device doesn't want to support tethering over Wifi this
         should be empty.  An example would be "softap.*" -->
    <string-array translatable="false" name="config_tether_wifi_regexs">
    </string-array>

    <!-- List of regexpressions describing the interface (if any) that represent tetherable
         bluetooth interfaces.  If the device doesn't want to support tethering over bluetooth this
         should be empty. -->
    <string-array translatable="false" name="config_tether_bluetooth_regexs">
    </string-array>

    <!-- Max number of Bluetooth tethering connections allowed. If this is
         updated config_tether_dhcp_range has to be updated appropriately. -->
    <integer translateable="false" name="config_max_pan_devices">5</integer>

    <!-- Dhcp range (min, max) to use for tethering purposes -->
    <string-array translatable="false" name="config_tether_dhcp_range">
    </string-array>

    <!-- Regex array of allowable upstream ifaces for tethering - for example if you want
         tethering on a new interface called "foo2" add <item>"foo\\d"</item> to the array -->
    <!-- Interfaces will be prioritized according to the order listed -->
    <string-array translatable="false" name="config_tether_upstream_regexs">
    </string-array>

    <!-- Boolean indicating if we require the use of DUN on mobile for tethering.
         Note that this defaults to false so that if you move to a carrier that
         hasn't configured anything tethering will still work.  If you'd rather
         make the device untetherable on unconfigured devices, set to true -->
    <bool translatable="false" name="config_tether_dun_required">false</bool>

    <!-- String containing the apn value for tethering.  May be overriden by secure settings
         TETHER_DUN_APN.  Value is a comma separated series of strings:
         "name,apn,proxy,port,username,password,server,mmsc,mmsproxy,mmsport,mcc,mnc,auth,type"
         note that empty fields can be ommitted: "name,apn,,,,,,,,,310,260,,DUN" -->
    <string translatable="false" name="config_tether_apndata"></string>

    <!-- Boolean indicating whether the wifi chipset has dual frequency band support -->
    <bool translatable="false" name="config_wifi_dual_band_support">false</bool>

    <!-- Boolean indicating whether the wifi chipset supports background scanning mechanism.
         This mechanism allows the host to remain in suspend state and the dongle to actively
         scan and wake the host when a configured SSID is detected by the dongle. This chipset
         capability can provide power savings when wifi needs to be always kept on.
         The driver commands needed to support the feature are BGSCAN-START and BGSCAN-STOP -->
    <bool translatable="false" name="config_wifi_background_scan_support">false</bool>

    <!-- Flag indicating whether the keyguard should be bypassed when
         the slider is open.  This can be set or unset depending how easily
         the slider can be opened (for example, in a pocket or purse). -->
    <bool name="config_bypass_keyguard_if_slider_open">true</bool>
    
    <!-- Flag indicating whether the we should enable the automatic brightness in Settings.
         Software implementation will be used if config_hardware_auto_brightness_available is not set -->
    <bool name="config_automatic_brightness_available">false</bool>

    <!-- Don't name config resources like this.  It should look like config_annoyDianne -->
    <bool name="config_annoy_dianne">true</bool>

    <!-- If this is true, the screen will come on when you unplug usb/power/whatever. -->
    <bool name="config_unplugTurnsOnScreen">false</bool>
    
    <!-- If this is true, the screen will fade off. -->
    <bool name="config_animateScreenLights">true</bool>
    
    <!-- XXXXXX END OF RESOURCES USING WRONG NAMING CONVENTION -->

    <!-- If true, the screen can be rotated via the accelerometer in all 4
         rotations as the default behavior. -->
    <bool name="config_allowAllRotations">true</bool>

    <!-- If true, the direction rotation is applied to get to an application's requested
         orientation is reversed.  Normally, the model is that landscape is
         clockwise from portrait; thus on a portrait device an app requesting
         landscape will cause a clockwise rotation, and on a landscape device an
         app requesting portrait will cause a counter-clockwise rotation.  Setting
         true here reverses that logic. -->
    <bool name="config_reverseDefaultRotation">false</bool>

    <!-- The number of degrees to rotate the display when the keyboard is open. -->
    <integer name="config_lidOpenRotation">90</integer>

    <!-- The number of degrees to rotate the display when the device is in a desk dock.
         A value of -1 means no change in orientation by default. -->
    <integer name="config_deskDockRotation">-1</integer>

    <!-- The number of degrees to rotate the display when the device is in a car dock.
         A value of -1 means no change in orientation by default. -->
    <integer name="config_carDockRotation">-1</integer>

    <!-- Control whether being in the desk dock (and powered) always
         keeps the screen on.  By default it stays on when plugged in to
         AC.  0 will not keep it on; or together 1 to stay on when plugged
         in to AC and 2 to stay on when plugged in to USB.  (So 3 for both.) -->
    <integer name="config_deskDockKeepsScreenOn">1</integer>

    <!-- Control whether being in the car dock (and powered) always
         keeps the screen on.  By default it stays on when plugged in to
         AC.  0 will not keep it on; or together 1 to stay on when plugged
         in to AC and 2 to stay on when plugged in to USB.  (So 3 for both.) -->
    <integer name="config_carDockKeepsScreenOn">1</integer>

    <!-- Control whether being in the desk dock should enable accelerometer
         based screen orientation.  Note this should probably default to true
         like car dock, but we haven't had a chance to test it. -->
    <bool name="config_deskDockEnablesAccelerometer">false</bool>

    <!-- Control whether being in the car dock should enable accelerometer based
         screen orientation.  This defaults to true because putting a device in
         a car dock make the accelerometer more a physical input (like a lid). -->
    <bool name="config_carDockEnablesAccelerometer">true</bool>

    <!-- Indicate whether the lid state impacts the accessibility of
         the physical keyboard.  0 means it doesn't, 1 means it is accessible
         when the lid is open, 2 means it is accessible when the lid is
         closed.  The default is 1. -->
    <integer name="config_lidKeyboardAccessibility">1</integer>

    <!-- Indicate whether the lid state impacts the accessibility of
         the physical keyboard.  0 means it doesn't, 1 means it is accessible
         when the lid is open, 2 means it is accessible when the lid is
         closed.  The default is 0. -->
    <integer name="config_lidNavigationAccessibility">0</integer>

    <!-- Control the behavior when the user long presses the power button.
            0 - Nothing
            1 - Global actions menu
            2 - Power off (with confirmation)
    -->
    <integer name="config_longPressOnPowerBehavior">1</integer>

    <!-- Indicate whether the SD card is accessible without removing the battery. -->
    <bool name="config_batterySdCardAccessibility">false</bool>

    <!-- List of file paths for USB host busses to exclude from USB host support.
         For example, if the first USB bus on the device is used to communicate
         with the modem or some other restricted hardware, add "/dev/bus/usb/001/"
         to this list.  If this is empty, no parts of the host USB bus will be excluded.
    -->
    <string-array name="config_usbHostBlacklist">
    </string-array>

    <!-- Vibrator pattern for feedback about a long screen/key press -->
    <integer-array name="config_longPressVibePattern">
        <item>0</item>
        <item>1</item>
        <item>20</item>
        <item>21</item>
    </integer-array>
    
    <!-- Vibrator pattern for feedback about touching a virtual key -->
    <integer-array name="config_virtualKeyVibePattern">
        <item>0</item>
        <item>10</item>
        <item>20</item>
        <item>30</item>
    </integer-array>

    <!-- Vibrator pattern for a very short but reliable vibration for soft keyboard tap -->
    <integer-array name="config_keyboardTapVibePattern">
        <item>40</item>
    </integer-array>

    <!-- Vibrator pattern for feedback about booting with safe mode disabled -->
    <integer-array name="config_safeModeDisabledVibePattern">
        <item>0</item>
        <item>1</item>
        <item>20</item>
        <item>21</item>
    </integer-array>

    <!-- Vibrator pattern for feedback about booting with safe mode disabled -->
    <integer-array name="config_safeModeEnabledVibePattern">
        <item>0</item>
        <item>1</item>
        <item>20</item>
        <item>21</item>
        <item>500</item>
        <item>600</item>
    </integer-array>

    <!-- Vibrator pattern for feedback about hitting a scroll barrier -->
    <integer-array name="config_scrollBarrierVibePattern">
        <item>0</item>
        <item>15</item>
        <item>10</item>
        <item>10</item>
    </integer-array>

    <bool name="config_use_strict_phone_number_comparation">false</bool>

    <!-- Display low battery warning when battery level dips to this value.
         Also, the battery stats are flushed to disk when we hit this level.  -->
    <integer name="config_criticalBatteryWarningLevel">4</integer>

    <!-- Display low battery warning when battery level dips to this value -->
    <!-- Display low battery warning when battery level dips to this value -->
    <integer name="config_lowBatteryWarningLevel">15</integer>

    <!-- Close low battery warning when battery level reaches this value -->
    <integer name="config_lowBatteryCloseWarningLevel">20</integer>

    <!-- Default color for notification LED. -->
    <color name="config_defaultNotificationColor">#ff00ff00</color>

    <!-- Default LED on time for notification LED in milliseconds. -->
    <integer name="config_defaultNotificationLedOn">500</integer>

    <!-- Default LED off time for notification LED in milliseconds. -->
    <integer name="config_defaultNotificationLedOff">2000</integer>

    <!-- Default value for led color when battery is low on charge -->
    <integer name="config_notificationsBatteryLowARGB">0xFFFF0000</integer>

    <!-- Default value for led color when battery is medium charged -->
    <integer name="config_notificationsBatteryMediumARGB">0xFFFFFF00</integer>

    <!-- Default value for led color when battery is fully charged -->
    <integer name="config_notificationsBatteryFullARGB">0xFF00FF00</integer>

    <!-- Default value for LED on time when the battery is low on charge in miliseconds -->
    <integer name="config_notificationsBatteryLedOn">125</integer>

    <!-- Default value for LED off time when the battery is low on charge in miliseconds -->
    <integer name="config_notificationsBatteryLedOff">2875</integer>

    <!-- Allow the menu hard key to be disabled in LockScreen on some devices -->
    <bool name="config_disableMenuKeyInLockScreen">false</bool>

    <!-- Show sliding tab before lockscreen -->
    <bool name="config_enableSlidingTabFirst">true</bool>

    <!-- Diable lockscreen rotation by default -->
    <bool name="config_enableLockScreenRotation">false</bool>

    <!-- Diable puk unlockscreen by default.
         If unlock screen is disabled, the puk should be unlocked through Emergency Dialer -->
    <bool name="config_enable_puk_unlock_screen">false</bool>

    <!-- Control the behavior when the user long presses the power button.
            0 - Nothing
            1 - Recent apps dialog
            2 - Recent apps activity in SystemUI
    -->
    <integer name="config_longPressOnHomeBehavior">1</integer>

    <!-- Array of light sensor LUX values to define our levels for auto backlight brightness support.
         The N entries of this array define N + 1 zones as follows:

         Zone 0:        0 <= LUX < array[0]
         Zone 1:        array[0] <= LUX < array[1]
         ...
         Zone N:        array[N - 1] <= LUX < array[N]
         Zone N + 1:    array[N] <= LUX < infinity

         Must be overridden in platform specific overlays -->
    <integer-array name="config_autoBrightnessLevels">
    </integer-array>

    <!-- Array of output values for LCD backlight corresponding to the LUX values
         in the config_autoBrightnessLevels array.  This array should have size one greater
         than the size of the config_autoBrightnessLevels array.
         This must be overridden in platform specific overlays -->
    <integer-array name="config_autoBrightnessLcdBacklightValues">
    </integer-array>

    <!-- Array of output values for button backlight corresponding to the LUX values
         in the config_autoBrightnessLevels array.  This array should have size one greater
         than the size of the config_autoBrightnessLevels array.
         This must be overridden in platform specific overlays -->
    <integer-array name="config_autoBrightnessButtonBacklightValues">
    </integer-array>

    <!-- Array of output values for keyboard backlight corresponding to the LUX values
         in the config_autoBrightnessLevels array.  This array should have size one greater
         than the size of the config_autoBrightnessLevels array.
         This must be overridden in platform specific overlays -->
    <integer-array name="config_autoBrightnessKeyboardBacklightValues">
    </integer-array>

    <!-- Amount of time it takes for the light sensor to warm up in milliseconds.
         For this time after the screen turns on, the Power Manager
         will not debounce light sensor readings -->
    <integer name="config_lightSensorWarmupTime">0</integer>

    <!-- Enables swipe versus poly-finger touch disambiguation in the KeyboardView -->
    <bool name="config_swipeDisambiguation">true</bool>

    <!-- Enables special filtering code in the framework for raw touch events
         from the touch driver.  This code exists for one particular device,
         and should not be enabled for any others.  Hopefully in the future
         it will be removed when the lower-level touch driver generates better
         data. -->
    <bool name="config_filterTouchEvents">false</bool>

    <!-- Enables special filtering code in the framework for raw touch events
         from the touch driver. This code exists for one particular device,
         and should not be enabled for any others. -->
    <bool name="config_filterJumpyTouchEvents">false</bool>

    <!-- Specifies the amount of time to disable virtual keys after the screen is touched
         in order to filter out accidental virtual key presses due to swiping gestures
         or taps near the edge of the display.  May be 0 to disable the feature.
         It is recommended that this value be no more than 250 ms.
         This feature should be disabled for most devices. -->
    <integer name="config_virtualKeyQuietTimeMillis">0</integer>

    <!-- Component name of the default wallpaper. This will be ImageWallpaper if not 
         specified -->
    <string name="default_wallpaper_component">@null</string>

    <!-- Component name of the service providing network location support. -->
    <string name="config_networkLocationProvider">@null</string>

    <!-- Component name of the service providing geocoder API support. -->
    <string name="config_geocodeProvider">@null</string>

    <!-- Boolean indicating if current platform supports bluetooth SCO for off call
    use cases -->
    <bool name="config_bluetooth_sco_off_call">true</bool>

    <!-- The default data-use polling period. -->
    <integer name="config_datause_polling_period_sec">600</integer>

    <!-- The default data-use threshold in bytes. 0 disables-->
    <integer name="config_datause_threshold_bytes">0</integer>

    <!-- The default reduced-datarate value in kilobits per sec -->
    <integer name="config_datause_throttle_kbitsps">300</integer>

    <!-- The default iface on which to monitor data use -->
    <string name="config_datause_iface">rmnet0</string>

    <!-- The default reduced-datarate notification mask -->
    <!-- 2 means give warning -->
    <integer name="config_datause_notification_type">2</integer>

    <!-- Flag indicating whether the current device is "voice capable".
         If true, this means that the device supports circuit-switched
         (i.e. voice) phone calls over the telephony network, and is
         allowed to display the in-call UI while a cellular voice call is
         active.  This can be overridden to false for "data only" devices
         which can't make voice calls and don't support any in-call UI.

         Note: this flag is subtly different from the
         PackageManager.FEATURE_TELEPHONY system feature, which is
         available on *any* device with a telephony radio, even if the
         device is data-only. -->
    <bool name="config_voice_capable">true</bool>

    <!-- Flag indicating whether the current device allows sms service.
         If true, this means that the device supports both sending and
         receiving sms via the telephony network.
         This can be overridden to false for "data only" devices
         which can't send and receive sms message.

         Note: Disable SMS also disable voicemail waiting sms,
               cell broadcasting sms, and MMS. -->
    <bool name="config_sms_capable">true</bool>

    <!-- IP address of the dns server to use if nobody else suggests one -->
    <string name="config_default_dns_server">8.8.8.8</string>

    <!-- The default character set for GsmAlphabet -->
    <!-- Empty string means MBCS is not considered -->
    <string name="gsm_alphabet_default_charset"></string>

    <!-- Enables SIP on WIFI only -->
    <bool name="config_sip_wifi_only">true</bool>

    <!-- Enables built-in SIP phone capability -->
    <bool name="config_built_in_sip_phone">false</bool>

    <!-- Boolean indicating if restoring network selection should be skipped -->
    <!-- The restoring is handled by modem if it is true-->
    <bool translatable="false" name="skip_restoring_network_selection">false</bool>

    <!-- Number of database connections opened and managed by framework layer
         to handle queries on each database. -->
    <integer name="db_connection_pool_size">1</integer>

    <!-- Max space (in MB) allocated to DownloadManager to store the downloaded
         files if they are to be stored in DownloadManager's data dir,
         which typically is /data/data/com.android.providers.downloads/files -->
    <integer name="config_downloadDataDirSize">100</integer>

    <!-- When the free space available in DownloadManager's data dir falls
         below the percentage value specified by this param, DownloadManager
         starts removing files to try to make percentage of available
         free space above this threshold value. -->
    <integer name="config_downloadDataDirLowSpaceThreshold">10</integer>

    <!-- The URL that should be sent in an x-wap-profile header with an HTTP request,
         as defined in the Open Mobile Alliance User Agent Profile specification
         OMA-TS-UAProf-V2_0-20060206-A Section 8.1.1.1. If the URL contains a '%s'
         format string then that substring will be replaced with the value of
         Build.MODEL. The format string shall not be escaped. -->
    <string name="config_useragentprofile_url"></string>

    <!-- When a database query is executed, the results retuned are paginated
         in pages of size (in KB) indicated by this value -->
    <integer name="config_cursorWindowSize">2048</integer>

    <!-- Sets whether menu shortcuts should be displayed on panel menus when
         a keyboard is present. -->
    <bool name="config_showMenuShortcutsWhenKeyboardPresent">false</bool>

    <!-- Do not translate. Defines the slots is Two Digit Number for dialing normally not USSD -->
    <string-array name="config_twoDigitNumberPattern">
    </string-array>

    <!-- The VoiceMail default value is displayed to my own number if it is true -->
    <bool name="config_telephony_use_own_number_for_voicemail">false</bool>

    <!-- If this value is true, Sms encoded as octet is decoded by utf8 decoder.
         If false, decoded by Latin decoder. -->
    <bool name="config_sms_utf8_support">false</bool>

    <!-- If this value is true, The mms content-disposition field is supported correctly.
         If false, Content-disposition fragments are ignored -->
    <bool name="config_mms_content_disposition_support">true</bool>

    <!-- If this value is true, the carrier supports sms delivery reports.
         If false, sms delivery reports are not supported and the preference
         option to enable/disable delivery reports is removed in the Messaging app. -->
    <bool name="config_sms_delivery_reports_support">true</bool>

    <!-- If this value is true, the carrier supports mms delivery reports.
         If false, mms delivery reports are not supported and the preference
         option to enable/disable delivery reports is removed in the Messaging app. -->
    <bool name="config_mms_delivery_reports_support">true</bool>

    <!-- If this value is true, the carrier supports mms read reports.
         If false, mms read reports are not supported and the preference
         option to enable/disable read reports is removed in the Messaging app. -->
    <bool name="config_mms_read_reports_support">true</bool>

    <!-- National Language Identifier codes for the following two config items.
         (from 3GPP TS 23.038 V9.1.1 Table 6.2.1.2.4.1):
          0  - reserved
          1  - Turkish
          2  - Spanish (single shift table only)
          3  - Portuguese
          4  - Bengali
          5  - Gujarati
          6  - Hindi
          7  - Kannada
          8  - Malayalam
          9  - Oriya
         10  - Punjabi
         11  - Tamil
         12  - Telugu
         13  - Urdu
         14+ - reserved -->

    <!-- National language single shift tables to enable for SMS encoding.
         Decoding is always enabled. 3GPP TS 23.038 states that this feature
         should not be enabled until a formal request is issued by the relevant
         national regulatory body. Array elements are codes from the table above.
         Example 1: devices sold in Turkey must include table 1 to conform with
           By-Law Number 27230. (http://www.btk.gov.tr/eng/pdf/2009/BY-LAW_SMS.pdf)
         Example 2: devices sold in India should include tables 4 through 13
           to enable use of the new Release 9 tables for Indic languages. -->
    <integer-array name="config_sms_enabled_single_shift_tables"></integer-array>

    <!-- National language locking shift tables to enable for SMS encoding.
         Decoding is always enabled. 3GPP TS 23.038 states that this feature
         should not be enabled until a formal request is issued by the relevant
         national regulatory body. Array elements are codes from the table above.
         Example 1: devices sold in Turkey must include table 1 after the
           Turkish Telecommunication Authority requires locking shift encoding
           to be enabled (est. July 2012). (http://www.btk.gov.tr/eng/pdf/2009/BY-LAW_SMS.pdf)
           See also: http://www.mobitech.com.tr/tr/ersanozturkblog_en/index.php?entry=entry090223-160014
         Example 2: devices sold in India should include tables 4 through 13
         to enable use of the new Release 9 tables for Indic languages. -->
    <integer-array name="config_sms_enabled_locking_shift_tables"></integer-array>
<<<<<<< HEAD
=======

    <!-- Set and Unsets WiMAX -->
    <bool name="config_wimaxEnabled">false</bool>
    <!-- Location of the wimax framwork jar location -->
    <string name="config_wimaxServiceJarLocation"></string>
    <!-- Location of the wimax native library locaiton -->
    <string name="config_wimaxNativeLibLocation"></string>
    <!-- Name of the wimax manager class -->
    <string name="config_wimaxManagerClassname"></string>
    <!-- Name of the wimax service class -->
    <string name="config_wimaxServiceClassname"></string>
    <!-- Name of the wimax state tracker clas -->
    <string name="config_wimaxStateTrackerClassname"></string>

    <!-- Set to true if the RSSI should always display CDMA signal strength
         even on EVDO -->
    <bool name="config_alwaysUseCdmaRssi">false</bool>
>>>>>>> c2e1e329
</resources><|MERGE_RESOLUTION|>--- conflicted
+++ resolved
@@ -611,8 +611,6 @@
          Example 2: devices sold in India should include tables 4 through 13
          to enable use of the new Release 9 tables for Indic languages. -->
     <integer-array name="config_sms_enabled_locking_shift_tables"></integer-array>
-<<<<<<< HEAD
-=======
 
     <!-- Set and Unsets WiMAX -->
     <bool name="config_wimaxEnabled">false</bool>
@@ -630,5 +628,4 @@
     <!-- Set to true if the RSSI should always display CDMA signal strength
          even on EVDO -->
     <bool name="config_alwaysUseCdmaRssi">false</bool>
->>>>>>> c2e1e329
 </resources>