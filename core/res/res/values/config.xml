<?xml version="1.0" encoding="utf-8"?>
<!--
/*
** Copyright 2009, The Android Open Source Project
**
** Licensed under the Apache License, Version 2.0 (the "License");
** you may not use this file except in compliance with the License.
** You may obtain a copy of the License at
**
**     http://www.apache.org/licenses/LICENSE-2.0
**
** Unless required by applicable law or agreed to in writing, software
** distributed under the License is distributed on an "AS IS" BASIS,
** WITHOUT WARRANTIES OR CONDITIONS OF ANY KIND, either express or implied.
** See the License for the specific language governing permissions and
** limitations under the License.
*/
-->

<!-- These resources are around just to allow their values to be customized
     for different hardware and product builds.  Do not translate. -->
<resources xmlns:xliff="urn:oasis:names:tc:xliff:document:1.2">
    <!-- Do not translate. Defines the slots for the right-hand side icons.  That is to say, the
         icons in the status bar that are not notifications. -->
    <string-array name="config_statusBarIcons">
       <item><xliff:g id="id">ime</xliff:g></item>
       <item><xliff:g id="id">sync_failing</xliff:g></item>
       <item><xliff:g id="id">sync_active</xliff:g></item>
       <item><xliff:g id="id">gps</xliff:g></item>
       <item><xliff:g id="id">bluetooth</xliff:g></item>
       <item><xliff:g id="id">nfc</xliff:g></item>
       <item><xliff:g id="id">tty</xliff:g></item>
       <item><xliff:g id="id">speakerphone</xliff:g></item>
       <item><xliff:g id="id">mute</xliff:g></item>
       <item><xliff:g id="id">volume</xliff:g></item>
       <item><xliff:g id="id">wifi</xliff:g></item>
       <item><xliff:g id="id">cdma_eri</xliff:g></item>
       <item><xliff:g id="id">data_connection</xliff:g></item>
       <item><xliff:g id="id">phone_evdo_signal</xliff:g></item>
       <item><xliff:g id="id">phone_signal</xliff:g></item>
       <item><xliff:g id="id">battery</xliff:g></item>
       <item><xliff:g id="id">alarm_clock</xliff:g></item>
       <item><xliff:g id="id">secure</xliff:g></item>
       <item><xliff:g id="id">clock</xliff:g></item>
    </string-array>

    <!-- Flag indicating whether the surface flinger has limited
         alpha compositing functionality in hardware.  If set, the window
         manager will disable alpha trasformation in animations where not
         strictly needed. -->
    <bool name="config_sf_limitedAlpha">false</bool>

    <!-- Default value used to block data calls if ims is not
         connected.  If you use the ims apn DCT will block
         any other apn from connecting until ims apn is connected-->
    <bool name="ImsConnectedDefaultValue">false</bool>

    <!-- Flag indicating whether the surface flinger is inefficient
         at performing a blur.  Used by parts of the UI to turn off
         the blur effect where it isn't worth the performance hit.
         As of Honeycomb, blurring is not supported anymore. -->
    <bool name="config_sf_slowBlur">true</bool>

    <!-- Flag indicating that the media framework should allow changing
         master volume stream and nothing else . -->
    <bool name="config_useMasterVolume">false</bool>

    <!-- Flag indicating that the media framework should support playing of sounds on volume
         key usage.  This adds noticeable additional overhead to volume key processing, so
         is disableable for products for which it is irrelevant. -->
    <bool name="config_useVolumeKeySounds">true</bool>

    <!-- Array of integer pairs controlling the rate at which the master volume changes
         in response to volume up and down key events.
         The first integer of each pair is compared against the current master volume
         (in range 0 to 100).
         The last pair with first integer <= the current volume is chosen,
         and the second integer of the pair indicates the amount to increase the master volume
         when volume up is pressed. -->
    <integer-array name="config_masterVolumeRamp">
        <item>0</item>  <item>5</item>  <!-- default: always increase volume by 5% -->
    </integer-array>

    <!-- The attenuation in dB applied to the sound effects played
         through AudioManager.playSoundEffect() when no volume is specified. -->
    <integer name="config_soundEffectVolumeDb">-6</integer>

    <!-- The attenuation in dB applied to the lock/unlock sounds. -->
    <integer name="config_lockSoundVolumeDb">-6</integer>

    <!-- Flag indicating whether the AUDIO_BECOMING_NOISY notification should
         be sent during a change to the audio output device. -->
    <bool name="config_sendAudioBecomingNoisy">true</bool>

    <!-- The duration (in milliseconds) of a short animation. -->
    <integer name="config_shortAnimTime">200</integer>

    <!-- The duration (in milliseconds) of a medium-length animation. -->
    <integer name="config_mediumAnimTime">400</integer>

    <!-- The duration (in milliseconds) of a long animation. -->
    <integer name="config_longAnimTime">500</integer>

    <!-- The duration (in milliseconds) of the activity open/close and fragment open/close animations. -->
    <integer name="config_activityShortDur">150</integer>
    <integer name="config_activityDefaultDur">220</integer>

    <!-- Duration for the dim animation behind a dialog.  This may be either
         a percentage, which is relative to the duration of the enter/open
         animation of the window being shown that is dimming behind, or it may
         be an integer for a constant duration. -->
    <fraction name="config_dimBehindFadeDuration">100%</fraction>

    <!-- The maximum width we would prefer dialogs to be.  0 if there is no
         maximum (let them grow as large as the screen).  Actual values are
         specified for -large and -xlarge configurations. -->
    <dimen name="config_prefDialogWidth">320dp</dimen>

    <!-- Enables or disables fading edges when marquee is enabled in TextView. -->
    <bool name="config_ui_enableFadingMarquee">true</bool>

    <!-- Whether dialogs should close automatically when the user touches outside
         of them.  This should not normally be modified. -->
    <bool name="config_closeDialogWhenTouchOutside">true</bool>

    <!-- The duration (in milliseconds) that the radio will scan for a signal
         when there's no network connection. If the scan doesn't timeout, use zero -->
    <integer name="config_radioScanningTimeout">0</integer>

    <!-- XXXXX NOTE THE FOLLOWING RESOURCES USE THE WRONG NAMING CONVENTION.
         Please don't copy them, copy anything else. -->

    <!-- This string array should be overridden by the device to present a list of network
         attributes.  This is used by the connectivity manager to decide which networks can coexist
         based on the hardware -->
    <!-- An Array of "[Connection name],[ConnectivityManager.TYPE_xxxx],
         [associated radio-type],[priority],[restoral-timer(ms)],[dependencyMet]  -->
    <!-- the 5th element "resore-time" indicates the number of milliseconds to delay
         before automatically restore the default connection.  Set -1 if the connection
         does not require auto-restore. -->
    <!-- the 6th element indicates boot-time dependency-met value. -->
    <string-array translatable="false" name="networkAttributes">
        <item>"wifi,1,1,1,-1,true"</item>
        <item>"mobile,0,0,0,-1,true"</item>
        <item>"mobile_mms,2,0,2,60000,true"</item>
        <item>"mobile_supl,3,0,2,60000,true"</item>
        <item>"mobile_hipri,5,0,3,60000,true"</item>
        <item>"mobile_fota,10,0,2,60000,true"</item>
        <item>"mobile_ims,11,0,2,60000,true"</item>
        <item>"mobile_cbs,12,0,2,60000,true"</item>
        <item>"wifi_p2p,13,1,0,-1,true"</item>
    </string-array>

    <!-- Array of ConnectivityManager.TYPE_xxxx constants for networks that may only
         be controlled by systemOrSignature apps.  -->
    <integer-array translatable="false" name="config_protectedNetworks">
        <item>10</item>
        <item>11</item>
        <item>12</item>
    </integer-array>

    <!-- This string array should be overridden by the device to present a list of radio
         attributes.  This is used by the connectivity manager to decide which networks can coexist
         based on the hardware -->
    <!-- An Array of "[ConnectivityManager connectionType],
                      [# simultaneous connection types]"  -->
    <string-array translatable="false" name="radioAttributes">
        <item>"1,1"</item>
        <item>"0,1"</item>
    </string-array>

    <!-- Set of NetworkInfo.getType() that reflect data usage. -->
    <integer-array translatable="false" name="config_data_usage_network_types">
        <item>0</item> <!-- TYPE_MOBILE -->
        <item>2</item> <!-- TYPE_MOBILE_MMS -->
        <item>3</item> <!-- TYPE_MOBILE_SUPL -->
        <item>4</item> <!-- TYPE_MOBILE_DUN -->
        <item>5</item> <!-- TYPE_MOBILE_HIPRI -->
        <item>10</item> <!-- TYPE_MOBILE_FOTA -->
        <item>11</item> <!-- TYPE_MOBILE_IMS -->
        <item>12</item> <!-- TYPE_MOBILE_CBS -->
    </integer-array>

    <!-- The maximum duration (in milliseconds) we expect a network transition to take -->
    <integer name="config_networkTransitionTimeout">60000</integer>

    <!-- List of regexpressions describing the interface (if any) that represent tetherable
         USB interfaces.  If the device doesn't want to support tething over USB this should
         be empty.  An example would be "usb.*" -->
    <string-array translatable="false" name="config_tether_usb_regexs">
    </string-array>

    <!-- List of regexpressions describing the interface (if any) that represent tetherable
         Wifi interfaces.  If the device doesn't want to support tethering over Wifi this
         should be empty.  An example would be "softap.*" -->
    <string-array translatable="false" name="config_tether_wifi_regexs">
    </string-array>

    <!-- List of regexpressions describing the interface (if any) that represent tetherable
         WiMAX interfaces.  If the device doesn't want to support tethering over Wifi this
         should be empty.  An example would be "softap.*" -->
    <string-array translatable="false" name="config_tether_wimax_regexs">
    </string-array>

    <!-- List of regexpressions describing the interface (if any) that represent tetherable
         bluetooth interfaces.  If the device doesn't want to support tethering over bluetooth this
         should be empty. -->
    <string-array translatable="false" name="config_tether_bluetooth_regexs">
    </string-array>

    <!-- Max number of Bluetooth tethering connections allowed. If this is
         updated config_tether_dhcp_range has to be updated appropriately. -->
    <integer translateable="false" name="config_max_pan_devices">5</integer>

    <!-- Dhcp range (min, max) to use for tethering purposes -->
    <string-array translatable="false" name="config_tether_dhcp_range">
    </string-array>

    <!-- Regex of wired ethernet ifaces -->
    <string translatable="false" name="config_ethernet_iface_regex">eth\\d</string>

    <!-- If the mobile hotspot feature requires provisioning, a package name and class name
        can be provided to launch a supported application that provisions the devices.

        Example Usage:

        String[] appDetails = getStringArray(R.array.config_mobile_hotspot_provision_app);
        Intent intent = new Intent(Intent.ACTION_MAIN);
        intent.setClassName(appDetails[0], appDetails[1]);
        startActivityForResult(intent, 0);

        public void onActivityResult(int requestCode, int resultCode, Intent intent) {
            super.onActivityResult(requestCode, resultCode, intent);
            if (requestCode == 0) {
                if (resultCode == Activity.RESULT_OK) {
                    //Mobile hotspot provisioning successful
                } else {
                    //Mobile hotspot provisioning failed
                }
            }

        See src/com/android/settings/TetherSettings.java for more details.
        -->
    <!-- The first element is the package name and the second element is the class name
         of the provisioning app -->
    <string-array translatable="false" name="config_mobile_hotspot_provision_app">
    <!--
        <item>com.example.provisioning</item>
        <item>com.example.provisioning.Activity</item>
    -->
    </string-array>

    <!-- Array of ConnectivityManager.TYPE_xxxx values allowable for tethering -->
    <!-- Common options are [1, 4] for TYPE_WIFI and TYPE_MOBILE_DUN or
    <!== [0,1,5,7] for TYPE_MOBILE, TYPE_WIFI, TYPE_MOBILE_HIPRI and TYPE_BLUETOOTH -->
    <integer-array translatable="false" name="config_tether_upstream_types">
        <item>0</item>
        <item>1</item>
        <item>5</item>
        <item>7</item>
        <item>9</item>
    </integer-array>

    <!-- If the DUN connection for this CDMA device supports more than just DUN -->
    <!-- traffic you should list them here. -->
    <!-- If this device is not CDMA this is ignored.  If this list is empty on -->
    <!-- a DUN-requiring CDMA device, the DUN APN will just support just DUN. -->
    <string-array translatable="false" name="config_cdma_dun_supported_types">
    </string-array>

    <!-- String containing the apn value for tethering.  May be overriden by secure settings
         TETHER_DUN_APN.  Value is a comma separated series of strings:
         "name,apn,proxy,port,username,password,server,mmsc,mmsproxy,mmsport,mcc,mnc,auth,type"
         note that empty fields can be ommitted: "name,apn,,,,,,,,,310,260,,DUN" -->
    <string translatable="false" name="config_tether_apndata"></string>

    <!-- Boolean indicating whether the wifi chipset has dual frequency band support -->
    <bool translatable="false" name="config_wifi_dual_band_support">false</bool>

    <!-- Boolean indicating whether the wifi chipset has p2p support -->
    <bool translatable="false" name="config_wifi_p2p_support">false</bool>
    <!-- Device type information conforming to Annex B format in WiFi Direct specification.
         The default represents a dual-mode smartphone -->
    <string translatable="false" name="config_wifi_p2p_device_type">10-0050F204-5</string>

    <!-- Boolean indicating whether the wifi chipset supports background scanning mechanism.
         This mechanism allows the host to remain in suspend state and the dongle to actively
         scan and wake the host when a configured SSID is detected by the dongle. This chipset
         capability can provide power savings when wifi needs to be always kept on. -->
    <bool translatable="false" name="config_wifi_background_scan_support">false</bool>

    <!-- Integer indicating wpa_supplicant scan interval in milliseconds -->
    <integer translatable="false" name="config_wifi_supplicant_scan_interval">15000</integer>

    <!-- Integer indicating the framework scan interval in milliseconds. This is used in the scenario
         where the chipset does not support background scanning (config_wifi_background_scan_suport
         is false) to set up a periodic wake up scan so that the device can connect to a new access
         point on the move. A value of 0 means no periodic scans will be used in the framework. -->
    <integer translatable="false" name="config_wifi_framework_scan_interval">300000</integer>

    <!-- Wifi driver stop delay, in milliseconds.
         Default value is 2 minutes. -->
    <integer translatable="false" name="config_wifi_driver_stop_delay">120000</integer>

    <!-- Flag indicating whether the we should enable the automatic brightness in Settings.
         Software implementation will be used if config_hardware_auto_brightness_available is not set -->
    <bool name="config_automatic_brightness_available">false</bool>

    <!-- Don't name config resources like this.  It should look like config_annoyDianne -->
    <bool name="config_annoy_dianne">true</bool>

    <!-- XXXXXX END OF RESOURCES USING WRONG NAMING CONVENTION -->

    <!-- If this is true, the screen will come on when you unplug usb/power/whatever. -->
    <bool name="config_unplugTurnsOnScreen">false</bool>

    <!-- If this is true, the screen will fade off. -->
    <bool name="config_animateScreenLights">true</bool>

    <!-- If this is true, key chords can be used to take a screenshot on the device. -->
    <bool name="config_enableScreenshotChord">true</bool>

    <!-- If true, the screen can be rotated via the accelerometer in all 4
         rotations as the default behavior. -->
    <bool name="config_allowAllRotations">false</bool>

    <!-- If true, the direction rotation is applied to get to an application's requested
         orientation is reversed.  Normally, the model is that landscape is
         clockwise from portrait; thus on a portrait device an app requesting
         landscape will cause a clockwise rotation, and on a landscape device an
         app requesting portrait will cause a counter-clockwise rotation.  Setting
         true here reverses that logic. -->
    <bool name="config_reverseDefaultRotation">false</bool>

    <!-- The number of degrees to rotate the display when the keyboard is open.
         A value of -1 means no change in orientation by default. -->
    <integer name="config_lidOpenRotation">-1</integer>

    <!-- The number of degrees to rotate the display when the device is in a desk dock.
         A value of -1 means no change in orientation by default. -->
    <integer name="config_deskDockRotation">-1</integer>

    <!-- The number of degrees to rotate the display when the device is in a car dock.
         A value of -1 means no change in orientation by default. -->
    <integer name="config_carDockRotation">-1</integer>

    <!-- Control the default UI mode type to use when there is no other type override
         happening.  One of the following values (See Configuration.java):
             1  UI_MODE_TYPE_NORMAL
             4  UI_MODE_TYPE_TELEVISION
             5  UI_MODE_TYPE_APPLIANCE
         Any other values will have surprising consequences. -->
    <integer name="config_defaultUiModeType">1</integer>

    <!-- Control whether being in the desk dock (and powered) always
         keeps the screen on.  By default it stays on when plugged in to
         AC.  0 will not keep it on; or together 1 to stay on when plugged
         in to AC and 2 to stay on when plugged in to USB.  (So 3 for both.) -->
    <integer name="config_deskDockKeepsScreenOn">1</integer>

    <!-- Control whether being in the car dock (and powered) always
         keeps the screen on.  By default it stays on when plugged in to
         AC.  0 will not keep it on; or together 1 to stay on when plugged
         in to AC and 2 to stay on when plugged in to USB.  (So 3 for both.) -->
    <integer name="config_carDockKeepsScreenOn">1</integer>

    <!-- Control whether being in the desk dock should enable accelerometer
         based screen orientation.  This defaults to true because it is
         common for desk docks to be sold in a variety of form factors
         with different orientations.  Since we cannot always tell these docks
         apart and the docks cannot report their true orientation on their own,
         we rely on gravity to determine the effective orientation. -->
    <bool name="config_deskDockEnablesAccelerometer">true</bool>

    <!-- Control whether being in the car dock should enable accelerometer based
         screen orientation.  This defaults to true because putting a device in
         a car dock make the accelerometer more a physical input (like a lid). -->
    <bool name="config_carDockEnablesAccelerometer">true</bool>

    <!-- Indicate whether the lid state impacts the accessibility of
         the physical keyboard.  0 means it doesn't, 1 means it is accessible
         when the lid is open, 2 means it is accessible when the lid is
         closed.  The default is 0. -->
    <integer name="config_lidKeyboardAccessibility">0</integer>

    <!-- Indicate whether the lid state impacts the accessibility of
         the navigation buttons.  0 means it doesn't, 1 means it is accessible
         when the lid is open, 2 means it is accessible when the lid is
         closed.  The default is 0. -->
    <integer name="config_lidNavigationAccessibility">0</integer>

    <!-- Indicate whether closing the lid causes the device to go to sleep and opening
         it causes the device to wake up.
         The default is false. -->
    <bool name="config_lidControlsSleep">false</bool>

    <!-- Control the behavior when the user long presses the power button.
            0 - Nothing
            1 - Global actions menu
            2 - Power off (with confirmation)
    -->
    <integer name="config_longPressOnPowerBehavior">1</integer>

    <!-- Indicate whether the SD card is accessible without removing the battery. -->
    <bool name="config_batterySdCardAccessibility">false</bool>

    <!-- List of file paths for USB host busses to exclude from USB host support.
         For example, if the first USB bus on the device is used to communicate
         with the modem or some other restricted hardware, add "/dev/bus/usb/001/"
         to this list.  If this is empty, no parts of the host USB bus will be excluded.
    -->
    <string-array name="config_usbHostBlacklist" translatable="false">
    </string-array>

    <!-- List of paths to serial ports that are available to the serial manager.
         for example, /dev/ttyUSB0
    -->
    <string-array translatable="false" name="config_serialPorts">
    </string-array>

    <!-- Vibrator pattern for feedback about a long screen/key press -->
    <integer-array name="config_longPressVibePattern">
        <item>0</item>
        <item>1</item>
        <item>20</item>
        <item>21</item>
    </integer-array>

    <!-- Vibrator pattern for feedback about touching a virtual key -->
    <integer-array name="config_virtualKeyVibePattern">
        <item>0</item>
        <item>10</item>
        <item>20</item>
        <item>30</item>
    </integer-array>

    <!-- Vibrator pattern for a very short but reliable vibration for soft keyboard tap -->
    <integer-array name="config_keyboardTapVibePattern">
        <item>40</item>
    </integer-array>

    <!-- Vibrator pattern for feedback about booting with safe mode disabled -->
    <integer-array name="config_safeModeDisabledVibePattern">
        <item>0</item>
        <item>1</item>
        <item>20</item>
        <item>21</item>
    </integer-array>

    <!-- Vibrator pattern for feedback about booting with safe mode disabled -->
    <integer-array name="config_safeModeEnabledVibePattern">
        <item>0</item>
        <item>1</item>
        <item>20</item>
        <item>21</item>
        <item>500</item>
        <item>600</item>
    </integer-array>

    <!-- Vibrator pattern for feedback about hitting a scroll barrier -->
    <integer-array name="config_scrollBarrierVibePattern">
        <item>0</item>
        <item>15</item>
        <item>10</item>
        <item>10</item>
    </integer-array>

    <bool name="config_use_strict_phone_number_comparation">false</bool>

    <!-- Display low battery warning when battery level dips to this value.
         Also, the battery stats are flushed to disk when we hit this level.  -->
    <integer name="config_criticalBatteryWarningLevel">4</integer>

    <!-- Shutdown if the battery temperature exceeds (this value * 0.1) Celsius. -->
    <integer name="config_shutdownBatteryTemperature">680</integer>

    <!-- Display low battery warning when battery level dips to this value -->
    <!-- Display low battery warning when battery level dips to this value -->
    <integer name="config_lowBatteryWarningLevel">15</integer>

    <!-- Close low battery warning when battery level reaches this value -->
    <integer name="config_lowBatteryCloseWarningLevel">20</integer>

    <!-- Default color for notification LED. -->
    <color name="config_defaultNotificationColor">#ffffffff</color>

    <!-- Default LED on time for notification LED in milliseconds. -->
    <integer name="config_defaultNotificationLedOn">500</integer>

    <!-- Default LED off time for notification LED in milliseconds. -->
    <integer name="config_defaultNotificationLedOff">2000</integer>

    <!-- Default value for led color when battery is low on charge -->
    <integer name="config_notificationsBatteryLowARGB">0xFFFF0000</integer>

    <!-- Default value for led color when battery is medium charged -->
    <integer name="config_notificationsBatteryMediumARGB">0xFFFFFF00</integer>

    <!-- Default value for led color when battery is fully charged -->
    <integer name="config_notificationsBatteryFullARGB">0xFF00FF00</integer>

    <!-- Default value for LED on time when the battery is low on charge in miliseconds -->
    <integer name="config_notificationsBatteryLedOn">125</integer>

    <!-- Is the notification LED intrusive? Used to decide if there should be a disable option -->
    <bool name="config_intrusiveNotificationLed">false</bool>

    <!-- Default value for LED off time when the battery is low on charge in miliseconds -->
    <integer name="config_notificationsBatteryLedOff">2875</integer>

    <!-- Allow the menu hard key to be disabled in LockScreen on some devices -->
    <bool name="config_disableMenuKeyInLockScreen">false</bool>

    <!-- Don't show lock screen before unlock screen (PIN/pattern/password) -->
    <bool name="config_enableLockBeforeUnlockScreen">false</bool>

    <!-- Diable lockscreen rotation by default -->
    <bool name="config_enableLockScreenRotation">false</bool>

    <!-- Enable puk unlockscreen by default.
         If unlock screen is disabled, the puk should be unlocked through Emergency Dialer -->
    <bool name="config_enable_puk_unlock_screen">true</bool>

    <!-- Enable emergency call when sim is locked or puk locked. Some countries/carriers do not
         allow emergency calls to be placed without the IMSI, which is locked in the SIM.
         If so, this should be set to 'false' in an overlay. -->
    <bool name="config_enable_emergency_call_while_sim_locked">true</bool>

    <!-- Control the behavior when the user long presses the home button.
            0 - Nothing
            1 - Recent apps dialog
            2 - Recent apps view in SystemUI
         This needs to match the constants in
         policy/src/com/android/internal/policy/impl/PhoneWindowManager.java
    -->
    <integer name="config_longPressOnHomeBehavior">2</integer>

    <!-- Array of light sensor LUX values to define our levels for auto backlight brightness support.
         The N entries of this array define N + 1 control points as follows:

         Point 1:        LUX <= 0 (implicit)
         Point 2:        0 < level[1] == LUX < level[2]
         ...
         Point N:        level[N - 1] == LUX < level[N]
         Point N + 1:    level[N] <= LUX < infinity

         The control points must be strictly increasing.  Each control point
         corresponds to an entry in the brightness backlight values arrays.
         For example, if LUX == level[1] (first element of the levels array)
         then the brightness will be determined by value[1] (first element
         of the brightness values array).

         Spline interpolation is used to determine the auto-brightness
         backlight values for LUX levels between these control points.

         Must be overridden in platform specific overlays -->
    <integer-array name="config_autoBrightnessLevels">
    </integer-array>

    <!-- Minimum screen brightness setting allowed by the power manager.
         The user is forbidden from setting the brightness below this level. -->
    <integer name="config_screenBrightnessSettingMinimum">10</integer>

    <!-- Maximum screen brightness allowed by the power manager.
         The user is forbidden from setting the brightness above this level. -->
    <integer name="config_screenBrightnessSettingMaximum">255</integer>

    <!-- Default screen brightness setting.
         Must be in the range specified by minimum and maximum. -->
    <integer name="config_screenBrightnessSettingDefault">102</integer>

    <!-- Screen brightness used to dim the screen when the user activity
         timeout expires.  May be less than the minimum allowed brightness setting
         that can be set by the user. -->
    <integer name="config_screenBrightnessDim">10</integer>

    <!-- Array of output values for LCD backlight corresponding to the LUX values
         in the config_autoBrightnessLevels array.  This array should have size one greater
         than the size of the config_autoBrightnessLevels array.
         The brightness values must be between 0 and 255 and be non-decreasing.
         This must be overridden in platform specific overlays -->
    <integer-array name="config_autoBrightnessLcdBacklightValues">
    </integer-array>

    <!-- Array of output values for button backlight corresponding to the LUX values
         in the config_autoBrightnessLevels array.  This array should have size one greater
         than the size of the config_autoBrightnessLevels array.
         The brightness values must be between 0 and 255 and be non-decreasing.
         This must be overridden in platform specific overlays -->
    <integer-array name="config_autoBrightnessButtonBacklightValues">
    </integer-array>

    <!-- Array of output values for keyboard backlight corresponding to the LUX values
         in the config_autoBrightnessLevels array.  This array should have size one greater
         than the size of the config_autoBrightnessLevels array.
         The brightness values must be between 0 and 255 and be non-decreasing.
         This must be overridden in platform specific overlays -->
    <integer-array name="config_autoBrightnessKeyboardBacklightValues">
    </integer-array>

    <!-- Amount of time it takes for the light sensor to warm up in milliseconds.
         For this time after the screen turns on, the Power Manager
         will not debounce light sensor readings -->
    <integer name="config_lightSensorWarmupTime">0</integer>

    <!-- Enables swipe versus poly-finger touch disambiguation in the KeyboardView -->
    <bool name="config_swipeDisambiguation">true</bool>

    <!-- Specifies the amount of time to disable virtual keys after the screen is touched
         in order to filter out accidental virtual key presses due to swiping gestures
         or taps near the edge of the display.  May be 0 to disable the feature.
         It is recommended that this value be no more than 250 ms.
         This feature should be disabled for most devices. -->
    <integer name="config_virtualKeyQuietTimeMillis">0</integer>

    <!-- Component name of the default wallpaper. This will be ImageWallpaper if not
         specified -->
    <string name="default_wallpaper_component" translatable="false">@null</string>

    <!-- True if WallpaperService is enabled -->
    <bool name="config_enableWallpaperService">true</bool>

    <!-- Package name(s) containing location provider support.
         These packages can contain services implementing location providers,
         such as the Geocode Provider, Network Location Provider, and
         Fused Location Provider. They will each be searched for
         service components implementing these providers.
         It is strongly recommended that the packages explicitly named
         below are on the system image, so that they will not map to
         a 3rd party application.
         The location framework also has support for installation
         of new location providers at run-time. The new package does not
         have to be explicitly listed here, however it must have a signature
         that matches the signature of at least one package on this list.
         Platforms should overlay additional packages in
         config_overlay_locationProviderPackageNames, instead of overlaying
         this config, if they only want to append packages and not replace
         the entire array.
         -->
    <string-array name="config_locationProviderPackageNames" translatable="false">
        <item>com.android.location.fused</item>
    </string-array>

    <!-- Pacakge name(s) supplied by overlay, and appended to
         config_locationProviderPackageNames. -->
    <string-array name="config_overlay_locationProviderPackageNames" translatable="false" />

    <!-- Boolean indicating if current platform supports bluetooth SCO for off call
    use cases -->
    <bool name="config_bluetooth_sco_off_call">true</bool>

    <!-- Boolean indicating if current platform supports bluetooth wide band
         speech -->
    <bool name="config_bluetooth_wide_band_speech">true</bool>

    <!-- Boolean indicating if current platform supports quick switch-on/off of
         Bluetooth Module -->
    <bool name="config_bluetooth_adapter_quick_switch">true</bool>

    <!-- The default data-use polling period. -->
    <integer name="config_datause_polling_period_sec">600</integer>

    <!-- The default data-use threshold in bytes. 0 disables-->
    <integer name="config_datause_threshold_bytes">0</integer>

    <!-- The default reduced-datarate value in kilobits per sec -->
    <integer name="config_datause_throttle_kbitsps">300</integer>

    <!-- The default iface on which to monitor data use -->
    <string name="config_datause_iface" translatable="false">rmnet0</string>

    <!-- The default reduced-datarate notification mask -->
    <!-- 2 means give warning -->
    <integer name="config_datause_notification_type">2</integer>

    <!-- Flag indicating whether the current device is "voice capable".
         If true, this means that the device supports circuit-switched
         (i.e. voice) phone calls over the telephony network, and is
         allowed to display the in-call UI while a cellular voice call is
         active.  This can be overridden to false for "data only" devices
         which can't make voice calls and don't support any in-call UI.

         Note: this flag is subtly different from the
         PackageManager.FEATURE_TELEPHONY system feature, which is
         available on *any* device with a telephony radio, even if the
         device is data-only. -->
    <bool name="config_voice_capable">true</bool>

    <!-- Flag indicating whether the current device allows sms service.
         If true, this means that the device supports both sending and
         receiving sms via the telephony network.
         This can be overridden to false for "data only" devices
         which can't send and receive sms message.

         Note: Disable SMS also disable voicemail waiting sms,
               cell broadcasting sms, and MMS. -->
    <bool name="config_sms_capable">true</bool>

    <!-- Enable/disable default bluetooth profiles:
        HSP_AG, ObexObjectPush, Audio, NAP -->
    <bool name="config_bluetooth_default_profiles">true</bool>

    <!-- IP address of the dns server to use if nobody else suggests one -->
    <string name="config_default_dns_server" translatable="false">8.8.8.8</string>

    <!-- The default character set for GsmAlphabet -->
    <!-- Empty string means MBCS is not considered -->
    <string name="gsm_alphabet_default_charset" translatable="false"></string>

    <!-- Enables SIP on WIFI only -->
    <bool name="config_sip_wifi_only">false</bool>

    <!-- Enables built-in SIP phone capability -->
    <bool name="config_built_in_sip_phone">true</bool>

    <!-- Boolean indicating if restoring network selection should be skipped -->
    <!-- The restoring is handled by modem if it is true-->
    <bool translatable="false" name="skip_restoring_network_selection">false</bool>

    <!-- Maximum number of database connections opened and managed by framework layer
         to handle queries on each database when using Write-Ahead Logging. -->
    <integer name="db_connection_pool_size">4</integer>

    <!-- The default journal mode to use use when Write-Ahead Logging is not active.
         Choices are: OFF, DELETE, TRUNCATE, PERSIST and MEMORY.
         PERSIST may improve performance by reducing how often journal blocks are
         reallocated (compared to truncation) resulting in better data block locality
         and less churn of the storage media. -->
    <string name="db_default_journal_mode">PERSIST</string>

    <!-- Maximum size of the persistent journal file in bytes.
         If the journal file grows to be larger than this amount then SQLite will
         truncate it after committing the transaction. -->
    <integer name="db_journal_size_limit">524288</integer>

    <!-- The database synchronization mode when using the default journal mode.
         FULL is safest and preserves durability at the cost of extra fsyncs.
         NORMAL also preserves durability in non-WAL modes and uses checksums to ensure
         integrity although there is a small chance that an error might go unnoticed.
         Choices are: FULL, NORMAL, OFF. -->
    <string name="db_default_sync_mode">FULL</string>

    <!-- The database synchronization mode when using Write-Ahead Logging.
         FULL is safest and preserves durability at the cost of extra fsyncs.
         NORMAL sacrifices durability in WAL mode because syncs are only performed before
         and after checkpoint operations.  If checkpoints are infrequent and power loss
         occurs, then committed transactions could be lost and applications might break.
         Choices are: FULL, NORMAL, OFF. -->
    <string name="db_wal_sync_mode">FULL</string>

    <!-- The Write-Ahead Log auto-checkpoint interval in database pages (typically 1 to 4KB).
         The log is checkpointed automatically whenever it exceeds this many pages.
         When a database is reopened, its journal mode is set back to the default
         journal mode, which may cause a checkpoint operation to occur.  Checkpoints
         can also happen at other times when transactions are committed.
         The bigger the WAL file, the longer a checkpoint operation takes, so we try
         to keep the WAL file relatively small to avoid long delays.
         The size of the WAL file is also constrained by 'db_journal_size_limit'. -->
    <integer name="db_wal_autocheckpoint">100</integer>

    <!-- Max space (in MB) allocated to DownloadManager to store the downloaded
         files if they are to be stored in DownloadManager's data dir,
         which typically is /data/data/com.android.providers.downloads/files -->
    <integer name="config_downloadDataDirSize">100</integer>

    <!-- Max number of downloads allowed to proceed concurrently -->
    <integer name="config_MaxConcurrentDownloadsAllowed">5</integer>

    <!-- When the free space available in DownloadManager's data dir falls
         below the percentage value specified by this param, DownloadManager
         starts removing files to try to make percentage of available
         free space above this threshold value. -->
    <integer name="config_downloadDataDirLowSpaceThreshold">10</integer>

    <!-- The URL that should be sent in an x-wap-profile header with an HTTP request,
         as defined in the Open Mobile Alliance User Agent Profile specification
         OMA-TS-UAProf-V2_0-20060206-A Section 8.1.1.1. If the URL contains a '%s'
         format string then that substring will be replaced with the value of
         Build.MODEL. The format string shall not be escaped. -->
    <string name="config_useragentprofile_url" translatable="false"></string>

    <!-- When a database query is executed, the results retuned are paginated
         in pages of size (in KB) indicated by this value -->
    <integer name="config_cursorWindowSize">2048</integer>

    <!-- Sets whether menu shortcuts should be displayed on panel menus when
         a keyboard is present. -->
    <bool name="config_showMenuShortcutsWhenKeyboardPresent">false</bool>

    <!-- Do not translate. Defines the slots is Two Digit Number for dialing normally not USSD -->
    <string-array name="config_twoDigitNumberPattern" translatable="false">
    </string-array>

    <!-- The VoiceMail default value is displayed to my own number if it is true -->
    <bool name="config_telephony_use_own_number_for_voicemail">false</bool>

    <!-- If this value is true, Sms encoded as octet is decoded by utf8 decoder.
         If false, decoded by Latin decoder. -->
    <bool name="config_sms_utf8_support">false</bool>

    <!-- If this value is true, The mms content-disposition field is supported correctly.
         If false, Content-disposition fragments are ignored -->
    <bool name="config_mms_content_disposition_support">true</bool>

    <!-- National Language Identifier codes for the following two config items.
         (from 3GPP TS 23.038 V9.1.1 Table 6.2.1.2.4.1):
          0  - reserved
          1  - Turkish
          2  - Spanish (single shift table only)
          3  - Portuguese
          4  - Bengali
          5  - Gujarati
          6  - Hindi
          7  - Kannada
          8  - Malayalam
          9  - Oriya
         10  - Punjabi
         11  - Tamil
         12  - Telugu
         13  - Urdu
         14+ - reserved -->

    <!-- National language single shift tables to enable for SMS encoding.
         Decoding is always enabled. 3GPP TS 23.038 states that this feature
         should not be enabled until a formal request is issued by the relevant
         national regulatory body. Array elements are codes from the table above.
         Example 1: devices sold in Turkey must include table 1 to conform with
           By-Law Number 27230. (http://www.btk.gov.tr/eng/pdf/2009/BY-LAW_SMS.pdf)
         Example 2: devices sold in India should include tables 4 through 13
           to enable use of the new Release 9 tables for Indic languages. -->
    <integer-array name="config_sms_enabled_single_shift_tables"></integer-array>

    <!-- National language locking shift tables to enable for SMS encoding.
         Decoding is always enabled. 3GPP TS 23.038 states that this feature
         should not be enabled until a formal request is issued by the relevant
         national regulatory body. Array elements are codes from the table above.
         Example 1: devices sold in Turkey must include table 1 after the
           Turkish Telecommunication Authority requires locking shift encoding
           to be enabled (est. July 2012). (http://www.btk.gov.tr/eng/pdf/2009/BY-LAW_SMS.pdf)
           See also: http://www.mobitech.com.tr/tr/ersanozturkblog_en/index.php?entry=entry090223-160014
         Example 2: devices sold in India should include tables 4 through 13
         to enable use of the new Release 9 tables for Indic languages. -->
    <integer-array name="config_sms_enabled_locking_shift_tables"></integer-array>

    <!-- Set to true if the RSSI should always display CDMA signal strength even on EVDO -->
    <bool name="config_alwaysUseCdmaRssi">false</bool>


    <!-- If this value is true, duplicate Source/Destination port fields
         in WDP header of some carriers OMADM wap push are supported.
         ex: MSGTYPE-TotalSegments-CurrentSegment
             -SourcePortDestPort-SourcePortDestPort-OMADM PDU
         If false, not supported. -->
    <bool name="config_duplicate_port_omadm_wappush">false</bool>

    <!-- Maximum numerical value that will be shown in a status bar
         notification icon or in the notification itself. Will be replaced
         with @string/status_bar_notification_info_overflow when shown in the
         UI. -->
    <integer name="status_bar_notification_info_maxnum">999</integer>

    <!-- Path to an ISO image to be shared with via USB mass storage.
         This is intended to allow packaging drivers or tools for installation on a PC. -->
    <string translatable="false" name="config_isoImagePath"></string>

    <!-- Whether a software navigation bar should be shown. NOTE: in the future this may be
         autodetected from the Configuration. -->
    <bool name="config_showNavigationBar">false</bool>

    <!-- Whether action menu items should be displayed in ALLCAPS or not.
         Defaults to true. If this is not appropriate for specific locales
         it should be disabled in that locale's resources. -->
    <bool name="config_actionMenuItemAllCaps">true</bool>

    <!-- Whether action menu items should obey the "withText" showAsAction
         flag. This may be set to false for situations where space is
         extremely limited. -->
    <bool name="config_allowActionMenuItemTextWithIcon">false</bool>

    <!-- Remote server that can provide NTP responses. -->
    <string translatable="false" name="config_ntpServer">2.android.pool.ntp.org</string>
    <!-- Timeout to wait for NTP server response. -->
    <integer name="config_ntpTimeout">20000</integer>

    <!-- Default network policy warning threshold, in megabytes. -->
    <integer name="config_networkPolicyDefaultWarning">2048</integer>

    <!-- Set and Unsets WiMAX -->
    <bool name="config_wimaxEnabled">false</bool>
    <!-- Location of the wimax framwork jar location -->
    <string name="config_wimaxServiceJarLocation" translatable="false"></string>
    <!-- Location of the wimax native library locaiton -->
    <string name="config_wimaxNativeLibLocation" translatable="false"></string>
    <!-- Name of the wimax manager class -->
    <string name="config_wimaxManagerClassname" translatable="false"></string>
    <!-- Name of the wimax service class -->
    <string name="config_wimaxServiceClassname" translatable="false"></string>
    <!-- Name of the wimax state tracker clas -->
    <string name="config_wimaxStateTrackerClassname" translatable="false"></string>

    <!-- enable screen saver feature -->
    <bool name="config_enableDreams">true</bool>

    <!-- Base "touch slop" value used by ViewConfiguration as a
         movement threshold where scrolling should begin. -->
    <dimen name="config_viewConfigurationTouchSlop">8dp</dimen>

    <!-- Maximum number of grid columns permitted in the ResolverActivity
         used for picking activities to handle an intent. -->
    <integer name="config_maxResolverActivityColumns">2</integer>

    <!-- Array of OEM specific USB mode override config.
         OEM can override a certain USB mode depending on ro.bootmode.
         Specify an array of below items to set override rule.
         [bootmode]:[original USB mode]:[USB mode used]-->
    <integer-array translatable="false" name="config_oemUsbModeOverride">
    </integer-array>

    <!-- Set to true to add links to Cell Broadcast app from Settings and MMS app. -->
    <bool name="config_cellBroadcastAppLinks">false</bool>

<<<<<<< HEAD
    <!--  Maximum number of supported users -->
    <integer name="config_multiuserMaximumUsers">10</integer>
=======
    <!-- The default value if the SyncStorageEngine should sync automatically or not -->
    <bool name="config_syncstorageengine_masterSyncAutomatically">true</bool>
>>>>>>> 7749a1c5
</resources><|MERGE_RESOLUTION|>--- conflicted
+++ resolved
@@ -919,11 +919,9 @@
     <!-- Set to true to add links to Cell Broadcast app from Settings and MMS app. -->
     <bool name="config_cellBroadcastAppLinks">false</bool>
 
-<<<<<<< HEAD
+    <!-- The default value if the SyncStorageEngine should sync automatically or not -->
+    <bool name="config_syncstorageengine_masterSyncAutomatically">true</bool>
+
     <!--  Maximum number of supported users -->
     <integer name="config_multiuserMaximumUsers">10</integer>
-=======
-    <!-- The default value if the SyncStorageEngine should sync automatically or not -->
-    <bool name="config_syncstorageengine_masterSyncAutomatically">true</bool>
->>>>>>> 7749a1c5
 </resources>