<?xml version="1.0" encoding="UTF-8"?>
<!-- 
/* //device/apps/common/assets/res/any/strings.xml
**
** Copyright 2006, The Android Open Source Project
**
** Licensed under the Apache License, Version 2.0 (the "License");
** you may not use this file except in compliance with the License.
** You may obtain a copy of the License at
**
**     http://www.apache.org/licenses/LICENSE-2.0
**
** Unless required by applicable law or agreed to in writing, software
** distributed under the License is distributed on an "AS IS" BASIS,
** WITHOUT WARRANTIES OR CONDITIONS OF ANY KIND, either express or implied.
** See the License for the specific language governing permissions and
** limitations under the License.
*/
 -->

<resources xmlns:android="http://schemas.android.com/apk/res/android"
    xmlns:xliff="urn:oasis:names:tc:xliff:document:1.2">
    <string name="byteShort" msgid="8340973892742019101">"B"</string>
    <string name="kilobyteShort" msgid="5973789783504771878">"KB"</string>
    <string name="megabyteShort" msgid="6355851576770428922">"MB"</string>
    <string name="gigabyteShort" msgid="3259882455212193214">"GB"</string>
    <string name="terabyteShort" msgid="231613018159186962">"TB"</string>
    <string name="petabyteShort" msgid="5637816680144990219">"PB"</string>
    <string name="fileSizeSuffix" msgid="9164292791500531949">"<xliff:g id="NUMBER">%1$s</xliff:g><xliff:g id="UNIT">%2$s</xliff:g>"</string>
    <string name="durationDays" msgid="6652371460511178259">"<xliff:g id="DAYS">%1$d</xliff:g> రోజులు"</string>
    <string name="durationDayHours" msgid="2713107458736744435">"<xliff:g id="DAYS">%1$d</xliff:g> రో <xliff:g id="HOURS">%2$d</xliff:g> గం"</string>
    <string name="durationDayHour" msgid="7293789639090958917">"<xliff:g id="DAYS">%1$d</xliff:g> రో <xliff:g id="HOURS">%2$d</xliff:g> గం"</string>
    <string name="durationHours" msgid="4266858287167358988">"<xliff:g id="HOURS">%1$d</xliff:g> గంటలు"</string>
    <string name="durationHourMinutes" msgid="9029176248692041549">"<xliff:g id="HOURS">%1$d</xliff:g> గం <xliff:g id="MINUTES">%2$d</xliff:g> నిమి"</string>
    <string name="durationHourMinute" msgid="2741677355177402539">"<xliff:g id="HOURS">%1$d</xliff:g> గం <xliff:g id="MINUTES">%2$d</xliff:g> నిమి"</string>
    <string name="durationMinutes" msgid="3134226679883579347">"<xliff:g id="MINUTES">%1$d</xliff:g> నిమిషాలు"</string>
    <string name="durationMinute" msgid="7155301744174623818">"<xliff:g id="MINUTES">%1$d</xliff:g> నిమి"</string>
    <string name="durationMinuteSeconds" msgid="1424656185379003751">"<xliff:g id="MINUTES">%1$d</xliff:g> నిమి <xliff:g id="SECONDS">%2$d</xliff:g> సె"</string>
    <string name="durationMinuteSecond" msgid="3989228718067466680">"<xliff:g id="MINUTES">%1$d</xliff:g> నిమి <xliff:g id="SECONDS">%2$d</xliff:g> సె"</string>
    <string name="durationSeconds" msgid="8050088505238241405">"<xliff:g id="SECONDS">%1$d</xliff:g> సెకన్లు"</string>
    <string name="durationSecond" msgid="985669622276420331">"<xliff:g id="SECONDS">%1$d</xliff:g> సెకను"</string>
    <string name="untitled" msgid="4638956954852782576">"&lt;శీర్షిక లేనిది&gt;"</string>
    <string name="emptyPhoneNumber" msgid="7694063042079676517">"(ఫోన్ నంబర్ లేదు)"</string>
    <string name="unknownName" msgid="6867811765370350269">"తెలియదు"</string>
    <string name="defaultVoiceMailAlphaTag" msgid="2660020990097733077">"వాయిస్ మెయిల్"</string>
    <string name="defaultMsisdnAlphaTag" msgid="2850889754919584674">"MSISDN1"</string>
    <string name="mmiError" msgid="5154499457739052907">"కనెక్షన్ సమస్య లేదా చెల్లని MMI కోడ్."</string>
    <string name="mmiFdnError" msgid="5224398216385316471">"చర్య స్థిరమైన డయలింగ్ నంబర్‌లకు మాత్రమే పరిమితం చేయబడింది."</string>
    <string name="serviceEnabled" msgid="8147278346414714315">"సేవ ప్రారంభించబడింది."</string>
    <string name="serviceEnabledFor" msgid="6856228140453471041">"వీటి కోసం సేవ ప్రారంభించబడింది:"</string>
    <string name="serviceDisabled" msgid="1937553226592516411">"సేవ నిలిపివేయబడింది."</string>
    <string name="serviceRegistered" msgid="6275019082598102493">"నమోదు విజయవంతమైంది."</string>
    <string name="serviceErased" msgid="1288584695297200972">"ఎరేజ్ చేయడం విజయవంతమైంది."</string>
    <string name="passwordIncorrect" msgid="7612208839450128715">"చెల్లని పాస్‌వర్డ్."</string>
    <string name="mmiComplete" msgid="8232527495411698359">"MMI పూర్తయింది."</string>
    <string name="badPin" msgid="9015277645546710014">"మీరు టైప్ చేసిన పాత పిన్‌ చెల్లదు."</string>
    <string name="badPuk" msgid="5487257647081132201">"మీరు టైప్ చేసిన PUK చెల్లదు."</string>
    <string name="mismatchPin" msgid="609379054496863419">"మీరు టైప్ చేసిన PINలు సరిపోలలేదు."</string>
    <string name="invalidPin" msgid="3850018445187475377">"4 నుండి 8 సంఖ్యలు ఉండే పిన్‌ను టైప్ చేయండి."</string>
    <string name="invalidPuk" msgid="8761456210898036513">"8 సంఖ్యలు లేదా అంతకంటే పొడవు ఉండే PUKని టైప్ చేయండి."</string>
    <string name="needPuk" msgid="919668385956251611">"మీ సిమ్ కార్డు PUK-లాక్ చేయబడింది. దీన్ని అన్‌లాక్ చేయడానికి PUK కోడ్‌ను టైప్ చేయండి."</string>
    <string name="needPuk2" msgid="4526033371987193070">"సిమ్ కార్డు‌ను అన్‌బ్లాక్ చేయడానికి PUK2ని టైప్ చేయండి."</string>
    <string name="enablePin" msgid="209412020907207950">"వైఫల్యం, సిమ్/RUIM లాక్‌ను ప్రారంభించండి."</string>
  <plurals name="pinpuk_attempts">
    <item quantity="one" msgid="6596245285809790142">"సిమ్ లాక్ కాకుండా ఉండటానికి మీకు <xliff:g id="NUMBER">%d</xliff:g> ప్రయత్నం మిగిలి ఉంది."</item>
    <item quantity="other" msgid="7530597808358774740">"సిమ్ లాక్ కాకుండా ఉండటానికి మీకు <xliff:g id="NUMBER">%d</xliff:g> ప్రయత్నాలు మిగిలి ఉన్నాయి."</item>
  </plurals>
    <string name="imei" msgid="2625429890869005782">"IMEI"</string>
    <string name="meid" msgid="4841221237681254195">"MEID"</string>
    <string name="ClipMmi" msgid="6952821216480289285">"ఇన్‌కమింగ్ కాలర్ ID"</string>
    <string name="ClirMmi" msgid="7784673673446833091">"అవుట్‌గోయింగ్ కాలర్ ID"</string>
    <string name="ColpMmi" msgid="3065121483740183974">"కనెక్ట్ చేయబడిన పంక్తి ID"</string>
    <string name="ColrMmi" msgid="4996540314421889589">"కనెక్ట్ చేయబడిన పంక్తి ID నియంత్రణ"</string>
    <string name="CfMmi" msgid="5123218989141573515">"కాల్ ఫార్వర్డింగ్"</string>
    <string name="CwMmi" msgid="9129678056795016867">"కాల్ నిరీక్షణ"</string>
    <string name="BaMmi" msgid="455193067926770581">"కాల్ బేరింగ్"</string>
    <string name="PwdMmi" msgid="7043715687905254199">"పాస్‌వర్డ్ మార్పు"</string>
    <string name="PinMmi" msgid="3113117780361190304">"పిన్‌ మార్పు"</string>
    <string name="CnipMmi" msgid="3110534680557857162">"కాలింగ్ నంబర్ అందుబాటులో ఉంది"</string>
    <string name="CnirMmi" msgid="3062102121430548731">"కాలింగ్ నంబర్ పరిమితం చేయబడింది"</string>
    <string name="ThreeWCMmi" msgid="9051047170321190368">"మూడు మార్గాల కాలింగ్"</string>
    <string name="RuacMmi" msgid="7827887459138308886">"అవాంఛిత అంతరాయ కాల్‌ల తిరస్కరణ"</string>
    <string name="CndMmi" msgid="3116446237081575808">"కాలింగ్ నంబర్ బట్వాడా"</string>
    <string name="DndMmi" msgid="1265478932418334331">"అంతరాయం కలిగించవద్దు"</string>
    <string name="CLIRDefaultOnNextCallOn" msgid="429415409145781923">"కాలర్ ID డిఫాల్ట్‌గా పరిమితానికి ఉంటుంది. తదుపరి కాల్: పరిమితం చేయబడింది"</string>
    <string name="CLIRDefaultOnNextCallOff" msgid="3092918006077864624">"కాలర్ ID డిఫాల్ట్‌గా పరిమితానికి ఉంటుంది. తదుపరి కాల్: అపరిమితం"</string>
    <string name="CLIRDefaultOffNextCallOn" msgid="6179425182856418465">"కాలర్ ID డిఫాల్ట్‌గా అపరిమితానికి ఉంటుంది. తదుపరి కాల్: పరిమితం చేయబడింది"</string>
    <string name="CLIRDefaultOffNextCallOff" msgid="2567998633124408552">"కాలర్ ID డిఫాల్ట్‌గా అపరిమితానికి ఉంటుంది. తదుపరి కాల్: అపరిమితం"</string>
    <string name="serviceNotProvisioned" msgid="8614830180508686666">"సేవ కేటాయించబడలేదు."</string>
    <string name="CLIRPermanent" msgid="3377371145926835671">"మీరు కాలర్ ID సెట్టింగ్‌ను మార్చలేరు."</string>
    <string name="RestrictedChangedTitle" msgid="5592189398956187498">"పరిమితం చేయబడిన ప్రాప్యత మార్చబడింది"</string>
    <string name="RestrictedOnData" msgid="8653794784690065540">"డేటా సేవ బ్లాక్ చేయబడింది."</string>
    <string name="RestrictedOnEmergency" msgid="6581163779072833665">"అత్యవసర సేవ బ్లాక్ చేయబడింది."</string>
    <string name="RestrictedOnNormal" msgid="4953867011389750673">"వాయిస్ సేవ బ్లాక్ చేయబడింది."</string>
    <string name="RestrictedOnAllVoice" msgid="3396963652108151260">"అన్ని వాయిస్ సేవలు బ్లాక్ చేయబడ్డాయి."</string>
    <string name="RestrictedOnSms" msgid="8314352327461638897">"SMS సేవ బ్లాక్ చేయబడింది."</string>
    <string name="RestrictedOnVoiceData" msgid="996636487106171320">"వాయిస్/డేటా సేవలు బ్లాక్ చేయబడ్డాయి."</string>
    <string name="RestrictedOnVoiceSms" msgid="1888588152792023873">"వాయిస్/SMS సేవలు బ్లాక్ చేయబడ్డాయి."</string>
    <string name="RestrictedOnAll" msgid="5643028264466092821">"అన్ని వాయిస్/డేటా/SMS సేవలు బ్లాక్ చేయబడ్డాయి."</string>
    <string name="peerTtyModeFull" msgid="6165351790010341421">"అవతలి వారు FULL TTY మోడ్‌ని అభ్యర్థించారు"</string>
    <string name="peerTtyModeHco" msgid="5728602160669216784">"అవతలి వారు HCO TTY మోడ్‌ని అభ్యర్థించారు"</string>
    <string name="peerTtyModeVco" msgid="1742404978686538049">"అవతలి వారు VCO TTY మోడ్‌ని అభ్యర్థించారు"</string>
    <string name="peerTtyModeOff" msgid="3280819717850602205">"అవతలి వారు OFF TTY మోడ్‌ని అభ్యర్థించారు"</string>
    <string name="serviceClassVoice" msgid="1258393812335258019">"వాయిస్"</string>
    <string name="serviceClassData" msgid="872456782077937893">"డేటా"</string>
    <string name="serviceClassFAX" msgid="5566624998840486475">"ఫ్యాక్స్"</string>
    <string name="serviceClassSMS" msgid="2015460373701527489">"SMS"</string>
    <string name="serviceClassDataAsync" msgid="4523454783498551468">"నిరర్థకం"</string>
    <string name="serviceClassDataSync" msgid="7530000519646054776">"సమకాలీకరణ"</string>
    <string name="serviceClassPacket" msgid="6991006557993423453">"ప్యాకెట్"</string>
    <string name="serviceClassPAD" msgid="3235259085648271037">"PAD"</string>
    <string name="roamingText0" msgid="7170335472198694945">"రోమింగ్ సూచిక ఆన్‌లో ఉంది"</string>
    <string name="roamingText1" msgid="5314861519752538922">"రోమింగ్ సూచిక ఆఫ్‌లో ఉంది"</string>
    <string name="roamingText2" msgid="8969929049081268115">"రోమింగ్ సూచిక ఫ్లాష్ అవుతోంది"</string>
    <string name="roamingText3" msgid="5148255027043943317">"పరిసరాల్లో లేదు"</string>
    <string name="roamingText4" msgid="8808456682550796530">"భవనంలో లేదు"</string>
    <string name="roamingText5" msgid="7604063252850354350">"రోమింగ్ - ప్రాధాన్య సిస్టమ్"</string>
    <string name="roamingText6" msgid="2059440825782871513">"రోమింగ్ - అందుబాటులో ఉన్న సిస్టమ్"</string>
    <string name="roamingText7" msgid="7112078724097233605">"రోమింగ్ - అనుబంధ భాగస్వామి"</string>
    <string name="roamingText8" msgid="5989569778604089291">"రోమింగ్ - ప్రీమియం భాగస్వామి"</string>
    <string name="roamingText9" msgid="7969296811355152491">"రోమింగ్ - పూర్తి సేవ కార్యాచరణ"</string>
    <string name="roamingText10" msgid="3992906999815316417">"రోమింగ్ - పాక్షిక సేవ కార్యాచరణ"</string>
    <string name="roamingText11" msgid="4154476854426920970">"రోమింగ్ బ్యానర్ ఆన్‌లో ఉంది"</string>
    <string name="roamingText12" msgid="1189071119992726320">"రోమింగ్ బ్యానర్ ఆఫ్‌లో ఉంది"</string>
    <string name="roamingTextSearching" msgid="8360141885972279963">"సేవ కోసం శోధిస్తోంది"</string>
    <string name="cfTemplateNotForwarded" msgid="1683685883841272560">"<xliff:g id="BEARER_SERVICE_CODE">{0}</xliff:g>: ఫార్వార్డ్ చేయబడలేదు"</string>
    <string name="cfTemplateForwarded" msgid="1302922117498590521">"<xliff:g id="BEARER_SERVICE_CODE">{0}</xliff:g>: <xliff:g id="DIALING_NUMBER">{1}</xliff:g>"</string>
    <string name="cfTemplateForwardedTime" msgid="9206251736527085256">"<xliff:g id="BEARER_SERVICE_CODE">{0}</xliff:g>: <xliff:g id="TIME_DELAY">{2}</xliff:g> సెకన్ల తర్వాత <xliff:g id="DIALING_NUMBER">{1}</xliff:g>"</string>
    <string name="cfTemplateRegistered" msgid="5073237827620166285">"<xliff:g id="BEARER_SERVICE_CODE">{0}</xliff:g>: ఫార్వార్డ్ చేయబడలేదు"</string>
    <string name="cfTemplateRegisteredTime" msgid="6781621964320635172">"<xliff:g id="BEARER_SERVICE_CODE">{0}</xliff:g>: ఫార్వార్డ్ చేయబడలేదు"</string>
    <string name="fcComplete" msgid="3118848230966886575">"లక్షణం కోడ్ పూర్తయింది."</string>
    <string name="fcError" msgid="3327560126588500777">"కనెక్షన్ సమస్య లేదా లక్షణం కోడ్ చెల్లదు."</string>
    <string name="httpErrorOk" msgid="1191919378083472204">"సరే"</string>
    <string name="httpError" msgid="7956392511146698522">"నెట్‌వర్క్ లోపం ఏర్పడింది."</string>
    <string name="httpErrorLookup" msgid="4711687456111963163">"URLను కనుగొనడం సాధ్యపడలేదు."</string>
    <string name="httpErrorUnsupportedAuthScheme" msgid="6299980280442076799">"సైట్ ప్రామాణీకరణ స్కీమ్‌కి మద్దతు లేదు."</string>
    <string name="httpErrorAuth" msgid="1435065629438044534">"ప్రామాణీకరించడం సాధ్యపడలేదు."</string>
    <string name="httpErrorProxyAuth" msgid="1788207010559081331">"ప్రాక్సీ సర్వర్ ద్వారా ప్రామాణీకరణ విజయవంతం కాలేదు."</string>
    <string name="httpErrorConnect" msgid="8714273236364640549">"సర్వర్‌కు కనెక్ట్ చేయడం సాధ్యపడలేదు."</string>
    <string name="httpErrorIO" msgid="2340558197489302188">"సర్వర్‌తో కమ్యూనికేట్ చేయడం సాధ్యపడలేదు. తర్వాత మళ్లీ ప్రయత్నించండి."</string>
    <string name="httpErrorTimeout" msgid="4743403703762883954">"సర్వర్‌కు కనెక్షన్ సమయం ముగిసింది."</string>
    <string name="httpErrorRedirectLoop" msgid="8679596090392779516">"పేజీ చాలా ఎక్కువ సర్వర్ మళ్లింపులను కలిగి ఉంది."</string>
    <string name="httpErrorUnsupportedScheme" msgid="5015730812906192208">"ప్రోటోకాల్‌కి మద్దతు లేదు."</string>
    <string name="httpErrorFailedSslHandshake" msgid="96549606000658641">"సురక్షిత కనెక్షన్‌ను వ్యవస్థాపించడం సాధ్యపడలేదు."</string>
    <string name="httpErrorBadUrl" msgid="3636929722728881972">"URL చెల్లనిది అయినందువలన పేజీని తెరవడం సాధ్యపడలేదు."</string>
    <string name="httpErrorFile" msgid="2170788515052558676">"ఫైల్‌ను ప్రాప్యత చేయడం సాధ్యపడలేదు."</string>
    <string name="httpErrorFileNotFound" msgid="6203856612042655084">"అభ్యర్థించిన ఫైల్‌ను కనుగొనడం సాధ్యపడలేదు."</string>
    <string name="httpErrorTooManyRequests" msgid="1235396927087188253">"చాలా ఎక్కువ అభ్యర్థనలు ప్రాసెస్ చేయబడుతున్నాయి. తర్వాత మళ్లీ ప్రయత్నించండి."</string>
    <string name="notification_title" msgid="8967710025036163822">"<xliff:g id="ACCOUNT">%1$s</xliff:g>కు సైన్‌ఇన్ లోపం"</string>
    <string name="contentServiceSync" msgid="8353523060269335667">"సమకాలీకరణ"</string>
    <string name="contentServiceSyncNotificationTitle" msgid="397743349191901458">"సమకాలీకరణ"</string>
    <string name="contentServiceTooManyDeletesNotificationDesc" msgid="8100981435080696431">"చాలా ఎక్కువ <xliff:g id="CONTENT_TYPE">%s</xliff:g> తొలగింపులు."</string>
    <string name="low_memory" product="tablet" msgid="6494019234102154896">"టాబ్లెట్ నిల్వ నిండింది. స్థలాన్ని ఖాళీ చేయడానికి కొన్ని ఫైల్‌లను తొలగించండి."</string>
    <string name="low_memory" product="watch" msgid="4415914910770005166">"వాచ్ నిల్వ నిండింది. స్థలాన్ని ఖాళీ చేయడానికి కొన్ని ఫైల్‌లను తొలగించండి."</string>
    <string name="low_memory" product="tv" msgid="516619861191025923">"టీవీ నిల్వ నిండింది. ఖాళీ స్థలం కోసం కొన్ని ఫైల్‌లను తొలగించండి."</string>
    <string name="low_memory" product="default" msgid="3475999286680000541">"ఫోన్ నిల్వ నిండింది. స్థలాన్ని ఖాళీ చేయడానికి కొన్ని ఫైల్‌లను తొలగించండి."</string>
    <string name="ssl_ca_cert_warning" msgid="5848402127455021714">"నెట్‌వర్క్ పర్యవేక్షించబడవచ్చు"</string>
    <string name="ssl_ca_cert_noti_by_unknown" msgid="4475437862189850602">"తెలియని మూడవ పక్షం ద్వారా"</string>
    <string name="ssl_ca_cert_noti_by_administrator" msgid="550758088185764312">"మీ కార్యాలయ ప్రొఫైల్ నిర్వాహకుని ద్వారా"</string>
    <string name="ssl_ca_cert_noti_managed" msgid="4030263497686867141">"<xliff:g id="MANAGING_DOMAIN">%s</xliff:g> ద్వారా"</string>
    <string name="work_profile_deleted" msgid="5005572078641980632">"కార్యాలయ ప్రొఫైల్ తొలగించబడింది"</string>
    <string name="work_profile_deleted_description" msgid="6305147513054341102">"నిర్వాహక అనువర్తనం లేనందున కార్యాలయ ప్రొఫైల్ తొలగించబడింది."</string>
    <string name="work_profile_deleted_details" msgid="226615743462361248">"కార్యాలయ ప్రొఫైల్ నిర్వాహక అనువర్తనం లేదు లేదా పాడైంది. తత్ఫలితంగా, మీ కార్యాలయ ప్రొఫైల్ మరియు సంబంధిత డేటా తొలగించబడ్డాయి. సహాయం కోసం మీ నిర్వాహకుడిని సంప్రదించండి."</string>
    <string name="factory_reset_warning" msgid="5423253125642394387">"మీ పరికరంలోని డేటా తొలగించబడుతుంది"</string>
    <string name="factory_reset_message" msgid="4905025204141900666">"నిర్వాహక అనువర్తనంలో కొన్ని అంతర్భాగాలు లేవు లేదా అది పాడైపోయి, నిరుపయోగంగా మారింది. మీ పరికరంలోని డేటా ఇప్పుడు తొలగించబడుతుంది. సహాయం కోసం మీ నిర్వాహకుడిని సంప్రదించండి."</string>
    <string name="me" msgid="6545696007631404292">"నేను"</string>
    <string name="power_dialog" product="tablet" msgid="8545351420865202853">"టాబ్లెట్ ఎంపికలు"</string>
    <string name="power_dialog" product="tv" msgid="6153888706430556356">"టీవీ ఎంపికలు"</string>
    <string name="power_dialog" product="default" msgid="1319919075463988638">"ఫోన్ ఎంపికలు"</string>
    <string name="silent_mode" msgid="7167703389802618663">"నిశ్శబ్ద మోడ్"</string>
    <string name="turn_on_radio" msgid="3912793092339962371">"వైర్‌లెస్‌ను ప్రారంభించండి"</string>
    <string name="turn_off_radio" msgid="8198784949987062346">"వైర్‌లెస్‌ను ఆపివేయండి"</string>
    <string name="screen_lock" msgid="799094655496098153">"స్క్రీన్ లాక్"</string>
    <string name="power_off" msgid="4266614107412865048">"పవర్ ఆఫ్ చేయి"</string>
    <string name="silent_mode_silent" msgid="319298163018473078">"రింగర్ ఆఫ్‌లో ఉంది"</string>
    <string name="silent_mode_vibrate" msgid="7072043388581551395">"రింగర్ వైబ్రేట్‌లో ఉంది"</string>
    <string name="silent_mode_ring" msgid="8592241816194074353">"రింగర్ ఆన్‌లో ఉంది"</string>
    <string name="shutdown_progress" msgid="2281079257329981203">"షట్ డౌన్ చేయబడుతోంది…"</string>
    <string name="shutdown_confirm" product="tablet" msgid="3385745179555731470">"మీ టాబ్లెట్ షట్‌డౌన్ చేయబడుతుంది."</string>
    <string name="shutdown_confirm" product="tv" msgid="476672373995075359">"మీ టీవీ షట్ డౌన్ చేయబడుతుంది."</string>
    <string name="shutdown_confirm" product="watch" msgid="3490275567476369184">"మీ వాచ్ షట్ డౌన్ చేయబడుతుంది."</string>
    <string name="shutdown_confirm" product="default" msgid="649792175242821353">"మీ ఫోన్ షట్‌డౌన్ చేయబడుతుంది."</string>
    <string name="shutdown_confirm_question" msgid="2906544768881136183">"మీరు షట్ డౌన్ చేయాలనుకుంటున్నారా?"</string>
    <string name="reboot_safemode_title" msgid="7054509914500140361">"సురక్షిత మోడ్‌కు రీబూట్ చేయండి"</string>
    <string name="reboot_safemode_confirm" msgid="55293944502784668">"మీరు సురక్షిత మోడ్‌లోకి రీబూట్ చేయాలనుకుంటున్నారా? దీని వలన మీరు ఇన్‌స్టాల్ చేసిన అన్ని మూడవ పక్షం అనువర్తనాలు నిలిపివేయబడతాయి. ఇవి మీరు మళ్లీ రీబూట్ చేసినప్పుడు పునరుద్ధరించబడతాయి."</string>
    <string name="recent_tasks_title" msgid="3691764623638127888">"ఇటీవలివి"</string>
    <string name="no_recent_tasks" msgid="8794906658732193473">"ఇటీవలి అనువర్తనాలు ఏవీ లేవు."</string>
    <string name="global_actions" product="tablet" msgid="408477140088053665">"టాబ్లెట్ ఎంపికలు"</string>
    <string name="global_actions" product="tv" msgid="7240386462508182976">"టీవీ ఎంపికలు"</string>
    <string name="global_actions" product="default" msgid="2406416831541615258">"ఫోన్ ఎంపికలు"</string>
    <string name="global_action_lock" msgid="2844945191792119712">"స్క్రీన్ లాక్"</string>
    <string name="global_action_power_off" msgid="4471879440839879722">"పవర్ ఆఫ్ చేయి"</string>
    <string name="global_action_bug_report" msgid="7934010578922304799">"బగ్ నివేదిక"</string>
    <string name="bugreport_title" msgid="2667494803742548533">"బగ్ నివేదికను తీయి"</string>
    <string name="bugreport_message" msgid="398447048750350456">"ఇది ఇ-మెయిల్ సందేశం రూపంలో పంపడానికి మీ ప్రస్తుత పరికర స్థితి గురించి సమాచారాన్ని సేకరిస్తుంది. బగ్ నివేదికను ప్రారంభించడం మొదలుకొని పంపడానికి సిద్ధం చేసే వరకు ఇందుకు కొంత సమయం పడుతుంది; దయచేసి ఓపిక పట్టండి."</string>
    <string name="global_action_toggle_silent_mode" msgid="8219525344246810925">"నిశ్శబ్ద మోడ్"</string>
    <string name="global_action_silent_mode_on_status" msgid="3289841937003758806">"ధ్వని ఆఫ్‌లో ఉంది"</string>
    <string name="global_action_silent_mode_off_status" msgid="1506046579177066419">"ధ్వని ఆన్‌లో ఉంది"</string>
    <string name="global_actions_toggle_airplane_mode" msgid="5884330306926307456">"ఎయిర్‌ప్లేన్ మోడ్"</string>
    <string name="global_actions_airplane_mode_on_status" msgid="2719557982608919750">"ఎయిర్‌ప్లేన్ మోడ్ ఆన్‌లో ఉంది"</string>
    <string name="global_actions_airplane_mode_off_status" msgid="5075070442854490296">"ఎయిర్‌ప్లేన్ మోడ్ ఆఫ్‌లో ఉంది"</string>
    <string name="global_action_settings" msgid="1756531602592545966">"సెట్టింగ్‌లు"</string>
    <string name="global_action_voice_assist" msgid="7751191495200504480">"వాయిస్ సహాయకం"</string>
    <string name="global_action_lockdown" msgid="8751542514724332873">"ఇప్పుడు లాక్ చేయండి"</string>
    <string name="status_bar_notification_info_overflow" msgid="5301981741705354993">"999+"</string>
    <string name="safeMode" msgid="2788228061547930246">"సురక్షిత మోడ్"</string>
    <string name="android_system_label" msgid="6577375335728551336">"Android సిస్టమ్"</string>
    <string name="user_owner_label" msgid="6465364741001216388">"వ్యక్తిగత అనువర్తనాలు"</string>
    <string name="managed_profile_label" msgid="6260850669674791528">"కార్యాలయం"</string>
    <string name="permgrouplab_costMoney" msgid="5429808217861460401">"మీరు డబ్బు చెల్లించాల్సిన సేవలు"</string>
    <string name="permgroupdesc_costMoney" msgid="3293301903409869495">"మీ డబ్బు ఖర్చు అయ్యే పనులను అమలు చేయడం."</string>
    <string name="permgrouplab_messages" msgid="7521249148445456662">"మీ సందేశాలు"</string>
    <string name="permgroupdesc_messages" msgid="7821999071003699236">"మీ SMS, ఇమెయిల్ మరియు ఇతర సందేశాలను చదవండి మరియు వ్రాయండి."</string>
    <string name="permgrouplab_personalInfo" msgid="3519163141070533474">"మీ వ్యక్తిగత సమాచారం"</string>
    <string name="permgroupdesc_personalInfo" msgid="8426453129788861338">"మీ గురించి మీ సంప్రదింపు కార్డు‌లో నిల్వ చేయబడిన సమాచారానికి ప్రత్యక్ష ప్రాప్యత."</string>
    <string name="permgrouplab_socialInfo" msgid="5799096623412043791">"మీ సామాజిక సమాచారం"</string>
    <string name="permgroupdesc_socialInfo" msgid="7129842457611643493">"మీ పరిచయాలు మరియు సామాజిక బాంధవ్యాలకు సంబంధించిన సమాచారానికి ప్రత్యక్ష ప్రాప్యత."</string>
    <string name="permgrouplab_location" msgid="635149742436692049">"మీ స్థానం"</string>
    <string name="permgroupdesc_location" msgid="5704679763124170100">"మీ భౌతిక స్థానాన్ని పర్యవేక్షించడం."</string>
    <string name="permgrouplab_network" msgid="5808983377727109831">"నెట్‌వర్క్ కమ్యూనికేషన్"</string>
    <string name="permgroupdesc_network" msgid="4478299413241861987">"విభిన్న నెట్‌వర్క్ లక్షణాలను ప్రాప్యత చేయడం."</string>
    <string name="permgrouplab_bluetoothNetwork" msgid="1585403544162128109">"బ్లూటూత్"</string>
    <string name="permgroupdesc_bluetoothNetwork" msgid="5625288577164282391">"బ్లూటూత్ ద్వారా పరికరాలు మరియు నెట్‌వర్క్‌లను ప్రాప్యత చేయడం."</string>
    <string name="permgrouplab_audioSettings" msgid="8329261670151871235">"ఆడియో సెట్టింగ్‌లు"</string>
    <string name="permgroupdesc_audioSettings" msgid="2641515403347568130">"ఆడియో సెట్టింగ్‌లను మార్చడం."</string>
    <string name="permgrouplab_affectsBattery" msgid="6209246653424798033">"బ్యాటరీని ప్రభావితం చేసేవి"</string>
    <string name="permgroupdesc_affectsBattery" msgid="6441275320638916947">"బ్యాటరీ శక్తిని త్వరగా హరించే లక్షణాలను ఉపయోగించడం."</string>
    <string name="permgrouplab_calendar" msgid="5863508437783683902">"క్యాలెండర్"</string>
    <string name="permgroupdesc_calendar" msgid="5777534316982184416">"క్యాలెండర్‌లు మరియు ఈవెంట్‌లకు ప్రత్యక్ష ప్రాప్యత."</string>
    <string name="permgrouplab_dictionary" msgid="4148597128843641379">"వినియోగదారు నిఘంటువును చదవడం"</string>
    <string name="permgroupdesc_dictionary" msgid="7921166355964764490">"వినియోగదారు నిఘంటువులో పదాలను చదవడం."</string>
    <string name="permgrouplab_writeDictionary" msgid="8090237702432576788">"వినియోగదారు నిఘంటువులో వ్రాయడం"</string>
    <string name="permgroupdesc_writeDictionary" msgid="2711561994497361646">"వినియోగదారు నిఘంటువుకు పదాలను జోడించడం."</string>
    <string name="permgrouplab_bookmarks" msgid="1949519673103968229">"బుక్‌మార్క్‌లు మరియు చరిత్ర"</string>
    <string name="permgroupdesc_bookmarks" msgid="4169771606257963028">"బుక్‌మార్క్‌లు మరియు బ్రౌజర్ చరిత్రకు ప్రత్యక్ష ప్రాప్యత."</string>
    <string name="permgrouplab_deviceAlarms" msgid="6117704629728824101">"అలారం"</string>
    <string name="permgroupdesc_deviceAlarms" msgid="4769356362251641175">"అలారం గడియారాన్ని సెట్ చేయడం."</string>
    <string name="permgrouplab_voicemail" msgid="4162237145027592133">"వాయిస్‌మెయిల్"</string>
    <string name="permgroupdesc_voicemail" msgid="2498403969862951393">"వాయిస్‌మెయిల్‌కు ప్రత్యక్ష ప్రాప్యత."</string>
    <string name="permgrouplab_microphone" msgid="171539900250043464">"మైక్రోఫోన్"</string>
    <string name="permgroupdesc_microphone" msgid="7106618286905738408">"ఆడియోని రికార్డ్ చేయడం కోసం మైక్రోఫోన్‌కు ప్రత్యక్ష ప్రాప్యత."</string>
    <string name="permgrouplab_camera" msgid="4820372495894586615">"కెమెరా"</string>
    <string name="permgroupdesc_camera" msgid="2933667372289567714">"చిత్రం లేదా వీడియో క్యాప్చర్ కోసం కెమెరాకు ప్రత్యక్ష ప్రాప్యత."</string>
    <string name="permgrouplab_screenlock" msgid="8275500173330718168">"స్క్రీన్‌ను లాక్ చేయడం"</string>
    <string name="permgroupdesc_screenlock" msgid="7067497128925499401">"మీ పరికరంలో లాక్ స్క్రీన్ యొక్క ప్రవర్తనను ప్రభావితం చేయగల సామర్థ్యం."</string>
    <string name="permgrouplab_appInfo" msgid="8028789762634147725">"మీ అనువర్తనాల సమాచారం"</string>
    <string name="permgroupdesc_appInfo" msgid="3950378538049625907">"మీ పరికరంలో ఇతర అనువర్తనాల ప్రవర్తనను ప్రభావితం చేయగల సామర్థ్యం."</string>
    <string name="permgrouplab_wallpaper" msgid="3850280158041175998">"వాల్‌పేపర్"</string>
    <string name="permgroupdesc_wallpaper" msgid="5630417854750540154">"పరికర వాల్‌పేపర్ సెట్టింగ్‌లను మార్చడం."</string>
    <string name="permgrouplab_systemClock" msgid="406535759236612992">"గడియారం"</string>
    <string name="permgroupdesc_systemClock" msgid="3944359833624094992">"పరికర సమయం లేదా సమయమండలిని మార్చడం."</string>
    <string name="permgrouplab_statusBar" msgid="2095862568113945398">"స్థితి పట్టీ"</string>
    <string name="permgroupdesc_statusBar" msgid="6242593432226807171">"పరికర స్థితి పట్టీ సెట్టింగ్‌లను మార్చడం."</string>
    <string name="permgrouplab_syncSettings" msgid="3341990986147826541">"సమకాలీకరణ సెట్టింగ్‌లు"</string>
    <string name="permgroupdesc_syncSettings" msgid="7603195265129031797">"సమకాలీకరణ సెట్టింగ్‌లకు ప్రాప్యత."</string>
    <string name="permgrouplab_accounts" msgid="3359646291125325519">"మీ ఖాతాలు"</string>
    <string name="permgroupdesc_accounts" msgid="4948732641827091312">"అందుబాటులో ఉన్న ఖాతాలను ప్రాప్యత చేయండి."</string>
    <string name="permgrouplab_hardwareControls" msgid="7998214968791599326">"హార్డ్‌వేర్ నియంత్రణలు"</string>
    <string name="permgroupdesc_hardwareControls" msgid="4357057861225462702">"హ్యాండ్‌సెట్‌లో హార్డ్‌వేర్‌కు ప్రత్యక్ష ప్రాప్యత."</string>
    <string name="permgrouplab_phoneCalls" msgid="9067173988325865923">"ఫోన్ కాల్‌లు"</string>
    <string name="permgroupdesc_phoneCalls" msgid="7489701620446183770">"ఫోన్ కాల్‌లను పర్యవేక్షించండి, రికార్డ్ చేయండి మరియు ప్రాసెస్ చేయండి."</string>
    <string name="permgrouplab_systemTools" msgid="4652191644082714048">"సిస్టమ్ సాధనాలు"</string>
    <string name="permgroupdesc_systemTools" msgid="8162102602190734305">"సిస్టమ్‌కు సంబంధించి తక్కువ-స్థాయి ప్రాప్యత మరియు నియంత్రణ."</string>
    <string name="permgrouplab_developmentTools" msgid="3446164584710596513">"అభివృద్ధి సాధనాలు"</string>
    <string name="permgroupdesc_developmentTools" msgid="7058828032358142018">"అనువర్తన డెవలపర్‌ల కోసం మాత్రమే లక్షణాలు అవసరం."</string>
    <string name="permgrouplab_display" msgid="4279909676036402636">"ఇతర అనువర్తన UI"</string>
    <string name="permgroupdesc_display" msgid="6051002031933013714">"ఇతర అనువర్తనాల UIని ప్రభావితం చేయడం."</string>
    <string name="permgrouplab_storage" msgid="1971118770546336966">"నిల్వ"</string>
    <string name="permgroupdesc_storage" product="nosdcard" msgid="7442318502446874999">"USB నిల్వను ప్రాప్యత చేయండి."</string>
    <string name="permgroupdesc_storage" product="default" msgid="9203302214915355774">"SD కార్డు‌ను ప్రాప్యత చేయండి."</string>
    <string name="permgrouplab_accessibilityFeatures" msgid="7919025602283593907">"ప్రాప్యత సౌలభ్య లక్షణాలు"</string>
    <string name="permgroupdesc_accessibilityFeatures" msgid="4205196881678144335">"సహాయక సాంకేతికతను అభ్యర్థించగల లక్షణాలు."</string>
    <string name="capability_title_canRetrieveWindowContent" msgid="3901717936930170320">"విండో కంటెంట్‍ను మరలా పొందండి"</string>
    <string name="capability_desc_canRetrieveWindowContent" msgid="3772225008605310672">"మీరు పరస్పర చర్య చేస్తున్న విండో కంటెంట్‌‍ను పరిశీలించండి."</string>
    <string name="capability_title_canRequestTouchExploration" msgid="3108723364676667320">"తాకడం ద్వారా విశ్లేషణను ప్రారంభించండి"</string>
    <string name="capability_desc_canRequestTouchExploration" msgid="5800552516779249356">"తాకిన అంశాలు బిగ్గరగా చదివి వినిపించబడతాయి మరియు సంజ్ఞలను ఉపయోగించి స్క్రీన్‌ను విశ్లేషించవచ్చు."</string>
    <string name="capability_title_canRequestEnhancedWebAccessibility" msgid="1739881766522594073">"మెరుగైన వెబ్ ప్రాప్యతను ప్రారంభించండి"</string>
    <string name="capability_desc_canRequestEnhancedWebAccessibility" msgid="7881063961507511765">"అనువర్తన కంటెంట్‌కు మరింత సులభ ప్రాప్యత సౌలభ్యం అందించడానికి స్క్రిప్ట్‌లు ఇన్‌స్టాల్ చేయబడవచ్చు."</string>
    <string name="capability_title_canRequestFilterKeyEvents" msgid="2103440391902412174">"మీరు టైప్ చేస్తున్న వచనాన్ని పరిశీలించండి"</string>
    <string name="capability_desc_canRequestFilterKeyEvents" msgid="7463135292204152818">"క్రెడిట్ కార్డు నంబర్‌లు మరియు పాస్‌వర్డ్‌ల వంటి వ్యక్తిగత డేటాను కలిగి ఉంటుంది."</string>
    <string name="permlab_statusBar" msgid="7417192629601890791">"స్థితి బార్‌ను నిలిపివేయడం లేదా సవరించడం"</string>
    <string name="permdesc_statusBar" msgid="8434669549504290975">"స్థితి బార్‌ను నిలిపివేయడానికి లేదా సిస్టమ్ చిహ్నాలను జోడించడానికి మరియు తీసివేయడానికి అనువర్తనాన్ని అనుమతిస్తుంది."</string>
    <string name="permlab_statusBarService" msgid="7247281911387931485">"స్థితి పట్టీ"</string>
    <string name="permdesc_statusBarService" msgid="716113660795976060">"స్థితి బార్‌ ఉండేలా చేయడానికి అనువర్తనాన్ని అనుమతిస్తుంది."</string>
    <string name="permlab_expandStatusBar" msgid="1148198785937489264">"స్థితి పట్టీని విస్తరింపజేయడం/కుదించడం"</string>
    <string name="permdesc_expandStatusBar" msgid="6917549437129401132">"స్థితి బార్‌ను విస్తరింపజేయడానికి లేదా కుదించడానికి అనువర్తనాన్ని అనుమతిస్తుంది."</string>
    <string name="permlab_install_shortcut" msgid="4279070216371564234">"సత్వరమార్గాలను ఇన్‌స్టాల్ చేయడం"</string>
    <string name="permdesc_install_shortcut" msgid="8341295916286736996">"వినియోగదారు ప్రమేయం లేకుండానే హోమ్‌స్క్రీన్ సత్వరమార్గాలను జోడించడానికి అనువర్తనాన్ని అనుమతిస్తుంది."</string>
    <string name="permlab_uninstall_shortcut" msgid="4729634524044003699">"సత్వరమార్గాలను అన్ఇన్‌స్టాల్ చేయడం"</string>
    <string name="permdesc_uninstall_shortcut" msgid="6745743474265057975">"వినియోగదారు ప్రమేయం లేకుండానే హోమ్‌స్క్రీన్ సత్వరమార్గాలను తీసివేయడానికి అనువర్తనాన్ని అనుమతిస్తుంది."</string>
    <string name="permlab_processOutgoingCalls" msgid="3906007831192990946">"అవుట్‌గోయింగ్ కాల్‌లను దారి మళ్లించడం"</string>
    <string name="permdesc_processOutgoingCalls" msgid="5156385005547315876">"కాల్‌ను వేరే నంబర్‌కు దారి మళ్లించే లేదా మొత్తంగా కాల్‌ను ఆపివేసే ఎంపిక సహాయంతో అవుట్‌గోయింగ్ కాల్ సమయంలో డయల్ చేయబడుతున్న నంబర్‌ను చూడటానికి అనువర్తనాన్ని అనుమతిస్తుంది."</string>
    <string name="permlab_receiveSms" msgid="8673471768947895082">"వచన సందేశాలను (SMS) స్వీకరించడం"</string>
    <string name="permdesc_receiveSms" msgid="6424387754228766939">"SMS సందేశాలను స్వీకరించడానికి మరియు ప్రాసెస్ చేయడానికి అనువర్తనాన్ని అనుమతిస్తుంది. అనువర్తనం మీ పరికరానికి పంపబడిన సందేశాలను మీకు చూపకుండానే పర్యవేక్షించగలదని లేదా తొలగించగలదని దీని అర్థం."</string>
    <string name="permlab_receiveMms" msgid="1821317344668257098">"వచన సందేశాలను (MMS) స్వీకరించడం"</string>
    <string name="permdesc_receiveMms" msgid="533019437263212260">"MMS సందేశాలను స్వీకరించడానికి మరియు ప్రాసెస్ చేయడానికి అనువర్తనాన్ని అనుమతిస్తుంది. అనువర్తనం మీ పరికరానికి పంపబడిన సందేశాలను మీకు చూపకుండానే పర్యవేక్షించగలదని లేదా తొలగించగలదని దీని అర్థం."</string>
    <string name="permlab_receiveEmergencyBroadcast" msgid="1803477660846288089">"అత్యవసర ప్రసారాలను స్వీకరించడం"</string>
    <string name="permdesc_receiveEmergencyBroadcast" msgid="848524070262431974">"అత్యవసర ప్రసార సందేశాలను స్వీకరించడానికి మరియు ప్రాసెస్ చేయడానికి అనువర్తనాన్ని అనుమతిస్తుంది. ఈ అనుమతి సిస్టమ్ అనువర్తనాలకు మాత్రమే అందుబాటులో ఉంది."</string>
    <string name="permlab_readCellBroadcasts" msgid="1598328843619646166">"సెల్ ప్రసార సందేశాలను చదవడం"</string>
    <string name="permdesc_readCellBroadcasts" msgid="6361972776080458979">"మీ పరికరం స్వీకరించిన సెల్ ప్రసార సందేశాలను చదవడానికి అనువర్తనాన్ని అనుమతిస్తుంది. సెల్ ప్రసార హెచ్చరికలు అత్యవసర పరిస్థితుల గురించి మిమ్మల్ని హెచ్చరించడానికి కొన్ని స్థానాల్లో అందించబడతాయి. అత్యవసర సెల్ ప్రసారం స్వీకరించినప్పుడు హానికరమైన అనువర్తనాలు మీ పరికరం యొక్క పనితీరు లేదా నిర్వహణకు అంతరాయం కలిగించవచ్చు."</string>
    <string name="permlab_sendSms" msgid="5600830612147671529">"SMS సందేశాలను పంపడం"</string>
    <string name="permdesc_sendSms" msgid="7094729298204937667">"SMS సందేశాలు పంపడానికి అనువర్తనాన్ని అనుమతిస్తుంది. దీని వలన ఊహించని ఛార్జీలు విధించబడవచ్చు. హానికరమైన అనువర్తనాలు మీ నిర్ధారణ లేకుండానే సందేశాలను పంపడం ద్వారా మీకు డబ్బు ఖర్చయ్యేలా చేయవచ్చు."</string>
    <string name="permlab_sendRespondViaMessageRequest" msgid="8713889105305943200">"సందేశం ద్వారా ప్రతిస్పందించే ఈవెంట్‌లను పంపడం"</string>
    <string name="permdesc_sendRespondViaMessageRequest" msgid="7107648548468778734">"ఇన్‌కమింగ్ కాల్‌ల కోసం సందేశం ద్వారా ప్రతిస్పందించే ఈవెంట్‌లను నిర్వహించడానికి ఇతర సందేశ విధాన అనువర్తనాలకు అభ్యర్థనలను పంపడానికి అనువర్తనాన్ని అనుమతిస్తుంది."</string>
    <string name="permlab_readSms" msgid="8745086572213270480">"మీ వచన సందేశాలు (SMS లేదా MMS) చదవడం"</string>
    <string name="permdesc_readSms" product="tablet" msgid="2467981548684735522">"మీ టాబ్లెట్ లేదా సిమ్ కార్డు‌లో నిల్వ చేయబడిన SMS సందేశాలను చదవడానికి అనువర్తనాన్ని అనుమతిస్తుంది. ఇది కంటెంట్ లేదా గోప్యతతో సంబంధం లేకుండా అన్ని SMS సందేశాలను చదవడానికి అనువర్తనాన్ని అనుమతిస్తుంది."</string>
    <string name="permdesc_readSms" product="tv" msgid="5102425513647038535">"మీ టీవీ లేదా SIM కార్డ్‌లో నిల్వ చేసిన SMS సందేశాలను చదవడానికి అనువర్తనాన్ని అనుమతిస్తుంది. ఇది కంటెంట్ లేదా గోప్యతతో సంబంధం లేకుండా అన్ని SMS సందేశాలను చదవడానికి అనువర్తనాన్ని అనుమతిస్తుంది."</string>
    <string name="permdesc_readSms" product="default" msgid="3695967533457240550">"మీ ఫోన్ లేదా సిమ్ కార్డు‌లో నిల్వ చేయబడిన SMS సందేశాలను చదవడానికి అనువర్తనాన్ని అనుమతిస్తుంది. ఇది కంటెంట్ లేదా గోప్యతతో సంబంధం లేకుండా అన్ని SMS సందేశాలను చదవడానికి అనువర్తనాన్ని అనుమతిస్తుంది."</string>
    <string name="permlab_writeSms" msgid="3216950472636214774">"మీ వచన సందేశాలను (SMS లేదా MMS) సవరించడం"</string>
    <string name="permdesc_writeSms" product="tablet" msgid="5160413947794501538">"మీ టాబ్లెట్‌లో లేదా సిమ్ కార్డులో నిల్వ చేసిన SMS సందేశాలను వ్రాయడానికి అనువర్తనాన్ని అనుమతిస్తుంది. హానికరమైన అనువర్తనాలు మీ సందేశాలను తొలగించవచ్చు."</string>
    <string name="permdesc_writeSms" product="tv" msgid="955871498983538187">"మీ టీవీ లేదా SIM కార్డ్‌లో నిల్వ చేయబడిన SMS సందేశాలను వ్రాయడానికి అనువర్తనాన్ని అనుమతిస్తుంది. హానికరమైన అనువర్తనాలు మీ సందేశాలను తొలగించవచ్చు."</string>
    <string name="permdesc_writeSms" product="default" msgid="7268668709052328567">"మీ ఫోన్‌లో లేదా సిమ్ కార్డులో నిల్వ చేసిన SMS సందేశాలను వ్రాయడానికి అనువర్తనాన్ని అనుమతిస్తుంది. హానికరమైన అనువర్తనాలు మీ సందేశాలను తొలగించవచ్చు."</string>
    <string name="permlab_receiveWapPush" msgid="5991398711936590410">"వచన సందేశాలను (WAP) స్వీకరించడం"</string>
    <string name="permdesc_receiveWapPush" msgid="748232190220583385">"WAP సందేశాలను స్వీకరించడానికి మరియు ప్రాసెస్ చేయడానికి అనువర్తనాన్ని అనుమతిస్తుంది. ఈ అనుమతి మీకు పంపబడిన సందేశాలను మీకు చూపకుండానే పర్యవేక్షించగల లేదా తొలగించగల సామర్థ్యాన్ని కలిగి ఉంటుంది."</string>
    <string name="permlab_receiveBluetoothMap" msgid="7593811487142360528">"బ్లూటూత్ సందేశాల స్వీకరణ (MAP)"</string>
    <string name="permdesc_receiveBluetoothMap" msgid="8656755936919466345">"బ్లూటూత్ MAP సందేశాలను స్వీకరించడానికి మరియు ప్రాసెస్ చేయడానికి అనువర్తనాన్ని అనుమతిస్తుంది. అనువర్తనం మీ పరికరానికి పంపబడిన సందేశాలను పర్యవేక్షించగలదని లేదా మీకు చూపకుండానే తొలగించగలదని దీనర్థం."</string>
    <string name="permlab_getTasks" msgid="6466095396623933906">"అమలవుతున్న అనువర్తనాలను పునరుద్ధరించడం"</string>
    <string name="permdesc_getTasks" msgid="7454215995847658102">"ప్రస్తుతం మరియు ఇటీవల అమలవుతున్న విధుల గురించి వివరణాత్మక సమాచారాన్ని తిరిగి పొందడానికి అనువర్తనాన్ని అనుమతిస్తుంది. ఇది పరికరంలో ఉపయోగించబడిన అనువర్తనాల గురించి సమాచారాన్ని కనుగొనడానికి అనువర్తనాన్ని అనుమతించవచ్చు."</string>
    <string name="permlab_startTasksFromRecents" msgid="8990073877885690623">"ఇటీవలివి నుండి విధిని ప్రారంభించడం"</string>
    <string name="permdesc_startTasksFromRecents" msgid="7382133554871222235">"ActivityManager.getRecentTaskList() నుండి అందించబడిన నిష్క్రియ విధిని ప్రారంభించడం కోసం ActivityManager.RecentTaskInfo ఆబ్జెక్ట్‌ను ఉపయోగించడానికి అనువర్తనాన్ని అనుమతిస్తుంది."</string>
    <string name="permlab_interactAcrossUsers" msgid="7114255281944211682">"వినియోగదారుల మధ్య పరస్పర చర్య చేయడం"</string>
    <string name="permdesc_interactAcrossUsers" msgid="364670963623385786">"పరికరంలోని విభిన్న వినియోగదారుల తరపున చర్యలను అమలు చేయడానికి అనువర్తనాన్ని అనుమతిస్తుంది. హానికరమైన అనువర్తనాలు వినియోగదారుల మధ్య రక్షణను ఉల్లంఘించడానికి దీన్ని ఉపయోగించవచ్చు."</string>
    <string name="permlab_interactAcrossUsersFull" msgid="2567734285545074105">"వినియోగదారుల మధ్య పరస్పర చర్య చేయడానికి పూర్తి లైసెన్స్"</string>
    <string name="permdesc_interactAcrossUsersFull" msgid="376841368395502366">"వినియోగదారుల మధ్య సాధ్యమయ్యే అన్ని పరస్పర చర్యలను అనుమతిస్తుంది."</string>
    <string name="permlab_manageUsers" msgid="1676150911672282428">"వినియోగదారులను నిర్వహించడం"</string>
    <string name="permdesc_manageUsers" msgid="8409306667645355638">"శోధించడం, సృష్టించడం మరియు తొలగించడంతో సహా పరికరంలో వినియోగదారులను నిర్వహించడానికి అనువర్తనాలను అనుమతిస్తుంది."</string>
    <string name="permlab_getDetailedTasks" msgid="6229468674753529501">"అమలవుతున్న అనువర్తనాల వివరాలను తిరిగి పొందడం"</string>
    <string name="permdesc_getDetailedTasks" msgid="153824741440717599">"ప్రస్తుతం మరియు ఇటీవల అమలవుతున్న విధుల గురించి వివరణాత్మక సమాచారాన్ని తిరిగి పొందడానికి అనువర్తనాన్ని అనుమతిస్తుంది. హానికరమైన అనువర్తనాలు ఇతర అనువర్తనాల గురించి ప్రైవేట్ సమాచారాన్ని కనుగొనవచ్చు."</string>
    <string name="permlab_reorderTasks" msgid="2018575526934422779">"అమలవుతున్న అనువర్తనాలను మళ్లీ క్రమం చేయడం"</string>
    <string name="permdesc_reorderTasks" msgid="7734217754877439351">"విధులను ముందుకు మరియు నేపథ్యానికి తరలించడానికి అనువర్తనాన్ని అనుమతిస్తుంది. అనువర్తనం మీ ప్రమేయం లేకుండానే దీన్ని చేయవచ్చు."</string>
    <string name="permlab_removeTasks" msgid="6821513401870377403">"అమలవుతున్న అనువర్తనాలను ఆపివేయడం"</string>
    <string name="permdesc_removeTasks" msgid="1394714352062635493">"విధులను తీసివేయడానికి మరియు వాటి అనువర్తనాలను నిర్బంధంగా ముగించడానికి అనువర్తనాన్ని అనుమతిస్తుంది. హానికరమైన అనువర్తనాలు ఇతర అనువర్తనాల ప్రవర్తనకు భంగం కలిగించవచ్చు."</string>
    <string name="permlab_manageActivityStacks" msgid="7391191384027303065">"కార్యాచరణ స్టాక్‌లను నిర్వహించడం"</string>
    <string name="permdesc_manageActivityStacks" msgid="1615881933034084440">"ఇతర అనువర్తనాలు అమలయ్యే కార్యాచరణ స్టాక్‌లను జోడించడానికి, తీసివేయడానికి మరియు సవరించడానికి అనువర్తనాన్ని అనుమతిస్తుంది. హానికరమైన అనువర్తనాలు ఇతర అనువర్తనాల ప్రవర్తనకు ఆటంకం కలిగించవచ్చు."</string>
    <string name="permlab_startAnyActivity" msgid="2918768238045206456">"ఏదైనా కార్యాచరణను ప్రారంభించడం"</string>
    <string name="permdesc_startAnyActivity" msgid="997823695343584001">"అనుమతి రక్షణ లేదా ఎగుమతి చేయబడి స్థితితో సంబంధం లేకుండా ఏదైనా కార్యాచరణను ప్రారంభించడానికి అనువర్తనాన్ని అనుమతిస్తుంది."</string>
    <string name="permlab_setScreenCompatibility" msgid="6975387118861842061">"స్క్రీన్ అనుకూలతను సెట్ చేయడం"</string>
    <string name="permdesc_setScreenCompatibility" msgid="692043618693917374">"ఇతర అనువర్తనాల యొక్క స్క్రీన్ అనుకూలత మోడ్‌ను నియంత్రించడానికి అనువర్తనాన్ని అనుమతిస్తుంది. హానికరమైన అనువర్తనాలు ఇతర అనువర్తనాల యొక్క ప్రవర్తనను విచ్ఛిన్నం చేయవచ్చు."</string>
    <string name="permlab_setDebugApp" msgid="3022107198686584052">"అనువర్తన డీబగ్గింగ్‌ను ప్రారంభించడం"</string>
    <string name="permdesc_setDebugApp" msgid="4474512416299013256">"మరొక అనువర్తనం కోసం డీబగ్గింగ్‌ను ప్రారంభించడానికి అనువర్తనాన్ని అనుమతిస్తుంది. హానికరమైన అనువర్తనాలు ఇతర అనువర్తనాలను మూసివేయడానికి దీన్ని ఉపయోగించవచ్చు."</string>
    <string name="permlab_changeConfiguration" msgid="4162092185124234480">"సిస్టమ్ డిస్‌ప్లే సెట్టింగ్‌లను మార్చడం"</string>
    <string name="permdesc_changeConfiguration" msgid="4372223873154296076">"లొకేల్ లేదా పూర్తి ఫాంట్ పరిమాణం వంటి ప్రస్తుత కాన్ఫిగరేషన్‌ను మార్చడానికి అనువర్తనాన్ని అనుమతిస్తుంది."</string>
    <string name="permlab_enableCarMode" msgid="5684504058192921098">"కారు మోడ్‌ను ప్రారంభించడం"</string>
    <string name="permdesc_enableCarMode" msgid="4853187425751419467">"కారు మోడ్‌ను ప్రారంభించడానికి అనువర్తనాన్ని అనుమతిస్తుంది."</string>
    <string name="permlab_killBackgroundProcesses" msgid="3914026687420177202">"ఇతర అనువర్తనాలను మూసివేయడం"</string>
    <string name="permdesc_killBackgroundProcesses" msgid="4593353235959733119">"ఇతర అనువర్తనాల నేపథ్య ప్రాసెస్‌లను ముగించడానికి అనువర్తనాన్ని అనుమతిస్తుంది. దీని వలన ఇతర అనువర్తనాలు అమలు కాకుండా ఆపివేయబడవచ్చు."</string>
    <string name="permlab_forceStopPackages" msgid="2329627428832067700">"ఇతర అనువర్తనాలను నిర్బంధంగా ఆపివేయడం"</string>
    <string name="permdesc_forceStopPackages" msgid="5253157296183940812">"ఇతర అనువర్తనాలను నిర్బంధంగా ఆపివేయడానికి అనువర్తనాన్ని అనుమతిస్తుంది."</string>
    <string name="permlab_forceBack" msgid="652935204072584616">"అనువర్తనాన్ని నిర్బంధంగా మూసివేయడం"</string>
    <string name="permdesc_forceBack" msgid="3892295830419513623">"ముందుభాగంలోనే మూసివేయాల్సిన మరియు వెనుకకు వెళ్లాల్సిన ఏదైనా కార్యాచరణను నిర్భందించడానికి అనువర్తనాన్ని అనుమతిస్తుంది. సాధారణ అనువర్తనాలకు ఎప్పటికీ అవసరం ఉండదు."</string>
    <string name="permlab_dump" msgid="1681799862438954752">"సిస్టమ్ అంతర్గత స్థితిని తిరిగి పొందడం"</string>
    <string name="permdesc_dump" msgid="1778299088692290329">"సిస్టమ్ యొక్క అంతర్గత స్థితిని తిరిగి పొందడానికి అనువర్తనాన్ని అనుమతిస్తుంది. హానికరమైన అనువర్తనాలు పలు రకాల ప్రైవేట్ మరియు సురక్షిత సమాచారాన్ని తిరిగి పొందవచ్చు, వాటికి సాధారణంగా ఎప్పటికీ అవసరం ఉండదు."</string>
    <string name="permlab_retrieve_window_content" msgid="8022588608994589938">"స్క్రీన్ కంటెంట్‌ను మరలా పొందడం"</string>
    <string name="permdesc_retrieve_window_content" msgid="3193269069469700265">"సక్రియ విండో యొక్క కంటెంట్‌ను తిరిగి పొందడానికి అనువర్తనాన్ని అనుమతిస్తుంది. హానికరమైన అనువర్తనాలు పూర్తి విండో యొక్క కంటెంట్‌ను తిరిగి పొందవచ్చు మరియు దాని పాస్‌వర్డ్‌లు మినహా మొత్తం వచనాన్ని పరీక్షించవచ్చు."</string>
    <string name="permlab_temporary_enable_accessibility" msgid="2312612135127310254">"ప్రాప్యత సామర్థ్యాన్ని తాత్కాలికంగా ప్రారంభించడం"</string>
    <string name="permdesc_temporary_enable_accessibility" msgid="8079456293182975464">"పరికరంలో ప్రాప్యత సౌలభ్యాన్ని తాత్కాలికంగా ప్రారంభించడానికి అనువర్తనాన్ని అనుమతిస్తుంది. హానికరమైన అనువర్తనాలు వినియోగదారు సమ్మతి లేకుండానే ప్రాప్యతను ప్రారంభించవచ్చు."</string>
    <string name="permlab_retrieveWindowToken" msgid="7154762602367758602">"విండో టోకెన్‌ను పునరుద్ధరించడం"</string>
    <string name="permdesc_retrieveWindowToken" msgid="668173747687795074">"విండో టోకెన్‌ను తిరిగి పొందడానికి అనువర్తనాన్ని అనుమతిస్తుంది. హానికరమైన అనువర్తనాలు సిస్టమ్ వలె వ్యవహరించి అనువర్తన విండోతో అనధికార పరస్పర చర్యను అమలు చేయవచ్చు."</string>
    <string name="permlab_frameStats" msgid="7056374987314361639">"ఫ్రేమ్ గణాంకాలను పునరుద్ధరించడం"</string>
    <string name="permdesc_frameStats" msgid="4758001089491284919">"ఫ్రేమ్ గణాంకాలను సేకరించడానికి అనువర్తనాన్ని అనుమతిస్తుంది. ఇతర అనువర్తనాల నుండి విండోల యొక్క ఫ్రేమ్ గణాంకాలను హానికరమైన అనువర్తనాలు పరిశీలించవచ్చు."</string>
    <string name="permlab_filter_events" msgid="8675535648807427389">"ఈవెంట్‌లను ఫిల్టర్ చేయడం"</string>
    <string name="permdesc_filter_events" msgid="8006236315888347680">"అన్ని వినియోగదారు ఈవెంట్‌ల స్ట్రీమ్‌ను పంపడానికి ముందు ఫిల్టర్ చేసే ఇన్‌పుట్ ఫిల్టర్‌ను నమోదు చేయడానికి అనువర్తనాన్ని అనుమతిస్తుంది. హానికరమైన అనువర్తనం వినియోగదారు ప్రమేయం లేకుండానే సిస్టమ్ UIని నియంత్రించవచ్చు."</string>
    <string name="permlab_shutdown" msgid="7185747824038909016">"పాక్షిక షట్‌డౌన్"</string>
    <string name="permdesc_shutdown" msgid="7046500838746291775">"కార్యాచరణ నిర్వాహికిని షట్‌డౌన్ స్థితిలో ఉంచుతుంది. సంపూర్ణ షట్‌డౌన్ అమలు చేయబడదు."</string>
    <string name="permlab_stopAppSwitches" msgid="4138608610717425573">"అనువర్తన మార్పులను నిరోధించడం"</string>
    <string name="permdesc_stopAppSwitches" msgid="8262195802582255021">"మరో అనువర్తనానికి మార్చకుండా వినియోగదారుని నిరోధిస్తుంది."</string>
    <string name="permlab_getTopActivityInfo" msgid="2537922311411546016">"ప్రస్తుత అనువర్తన సమాచారాన్ని పొందడం"</string>
    <string name="permdesc_getTopActivityInfo" msgid="2512448855496067131">"స్క్రీన్ ముందు భాగంలో ప్రస్తుత అనువర్తనానికి సంబంధించిన ప్రైవేట్ సమాచారాన్ని మరలా పొందడానికి హోల్డర్‌ను అనుమతిస్తుంది."</string>
    <string name="permlab_runSetActivityWatcher" msgid="892239094867182656">"మొత్తం అనువర్తన ప్రారంభాన్ని పర్యవేక్షించడం మరియు నియంత్రించడం"</string>
    <string name="permdesc_runSetActivityWatcher" msgid="6003603162578577406">"సిస్టమ్ కార్యాచరణలను ఎలా ప్రారంభిస్తుందనేదాన్ని పర్యవేక్షించడానికి మరియు నియంత్రించడానికి అనువర్తనాన్ని అనుమతిస్తుంది. హానికరమైన అనువర్తనాలు సిస్టమ్‌తో పూర్తిగా రాజీ పడవచ్చు. ఈ అనుమతి అభివృద్ధి కోసం మాత్రమే అసవరం, ఎప్పటికీ సాధారణ ఉపయోగానికి కాదు."</string>
    <string name="permlab_broadcastPackageRemoved" msgid="2576333434893532475">"ప్యాకేజీ తీసివేయబడిన ప్రసారాన్ని పంపడం"</string>
    <string name="permdesc_broadcastPackageRemoved" msgid="6621901216207931089">"అనువర్తన ప్యాకేజీ తీసివేయబడిన నోటిఫికేషన్‌ను ప్రసారం చేయడానికి అనువర్తనాన్ని అనుమతిస్తుంది. ఏదైనా ఇతర అమలవుతున్న అనువర్తనాన్ని నాశనం చేయడానికి హానికరమైన అనువర్తనాలు దీన్ని ఉపయోగించవచ్చు."</string>
    <string name="permlab_broadcastSmsReceived" msgid="5689095009030336593">"SMS ద్వారా స్వీకరించిన ప్రసారాన్ని పంపడం"</string>
    <string name="permdesc_broadcastSmsReceived" msgid="4152037720034365492">"SMS సందేశం స్వీకరించబడిన నోటిఫికేషన్‌ను ప్రసారం చేయడానికి అనువర్తనాన్ని అనుమతిస్తుంది. ఇన్‌కమింగ్ SMS సందేశాలను నకిలీ చేయడానికి హానికరమైన అనువర్తనాలు దీన్ని ఉపయోగించవచ్చు."</string>
    <string name="permlab_broadcastWapPush" msgid="3145347413028582371">"WAP-PUSH ద్వారా స్వీకరించిన ప్రసారాన్ని పంపడం"</string>
    <string name="permdesc_broadcastWapPush" msgid="4783402525039442729">"WAP PUSH సందేశం స్వీకరించబడిన నోటిఫికేషన్‌ను ప్రసారం చేయడానికి అనువర్తనాన్ని అనుమతిస్తుంది. MMS సందేశం రసీదుని నకిలీ చేయడానికి లేదా హానికరమైన రకాలతో ఏదైనా వెబ్‌పేజీ యొక్క కంటెంట్‌ను నిశ్శబ్దంగా భర్తీ చేయడానికి హానికరమైన అనువర్తనాలు దీన్ని ఉపయోగించవచ్చు."</string>
    <string name="permlab_setProcessLimit" msgid="2451873664363662666">"అమలవుతున్న ప్రక్రియల సంఖ్యను పరిమితం చేయడం"</string>
    <string name="permdesc_setProcessLimit" msgid="7318061314040879542">"అమలు చేసే ప్రాసెస్‌ల యొక్క గరిష్ట సంఖ్యను నియంత్రించడానికి అనువర్తనాన్ని అనుమతిస్తుంది. సాధారణ అనువర్తనాలు ఎప్పటికీ అవసరం ఉండదు."</string>
    <string name="permlab_setAlwaysFinish" msgid="550958507798796965">"నేపథ్య అనువర్తనాలు మూసివేయబడేలా నిర్బంధించడం"</string>
    <string name="permdesc_setAlwaysFinish" msgid="7471310652868841499">"కార్యాచరణలు ఎల్లవేళలా నేపథ్యానికి వెళ్లిన వెంటనే ముగియాలా లేదా అనేదాన్ని నియంత్రించడానికి అనువర్తనాన్ని అనుమతిస్తుంది. సాధారణ అనువర్తనాలకు ఎప్పటికీ అవసరం ఉండదు."</string>
    <string name="permlab_batteryStats" msgid="2789610673514103364">"బ్యాటరీ గణాంకాలను చదవడం"</string>
    <string name="permdesc_batteryStats" msgid="5897346582882915114">"ప్రస్తుత అల్ప-స్థాయి బ్యాటరీ వినియోగ డేటాను చదవడానికి అనువర్తనాన్ని అనుమతిస్తుంది. మీరు ఎటువంటి అనువర్తనాలను ఉపయోగిస్తారనే దాని గురించి వివరణాత్మక సమాచారాన్ని కనుగొనడానికి అనువర్తనం అనుమతించబడవచ్చు."</string>
    <string name="permlab_updateBatteryStats" msgid="3719689764536379557">"బ్యాటరీ గణాంకాలను సవరించడం"</string>
    <string name="permdesc_updateBatteryStats" msgid="6862817857178025002">"సేకరించిన బ్యాటరీ గణాంకాలను సవరించడానికి అనువర్తనాన్ని అనుమతిస్తుంది. సాధారణ అనువర్తనాల ద్వారా ఉపయోగించడానికి ఉద్దేశించినది కాదు."</string>
    <string name="permlab_getAppOpsStats" msgid="1508779687436585744">"అనువర్తన కార్యాచరణ గణాంకాలను మరలా పొందడం"</string>
    <string name="permdesc_getAppOpsStats" msgid="6243887041577912877">"సేకరించిన అనువర్తన కార్యాచరణ గణాంకాలను మరలా పొందడానికి అనువర్తనాన్ని అనుమతిస్తుంది. సాధారణ అనువర్తనాల ద్వారా ఉపయోగించడానికి కాదు."</string>
    <string name="permlab_updateAppOpsStats" msgid="8829097373851521505">"అనువర్తన కార్యాచరణ గణాంకాలను సవరించడం"</string>
    <string name="permdesc_updateAppOpsStats" msgid="50784596594403483">"సేకరించిన అనువర్తన కార్యాచరణ గణాంకాలను సవరించడానికి అనువర్తనాన్ని అనుమతిస్తుంది. సాధారణ అనువర్తనాల ద్వారా ఉపయోగించడానికి కాదు."</string>
    <string name="permlab_backup" msgid="470013022865453920">"సిస్టమ్ బ్యాకప్ మరియు పునరుద్ధరణను నియంత్రించడం"</string>
    <string name="permdesc_backup" msgid="6912230525140589891">"సిస్టమ్ బ్యాకప్ మరియు పునరుద్ధరణ విధానాన్ని నియంత్రించడానికి అనువర్తనాన్ని అనుమతిస్తుంది. సాధారణ అనువర్తనాల ద్వారా ఉపయోగించడానికి ఉద్దేశించినది కాదు."</string>
    <string name="permlab_confirm_full_backup" msgid="5557071325804469102">"పూర్తి బ్యాకప్ లేదా పునరుద్ధరణ చర్యను నిర్ధారించడం"</string>
    <string name="permdesc_confirm_full_backup" msgid="1748762171637699562">"పూర్తి బ్యాకప్ నిర్ధారణ UIని ప్రారంభించడానికి అనువర్తనాన్ని అనుమతిస్తుంది. ఏదైనా అనువర్తనం ద్వారా ఉపయోగించకూడదు."</string>
    <string name="permlab_internalSystemWindow" msgid="2148563628140193231">"ప్రామాణీకరించబడని విండోలను ప్రదర్శించడం"</string>
    <string name="permdesc_internalSystemWindow" msgid="7458387759461466397">"అంతర్గత సిస్టమ్ వినియోగదారు ఇంటర్‌ఫేస్ ద్వారా ఉపయోగించడానికి ఉద్దేశించిన విండోలను సృష్టించడానికి అనువర్తనాన్ని అనుమతిస్తుంది. సాధారణ అనువర్తనాల ద్వారా ఉపయోగించడానికి ఉద్దేశించినది కాదు."</string>
    <string name="permlab_systemAlertWindow" msgid="3543347980839518613">"ఇతర అనువర్తనాలపై గీయడం"</string>
    <string name="permdesc_systemAlertWindow" msgid="8584678381972820118">"ఇతర అనువర్తనాల పైభాగాన లేదా వినియోగదారు ఇంటర్‌ఫేస్ యొక్క భాగాలపైన గీయడానికి అనువర్తనాన్ని అనుమతిస్తుంది. ఇవి ఏదైనా అనువర్తనంలో మీ ఇంటర్‌ఫేస్ వినియోగానికి అంతరాయం కలిగించవచ్చు లేదా ఇతర అనువర్తనాల్లో మీరు చూస్తున్నారని భావించేవాటిని మార్చవచ్చు."</string>
    <string name="permlab_setAnimationScale" msgid="2805103241153907174">"గ్లోబల్ యానిమేషన్ వేగాన్ని సవరించడం"</string>
    <string name="permdesc_setAnimationScale" msgid="7690063428924343571">"గ్లోబల్ యానిమేషన్ వేగాన్ని (వేగవంతమైన లేదా నెమ్మదైన యానిమేషన్‌లు) ఎప్పుడైనా మార్చడానికి అనువర్తనాన్ని అనుమతిస్తుంది."</string>
    <string name="permlab_manageAppTokens" msgid="1286505717050121370">"అనువర్తన టోకెన్‌లను నిర్వహించడం"</string>
    <string name="permdesc_manageAppTokens" msgid="8043431713014395671">"టోకెన్‌ల సాధారణ Z-క్రమాన్ని దాటవేస్తూ అనువర్తనం స్వంత టోకెన్‌లను సృష్టించడానికి మరియు నిర్వహించడానికి దాన్ని అనుమతిస్తుంది. సాధారణ అనువర్తనాలకు ఎప్పటికీ అవసరం ఉండదు."</string>
    <string name="permlab_freezeScreen" msgid="4708181184441880175">"స్క్రీన్‌ను స్తంభింపజేయడం"</string>
    <string name="permdesc_freezeScreen" msgid="8558923789222670064">"పూర్తి-స్క్రీన్ పరివర్తనం కోసం స్క్రీన్‌ను తాత్కాలికంగా స్తంభింపజేయడానికి అనువర్తనాన్ని అనుమతిస్తుంది."</string>
    <string name="permlab_injectEvents" msgid="1378746584023586600">"కీలు మరియు నియంత్రణ బటన్‌లను నొక్కడం"</string>
    <string name="permdesc_injectEvents" product="tablet" msgid="206352565599968632">"ఇతర అప్లికేషన్‌లకు అప్లికేషన్ యొక్క స్వంత ఇన్‌పుట్ ఈవెంట్‌లను (కీని నొక్కడం, మొదలైనవి) బట్వాడా చేయడానికి దాన్ని అనుమతిస్తుంది. టాబ్లెట్‌ను స్వాధీనం చేసుకోవడానికి హానికరమైన అనువర్తనాలు దీన్ని ఉపయోగించవచ్చు."</string>
    <string name="permdesc_injectEvents" product="tv" msgid="4681361983270791611">"అనువర్తనం తన స్వంత ఇన్‌పుట్ ఈవెంట్‌లను (కీని నొక్కడాలు మొదలైనవి) ఇతర అనువర్తనాలకు బట్వాడా చేయడానికి దాన్ని అనుమతిస్తుంది. హానికరమైన అనువర్తనాలు టీవీపై నియంత్రణను పొందడానికి దీన్ని ఉపయోగించవచ్చు."</string>
    <string name="permdesc_injectEvents" product="default" msgid="653128057572326253">"ఇతర అప్లికేషన్‌లకు అప్లికేషన్ యొక్క స్వంత ఇన్‌పుట్ ఈవెంట్‌లను (కీని నొక్కడం, మొదలైనవి) బట్వాడా చేయడానికి దాన్ని అనుమతిస్తుంది. ఫోన్‌ను స్వాధీనం చేసుకోవడానికి హానికరమైన అనువర్తనాలు దీన్ని ఉపయోగించవచ్చు."</string>
    <string name="permlab_readInputState" msgid="469428900041249234">"మీరు టైప్ చేసేదాన్ని మరియు మీరు తీసుకునే చర్యలను రికార్డ్ చేయడం"</string>
    <string name="permdesc_readInputState" msgid="8387754901688728043">"మరో అనువర్తనంతో పరస్పర చర్య చేస్తున్నప్పటికీ (పాస్‌వర్డ్‌ను టైప్ చేయడం వంటివి) మీరు నొక్కే కీను చూడటానికి అనువర్తనాన్ని అనుమతిస్తుంది. సాధారణ అనువర్తనాలకు ఎప్పటికీ అవసరం ఉండదు."</string>
    <string name="permlab_bindInputMethod" msgid="3360064620230515776">"ఇన్‌పుట్ పద్ధతికి అనుబంధించడం"</string>
    <string name="permdesc_bindInputMethod" msgid="3250440322807286331">"ఇన్‌పుట్ పద్ధతి యొక్క అగ్ర-స్థాయి ఇంటర్‌ఫేస్‌కు అనుబంధించడానికి హోల్డర్‌ను అనుమతిస్తుంది. సాధారణ అనువర్తనాలకు ఎప్పటికీ అవసరం ఉండదు."</string>
    <string name="permlab_bindAccessibilityService" msgid="5357733942556031593">"ప్రాప్యత సామర్థ్య సేవకు అనుబంధించడం"</string>
    <string name="permdesc_bindAccessibilityService" msgid="7034615928609331368">"ప్రాప్యత సేవ యొక్క అగ్ర-స్థాయి ఇంటర్‌ఫేస్‌కు అనుబంధించడానికి హోల్డర్‌ను అనుమతిస్తుంది. సాధారణ అనువర్తనాలకు ఎప్పటికీ అవసరం ఉండదు."</string>
    <string name="permlab_bindPrintService" msgid="8462815179572748761">"ముద్రణ సేవకు అనుబంధించడం"</string>
    <string name="permdesc_bindPrintService" msgid="7960067623209111135">"ముద్రణ యొక్క అగ్ర-స్థాయి ఇంటర్‌ఫేస్‌కు అనుబంధించడానికి హోల్డర్‌ను అనుమతిస్తుంది. సాధారణ అనువర్తనాల కోసం ఎప్పటికీ అవసరం ఉండకూడదు."</string>
    <string name="permlab_bindPrintSpoolerService" msgid="6807762783744125954">"ముద్రణ స్పూలర్ సేవకు అనుబంధించడం"</string>
    <string name="permdesc_bindPrintSpoolerService" msgid="3680552285933318372">"ముద్రణ స్పూలర్ సేవ యొక్క అగ్ర-స్థాయి ఇంటర్‌ఫేస్‌కు అనుబంధించడానికి హోల్డర్‌ను అనుమతిస్తుంది. సాధారణ అనువర్తనాల కోసం ఎప్పటికీ అవసరం ఉండకూడదు."</string>
    <string name="permlab_bindNfcService" msgid="2752731300419410724">"NFC సేవకు అనుబంధించడం"</string>
    <string name="permdesc_bindNfcService" msgid="6120647629174066862">"NFC కార్డ్‌లను అనుకరించే అనువర్తనాలకు అనుబంధించడానికి హోల్డర్‌ను అనుమతిస్తుంది. సాధారణ అనువర్తనాల కోసం ఎప్పటికీ అవసరం ఉండకూడదు."</string>
    <string name="permlab_bindTextService" msgid="7358378401915287938">"వచన సేవకు అనుబంధించడం"</string>
    <string name="permdesc_bindTextService" msgid="8151968910973998670">"వచన సేవ(ఉదా. అక్షరక్రమతనిఖీసేవ) యొక్క అగ్ర-స్థాయి ఇంటర్‌ఫేస్‌కు అనుబంధించడానికి హోల్డర్‌ను అనుమతిస్తుంది. సాధారణ అనువర్తనాలకు ఎప్పటికీ అవసరం ఉండదు."</string>
    <string name="permlab_bindVpnService" msgid="4708596021161473255">"VPN సేవకు అనుబంధించడం"</string>
    <string name="permdesc_bindVpnService" msgid="2067845564581693905">"Vpn సేవ యొక్క అగ్ర-స్థాయి ఇంటర్‌ఫేస్‌కు అనుబంధించడానికి హోల్డర్‌ను అనుమతిస్తుంది. సాధారణ అనువర్తనాలకు ఎప్పటికీ అవసరం ఉండదు."</string>
    <string name="permlab_bindWallpaper" msgid="8716400279937856462">"వాల్‌పేపర్‌కు అనుబంధించడం"</string>
    <string name="permdesc_bindWallpaper" msgid="7108428692595491668">"వాల్‌పేపర్ యొక్క అగ్ర-స్థాయి ఇంటర్‌ఫేస్‌కు అనుబంధించడానికి హోల్డర్‌ను అనుమతిస్తుంది. సాధారణ అనువర్తనాలకు ఎప్పటికీ అవసరం ఉండదు."</string>
    <string name="permlab_bindVoiceInteraction" msgid="5334852580713715068">"వాయిస్ ఇంటరాక్టర్‌కు అనుబంధించడం"</string>
    <string name="permdesc_bindVoiceInteraction" msgid="2345721766501778101">"వాయిస్ పారస్పరిక సేవ యొక్క అగ్ర-స్థాయి ఇంటర్‌ఫేస్‌కు అనుబంధించడానికి హోల్డర్‌ను అనుమతిస్తుంది. సాధారణ అనువర్తనాలకు ఎప్పటికీ అవసరం ఉండదు."</string>
    <string name="permlab_manageVoiceKeyphrases" msgid="1252285102392793548">"వాయిస్ కీలక పదబంధాలను నిర్వహించండి"</string>
    <string name="permdesc_manageVoiceKeyphrases" msgid="8476560722907530008">"వాయిస్ హాట్‌వర్డ్ గుర్తింపు కోసం కీలక పదబంధాలను నిర్వహించడానికి హోల్డర్‌ను అనుమతిస్తుంది. సాధారణ అనువర్తనాలకు ఎప్పటికీ అవసరం ఉండదు."</string>
    <string name="permlab_bindRemoteDisplay" msgid="1782923938029941960">"రిమోట్ డిస్‌ప్లేకు అనుబంధించడం"</string>
    <string name="permdesc_bindRemoteDisplay" msgid="1261242718727295981">"రిమోట్ డిస్‌ప్లే యొక్క అగ్ర-స్థాయి ఇంటర్‌ఫేస్‌కు అనుబంధించడానికి హోల్డర్‌ను అనుమతిస్తుంది. సాధారణ అనువర్తనాల కోసం ఎప్పటికీ అవసరం ఉండకూడదు."</string>
    <string name="permlab_bindRemoteViews" msgid="5697987759897367099">"విడ్జెట్ సేవకు అనుబంధించడం"</string>
    <string name="permdesc_bindRemoteViews" msgid="4717987810137692572">"విడ్జెట్ సేవ యొక్క అగ్ర-స్థాయి ఇంటర్‌ఫేస్‌కు అనుబంధించడానికి హోల్డర్‌ను అనుమతిస్తుంది. సాధారణ అనువర్తనాలకు ఎప్పటికీ అవసరం ఉండదు."</string>
    <string name="permlab_bindRouteProvider" msgid="4869394607915096847">"మార్గ ప్రదాత సేవకు అనుబంధించడం"</string>
    <string name="permdesc_bindRouteProvider" msgid="4703804520859960329">"నమోదిత మార్గ ప్రదాతల్లో వేటికైనా అనుబంధించడానికి హోల్డర్‌ను అనుమతిస్తుంది. సాధారణ అనువర్తనాలకు ఎప్పటికీ అవసరం ఉండదు."</string>
    <string name="permlab_bindDeviceAdmin" msgid="8704986163711455010">"పరికర నిర్వాహికితో పరస్పర చర్య చేయడం"</string>
    <string name="permdesc_bindDeviceAdmin" msgid="569715419543907930">"పరికర నిర్వాహకుడికి లక్ష్యాలను పంపడానికి హోల్డర్‌ను అనుమతిస్తుంది. సాధారణ అనువర్తనాలకు ఎప్పటికీ అవసరం ఉండదు."</string>
    <string name="permlab_bindTvInput" msgid="5601264742478168987">"టీవీ ఇన్‌పుట్‌కి అనుబంధించడం"</string>
    <string name="permdesc_bindTvInput" msgid="2371008331852001924">"టీవీ ఇన్‌పుట్ యొక్క అగ్ర-స్థాయి ఇంటర్‌ఫేస్‌కు అనుబంధించడానికి హోల్డర్‌ను అనుమతిస్తుంది. సాధారణ అనువర్తనాలకు ఎప్పటికీ అవసరం ఉండదు."</string>
    <string name="permlab_modifyParentalControls" msgid="4611318225997592242">"తల్లిదండ్రుల నియంత్రణలను సవరించడం"</string>
    <string name="permdesc_modifyParentalControls" msgid="7438482894162282039">"సిస్టమ్ యొక్క తల్లిదండ్రుల నియంత్రణ డేటాను సవరించడానికి హోల్డర్‌ను అనుమతిస్తుంది. సాధారణ అనువర్తనాలకు ఎప్పటికీ అవసరం ఉండదు."</string>
    <string name="permlab_manageDeviceAdmins" msgid="4248828900045808722">"పరికర నిర్వాహకుడిని జోడించడం లేదా తీసివేయడం"</string>
    <string name="permdesc_manageDeviceAdmins" msgid="5025608167709942485">"సక్రియ పరికర నిర్వాహకులను జోడించడానికి లేదా తీసివేయడానికి హోల్డర్‌ను అనుమతిస్తుంది. సాధారణ అనువర్తనాల కోసం ఎప్పటికీ అవసరం ఉండకూడదు."</string>
    <string name="permlab_setOrientation" msgid="3365947717163866844">"స్క్రీన్ ధృగ్విన్యాసాన్ని మార్చడం"</string>
    <string name="permdesc_setOrientation" msgid="3046126619316671476">"స్క్రీన్ భ్రమణాన్ని ఎప్పుడైనా మార్చడానికి అనువర్తనాన్ని అనుమతిస్తుంది. సాధారణ అనువర్తనాలకు ఎప్పటికీ అవసరం ఉండదు."</string>
    <string name="permlab_setPointerSpeed" msgid="9175371613322562934">"పాయింటర్ వేగాన్ని మార్చడం"</string>
    <string name="permdesc_setPointerSpeed" msgid="6866563234274104233">"మౌస్ లేదా ట్రాక్‌ప్యాడ్ పాయింటర్ వేగాన్ని ఎప్పుడైనా మార్చడానికి అనువర్తనాన్ని అనుమతిస్తుంది. సాధారణ అనువర్తనాలకు ఎప్పటికీ అవసరం ఉండదు."</string>
    <string name="permlab_setKeyboardLayout" msgid="4778731703600909340">"కీబోర్డ్ లేఅవుట్‌ను మార్చడం"</string>
    <string name="permdesc_setKeyboardLayout" msgid="8480016771134175879">"కీబోర్డ్ లేఅవుట్‌ను మార్చడానికి అనువర్తనాన్ని అనుమతిస్తుంది. సాధారణ అనువర్తనాలకు ఎప్పటికీ అవసరం ఉండకూడదు."</string>
    <string name="permlab_signalPersistentProcesses" msgid="4539002991947376659">"Linux సిగ్నల్‌లను అనువర్తనాలకు పంపడం"</string>
    <string name="permdesc_signalPersistentProcesses" msgid="4896992079182649141">"అన్ని నిరంతర ప్రాసెస్‌లకు సరఫరా సిగ్నల్‌ను పంపాలని అభ్యర్థించడానికి అనువర్తనాన్ని అనుమతిస్తుంది."</string>
    <string name="permlab_persistentActivity" msgid="8841113627955563938">"అనువర్తనాన్ని ఎల్లప్పుడూ అమలు చేయడం"</string>
    <string name="permdesc_persistentActivity" product="tablet" msgid="8525189272329086137">"అనువర్తనం, దాని భాగాలు మెమరీలో ఉండేలా చేయడానికి దానిని అనుమతిస్తుంది. ఇది ఇతర అనువర్తనాలకు అందుబాటులో ఉన్న మెమరీని ఆక్రమిస్తుంది, టాబ్లెట్ నెమ్మదిగా పని చేస్తుంది."</string>
    <string name="permdesc_persistentActivity" product="tv" msgid="5086862529499103587">"అనువర్తనం దానిలోని కొన్ని భాగాలను మెమరీలో ఉంచడానికి దాన్ని అనుమతిస్తుంది. ఇది టీవీ నెమ్మదిగా పని చేసేలా చేస్తూ ఇతర అనువర్తనాలకు అందుబాటులో ఉన్న మెమరీని పరిమితం చేయవచ్చు."</string>
    <string name="permdesc_persistentActivity" product="default" msgid="4384760047508278272">"అనువర్తనం, దాని భాగాలు మెమరీలో ఉండేలా చేయడానికి దానిని అనుమతిస్తుంది. ఇది ఇతర అనువర్తనాలకు అందుబాటులో ఉన్న మెమరీని ఆక్రమిస్తుంది, ఫోన్ నెమ్మదిగా పని చేస్తుంది."</string>
    <string name="permlab_deletePackages" msgid="184385129537705938">"అనువర్తనాలను తొలగించడం"</string>
    <string name="permdesc_deletePackages" msgid="7411480275167205081">"Android ప్యాకేజీలను తొలగించడానికి అనువర్తనాన్ని అనుమతిస్తుంది. ముఖ్యమైన అనువర్తనాలను తొలగించడానికి హానికరమైన అనువర్తనాలు దీన్ని ఉపయోగించవచ్చు."</string>
    <string name="permlab_clearAppUserData" msgid="274109191845842756">"ఇతర అనువర్తనాల డేటాను తొలగించడం"</string>
    <string name="permdesc_clearAppUserData" msgid="4625323684125459488">"వినియోగదారు డేటాను క్లియర్ చేయడానికి అనువర్తనాన్ని అనుమతిస్తుంది."</string>
    <string name="permlab_deleteCacheFiles" msgid="3128665571837408675">"ఇతర అనువర్తనాల కాష్‌లను తొలగించడం"</string>
    <string name="permdesc_deleteCacheFiles" msgid="3812998599006730196">"కాష్ ఫైల్‌లను తొలగించడానికి అనువర్తనాన్ని అనుమతిస్తుంది."</string>
    <string name="permlab_getPackageSize" msgid="7472921768357981986">"అనువర్తన నిల్వ స్థలాన్ని అంచనా వేయడం"</string>
    <string name="permdesc_getPackageSize" msgid="3921068154420738296">"అనువర్తనం కోడ్, డేటా మరియు కాష్ పరిమాణాలను తిరిగి పొందడానికి దాన్ని అనుమతిస్తుంది"</string>
    <string name="permlab_installPackages" msgid="2199128482820306924">"అనువర్తనాలను నేరుగా ఇన్‌స్టాల్ చేయడం"</string>
    <string name="permdesc_installPackages" msgid="5628530972548071284">"కొత్త లేదా నవీకరించిన Android ప్యాకేజీలను ఇన్‌స్టాల్ చేయడానికి అనువర్తనాన్ని అనుమతిస్తుంది. ఏకపక్ష శక్తివంతమైన అనుమతులతో కొత్త అనువర్తనాలను జోడించడానికి హానికరమైన అనువర్తనాలు దీన్ని ఉపయోగించవచ్చు."</string>
    <string name="permlab_clearAppCache" msgid="7487279391723526815">"మొత్తం అనువర్తన కాష్ డేటాను తొలగించడం"</string>
    <string name="permdesc_clearAppCache" product="tablet" msgid="8974640871945434565">"ఇతర అనువర్తనాల యొక్క కాష్ డైరెక్టరీల్లో ఉన్న ఫైల్‌లను తొలగించడం ద్వారా టాబ్లెట్ నిల్వను ఖాళీ చేయడానికి అనువర్తనాన్ని అనుమతిస్తుంది. దీని వలన ఇతర అనువర్తనాలు వాటి డేటాను మళ్లీ పొందాల్సి ఉంటుంది కనుక అవి చాలా నెమ్మదిగా ప్రారంభం కావచ్చు."</string>
    <string name="permdesc_clearAppCache" product="tv" msgid="244647416303997022">"ఇతర అనువర్తనాల కాష్ డైరెక్టరీల్లో ఉన్న ఫైల్‌లను తొలగించడం ద్వారా టీవీ నిల్వను ఖాళీ చేయడానికి అనువర్తనాన్ని అనుమతిస్తుంది. దీని వలన ఇతర అనువర్తనాలు వాటి డేటాను మళ్లీ పొందాల్సి ఉంటుంది కనుక అవి చాలా నెమ్మదిగా ప్రారంభం కావచ్చు."</string>
    <string name="permdesc_clearAppCache" product="default" msgid="2459441021956436779">"ఇతర అనువర్తనాల యొక్క కాష్ డైరెక్టరీల్లో ఉన్న ఫైల్‌లను తొలగించడం ద్వారా ఫోన్ నిల్వను ఖాళీ చేయడానికి అనువర్తనాన్ని అనుమతిస్తుంది. దీని వలన ఇతర అనువర్తనాలు వాటి డేటాను మళ్లీ పొందాల్సి ఉంటుంది కనుక అవి చాలా నెమ్మదిగా ప్రారంభం కావచ్చు."</string>
    <string name="permlab_movePackage" msgid="3289890271645921411">"అనువర్తన వనరులను తరలించడం"</string>
    <string name="permdesc_movePackage" msgid="319562217778244524">"అనువర్తన వనరులను అంతర్గతం నుండి బాహ్య మీడియాకు తరలించడానికి మరియు అటు నుండి ఇటు తరలించడానికి అనువర్తనాన్ని అనుమతిస్తుంది."</string>
    <string name="permlab_readLogs" msgid="6615778543198967614">"ముఖ్యమైన లాగ్ డేటాను చదవడం"</string>
    <string name="permdesc_readLogs" product="tablet" msgid="82061313293455151">"సిస్టమ్ యొక్క విభిన్న లాగ్ ఫైల్‌ల నుండి చదవడానికి అనువర్తనాన్ని అనుమతిస్తుంది. ఇది సంభావ్యంగా వ్యక్తిగత లేదా ప్రైవేట్ సమాచారంతో సహా, మీరు టాబ్లెట్‌తో ఏమి చేస్తున్నారనేదానికి సంబంధించిన సాధారణ సమాచారాన్ని కనుగొనడానికి దీన్ని అనుమతిస్తుంది."</string>
    <string name="permdesc_readLogs" product="tv" msgid="9023899974809538988">"సిస్టమ్ యొక్క విభిన్న లాగ్ ఫైల్‌ల్లోని సమాచారం చదవడానికి అనువర్తనాన్ని అనుమతిస్తుంది. ఇది సంభావ్యంగా వ్యక్తిగత లేదా ప్రైవేట్ సమాచారంతో సహా, మీరు టీవీతో ఏమి చేస్తున్నారనేదానికి సంబంధించిన సాధారణ సమాచారాన్ని కనుగొనడానికి దీన్ని అనుమతిస్తుంది."</string>
    <string name="permdesc_readLogs" product="default" msgid="2063438140241560443">"సిస్టమ్ యొక్క విభిన్న లాగ్ ఫైల్‌ల నుండి చదవడానికి అనువర్తనాన్ని అనుమతిస్తుంది. ఇది సంభావ్యంగా వ్యక్తిగత లేదా ప్రైవేట్ సమాచారంతో సహా, మీరు ఫోన్‌తో ఏమి చేస్తున్నారనేదానికి సంబంధించిన సాధారణ సమాచారాన్ని కనుగొనడానికి దీన్ని అనుమతిస్తుంది."</string>
    <string name="permlab_anyCodecForPlayback" msgid="715805555823881818">"ప్లేబ్యాక్ కోసం ఏదైనా మీడియా డీకోడర్‌ను ఉపయోగించడం"</string>
    <string name="permdesc_anyCodecForPlayback" msgid="8283912488433189010">"ప్లేబ్యాక్ కోసం డీకోడ్ చేయడానికి ఏదైనా ఇన్‌స్టాల్ చేయబడిన మీడియా డీకోడర్‌ను ఉపయోగించడానికి అనువర్తనాన్ని అనుమతిస్తుంది."</string>
    <string name="permlab_manageCaCertificates" msgid="1678391896786882014">"విశ్వసనీయ ఆధారాలను నిర్వహించడం"</string>
    <string name="permdesc_manageCaCertificates" msgid="4015644047196937014">"CA ప్రమాణపత్రాలను విశ్వసనీయ ప్రమాణపత్రాలుగా ఇన్‌స్టాల్ చేయడానికి మరియు అన్ఇన్‌స్టాల్ చేయడానికి అనువర్తనాన్ని అనుమతిస్తుంది."</string>
    <string name="permlab_bindJobService" msgid="3637568367978271086">"నేపథ్యానికి షెడ్యూల్ చేసిన అనువర్తనం పనిని అమలు చేయండి"</string>
    <string name="permdesc_bindJobService" msgid="3473288460524119838">"ఈ అనుమతి అనువర్తనాన్ని అభ్యర్థన మేరకు నేపథ్యంలో అమలు చేయడానికి Android సిస్టమ్‌ను అనుమతిస్తుంది."</string>
    <string name="permlab_diagnostic" msgid="8076743953908000342">"విశ్లేషణ ద్వారా స్వంతమైన వనరులను చదవడం/వ్రాయడం"</string>
    <string name="permdesc_diagnostic" msgid="6608295692002452283">"విశ్లేషణ సమూహం స్వంతంగా కలిగి ఉన్న వనరుని చదవడానికి మరియు అందులో వ్రాయడానికి అనువర్తనాన్ని అనుమతిస్తుంది; ఉదాహరణకు, /devలోని ఫైల్‌లు. దీని కారణంగా సిస్టమ్ స్థిరత్వం మరియు భద్రత సమర్థవంతంగా ప్రభావితమయ్యే అవకాశం ఉంది. ఇది హార్డ్‌వేర్-నిర్దిష్ట విశ్లేషణల కోసం తయారీదారు లేదా ఆపరేటర్ ద్వారా మాత్రమే ఉపయోగించబడాలి."</string>
    <string name="permlab_changeComponentState" msgid="6335576775711095931">"అనువర్తన అంశాలను ప్రారంభించడం లేదా నిలిపివేయడం"</string>
    <string name="permdesc_changeComponentState" product="tablet" msgid="8887435740982237294">"మరో అనువర్తనం యొక్క కీలక భాగాన్ని ప్రారంభించాలా లేదా అనేది మార్చడానికి అనువర్తనాన్ని అనుమతిస్తుంది. హానికరమైన అనువర్తనాలు ముఖ్యమైన టాబ్లెట్ సామర్థ్యాలను నిలిపివేయడానికి దీన్ని ఉపయోగించవచ్చు. అనువర్తనం యొక్క కీలక భాగాలు నిరుపయోగమైన, ఇమడలేని లేదా అస్థిరమైన స్థితిలోకి వెళ్లే అవకాశం ఉన్నందున తప్పనిసరిగా ఈ అనుమతితో పాటుగా కేర్‌ను ఉపయోగించాలి."</string>
    <string name="permdesc_changeComponentState" product="tv" msgid="9151634188264231389">"మరొక అనువర్తనం అంతర్భాగాన్ని ప్రారంభించాలా లేదా అనేదాన్ని మార్చడానికి అనువర్తనాన్ని అనుమతిస్తుంది. హానికరమైన అనువర్తనాలు ముఖ్యమైన టీవీ సామర్థ్యాలను నిలిపివేయడానికి దీన్ని ఉపయోగించవచ్చు. అనువర్తనం అంతర్భాగాలు నిరుపయోగమైన, ఇమడలేని లేదా అస్థిరమైన స్థితిలోకి వెళ్లే అవకాశం ఉన్నందున ఈ అనుమతిని చాలా జాగ్రత్తగా ఉపయోగించాలి."</string>
    <string name="permdesc_changeComponentState" product="default" msgid="1827232484416505615">"మరో అనువర్తనం యొక్క కీలక భాగాన్ని ప్రారంభించాలా లేదా అనేది మార్చడానికి అనువర్తనాన్ని అనుమతిస్తుంది. హానికరమైన అనువర్తనాలు ముఖ్యమైన ఫోన్ సామర్థ్యాలను నిలిపివేయడానికి దీన్ని ఉపయోగించవచ్చు. అనువర్తనం యొక్క కీలక భాగాలు నిరుపయోగమైన, ఇమడలేని లేదా అస్థిరమైన స్థితిలోకి వెళ్లే అవకాశం ఉన్నందున తప్పనిసరిగా ఈ అనుమతితో పాటుగా కేర్‌ను ఉపయోగించాలి."</string>
    <string name="permlab_grantRevokePermissions" msgid="4627315351093508795">"అనుమతులను మంజూరు చేయడం లేదా ఉపసంహరించడం"</string>
    <string name="permdesc_grantRevokePermissions" msgid="4088642654085850662">"దీని కోసం లేదా ఇతర అనువర్తనాల కోసం నిర్దిష్ట అనుమతులను మంజూరు చేయడానికి లేదా ఉపసంహరించడానికి అనువర్తనాన్ని అనుమతిస్తుంది. హానికరమైన అనువర్తనాలు మీరు ప్రాప్యత చేయడానికి అనుమతి ఇవ్వని లక్షణాలను ప్రాప్యత చేయడానికి దీన్ని ఉపయోగించవచ్చు."</string>
    <string name="permlab_setPreferredApplications" msgid="8463181628695396391">"ప్రాధాన్య అనువర్తనాలను సెట్ చేయడం"</string>
    <string name="permdesc_setPreferredApplications" msgid="4973986762241783712">"మీ ప్రాధాన్య అనువర్తనాలను సవరించడానికి అనువర్తనాన్ని అనుమతిస్తుంది. హానికరమైన అనువర్తనాలు అమలయ్యే అనువర్తనాలను నిశ్శబ్దంగా మార్చవచ్చు, మీ నుండి ప్రైవేట్ డేటాను సేకరించడానికి మీ ప్రస్తుత అనువర్తనాలను నకిలీ చేసి మోసగించవచ్చు."</string>
    <string name="permlab_writeSettings" msgid="2226195290955224730">"సిస్టమ్ సెట్టింగ్‌లను సవరించడం"</string>
    <string name="permdesc_writeSettings" msgid="7775723441558907181">"సిస్టమ్ యొక్క సెట్టింగ్‌ల డేటాను సవరించడానికి అనువర్తనాన్ని అనుమతిస్తుంది. హానికరమైన అనువర్తనాలు మీ సిస్టమ్ యొక్క కాన్ఫిగరేషన్‌ను నాశనం చేయవచ్చు."</string>
    <string name="permlab_writeSecureSettings" msgid="204676251876718288">"సురక్షిత సిస్టమ్ సెట్టింగ్‌లను సవరించడం"</string>
    <string name="permdesc_writeSecureSettings" msgid="8159535613020137391">"సిస్టమ్ యొక్క భద్రతా సెట్టింగ్‌ల డేటాను సవరించడానికి అనువర్తనాన్ని అనుమతిస్తుంది. సాధారణ అనువర్తనాల ద్వారా ఉపయోగించడానికి ఉద్దేశించినది కాదు."</string>
    <string name="permlab_writeGservices" msgid="2149426664226152185">"Google సేవల మ్యాప్‌ను సవరించడం"</string>
    <string name="permdesc_writeGservices" msgid="1287309437638380229">"Google సేవల మ్యాప్‌ను సవరించడానికి అనువర్తనాన్ని అనుమతిస్తుంది. సాధారణ అనువర్తనాల ద్వారా ఉపయోగించడానికి ఉద్దేశించినది కాదు."</string>
    <string name="permlab_receiveBootCompleted" msgid="5312965565987800025">"ప్రారంభంలో అమలు చేయడం"</string>
    <string name="permdesc_receiveBootCompleted" product="tablet" msgid="7390304664116880704">"సిస్టమ్ బూటింగ్‌ను పూర్తి చేసిన వెంటనే దానికదే ప్రారంభించబడటానికి అనువర్తనాన్ని అనుమతిస్తుంది. ఇది టాబ్లెట్‌ను ప్రారంభించడానికి ఎక్కువ సమయం పట్టేలా చేయవచ్చు మరియు ఎల్లప్పుడూ అమలు చేయడం ద్వారా మొత్తం టాబ్లెట్‌ను నెమ్మదిగా పని చేయడానికి అనువర్తనాన్ని అనుమతించేలా చేయవచ్చు."</string>
    <string name="permdesc_receiveBootCompleted" product="tv" msgid="4525890122209673621">"సిస్టమ్ బూటింగ్‌ను పూర్తి చేసిన వెంటనే అనువర్తనం దానికదే ప్రారంభం కావడానికి అనుమతిస్తుంది. ఇది టీవీ ప్రారంభం కావడానికి ఎక్కువ సమయం పట్టేలా చేయవచ్చు మరియు ఎల్లప్పుడూ అమలు కావడం ద్వారా మొత్తం టాబ్లెట్ పనితీరును నెమ్మది చేయడానికి అనువర్తనాన్ని అనుమతించవచ్చు."</string>
    <string name="permdesc_receiveBootCompleted" product="default" msgid="513950589102617504">"సిస్టమ్ బూటింగ్‌ను పూర్తి చేసిన వెంటనే దానికదే ప్రారంభించబడటానికి అనువర్తనాన్ని అనుమతిస్తుంది. ఇది ఫోన్‌ను ప్రారంభించడానికి ఎక్కువ సమయం పట్టేలా చేయవచ్చు మరియు ఎల్లప్పుడూ అమలు చేయడం ద్వారా మొత్తం ఫోన్‌ను నెమ్మదిగా పని చేయడానికి అనువర్తనాన్ని అనుమతించేలా చేయవచ్చు."</string>
    <string name="permlab_broadcastSticky" msgid="7919126372606881614">"స్టిక్కీ ప్రసారాన్ని పంపడం"</string>
    <string name="permdesc_broadcastSticky" product="tablet" msgid="7749760494399915651">"ప్రసారం ముగిసిన తర్వాత భద్రపరచబడే ప్రసారాలను పంపడానికి అనువర్తనాన్ని అనుమతిస్తుంది. అత్యధిక వినియోగం వలన టాబ్లెట్ నెమ్మదిగా పని చేయవచ్చు లేదా అధిక పరిమాణంలో మెమరీని ఉపయోగించడం వలన అస్థిరంగా మారవచ్చు."</string>
    <string name="permdesc_broadcastSticky" product="tv" msgid="6839285697565389467">"ప్రసారం ముగిసిన తర్వాత భద్రపరచబడే ప్రసారాలను పంపడానికి అనువర్తనాన్ని అనుమతిస్తుంది. ఎక్కువగా వినియోగిస్తే అధిక పరిమాణంలో మెమరీని ఉపయోగించడం వలన టీవీ నెమ్మదిగా పని చేయవచ్చు లేదా అస్థిరంగా మారవచ్చు."</string>
    <string name="permdesc_broadcastSticky" product="default" msgid="2825803764232445091">"ప్రసారం ముగిసిన తర్వాత భద్రపరచబడే ప్రసారాలను పంపడానికి అనువర్తనాన్ని అనుమతిస్తుంది. అత్యధిక వినియోగం వలన ఫోన్ నెమ్మదిగా పని చేయవచ్చు లేదా అధిక పరిమాణంలో మెమరీని ఉపయోగించడం వలన అస్థిరంగా మారవచ్చు."</string>
    <string name="permlab_readContacts" msgid="8348481131899886131">"మీ పరిచయాలను చదవడం"</string>
    <string name="permdesc_readContacts" product="tablet" msgid="5294866856941149639">"మీరు నిర్దిష్ట వ్యక్తులకు కాల్ చేసిన, ఇమెయిల్ చేసిన లేదా ఇతర మార్గాల్లో కమ్యూనికేట్ చేసిన తరచుదనంతో సహా మీ టాబ్లెట్‌లో నిల్వ చేయబడిన మీ పరిచయాల గురించి డేటాను చదవడానికి అనువర్తనాన్ని అనుమతిస్తుంది. ఈ అనుమతి మీ పరిచయ డేటాను సేవ్ చేయడానికి అనువర్తనాలను అనుమతిస్తుంది మరియు హానికరమైన అనువర్తనాలు మీకు తెలియకుండానే పరిచయ డేటాను భాగస్వామ్యం చేయవచ్చు."</string>
    <string name="permdesc_readContacts" product="tv" msgid="1839238344654834087">"మీరు నిర్దిష్ట వ్యక్తులకు కాల్ చేసిన, ఇమెయిల్ చేసిన లేదా ఇతర మార్గాల్లో కమ్యూనికేట్ చేసిన తరచుదనంతో సహా మీ టీవీలో నిల్వ చేసిన మీ పరిచయాలకు సంబంధించిన డేటాను చదవడానికి అనువర్తనాన్ని అనుమతిస్తుంది. ఈ అనుమతి మీ పరిచయ డేటాను సేవ్ చేయడానికి అనువర్తనాలను అనుమతిస్తుంది మరియు హానికరమైన అనువర్తనాలు మీకు తెలియకుండానే పరిచయ డేటాను భాగస్వామ్యం చేయవచ్చు."</string>
    <string name="permdesc_readContacts" product="default" msgid="8440654152457300662">"మీరు నిర్దిష్ట వ్యక్తులకు కాల్ చేసిన, ఇమెయిల్ చేసిన లేదా ఇతర మార్గాల్లో కమ్యూనికేట్ చేసిన తరచుదనంతో సహా మీ ఫోన్‌లో నిల్వ చేయబడిన మీ పరిచయాల గురించి డేటాను చదవడానికి అనువర్తనాన్ని అనుమతిస్తుంది. ఈ అనుమతి మీ పరిచయ డేటాను సేవ్ చేయడానికి అనువర్తనాలను అనుమతిస్తుంది మరియు హానికరమైన అనువర్తనాలు మీకు తెలియకుండానే పరిచయ డేటాను భాగస్వామ్యం చేయవచ్చు."</string>
    <string name="permlab_writeContacts" msgid="5107492086416793544">"మీ పరిచయాలను సవరించడం"</string>
    <string name="permdesc_writeContacts" product="tablet" msgid="897243932521953602">"మీరు నిర్దిష్ట పరిచయాలకు కాల్ చేసిన, ఇమెయిల్ చేసిన లేదా ఇతర మార్గాల్లో కమ్యూనికేట్ చేసిన తరచుదనంతో సహా మీ టాబ్లెట్‌లో నిల్వ చేయబడిన మీ పరిచయాల గురించి డేటాను సవరించడానికి అనువర్తనాన్ని అనుమతిస్తుంది. ఈ అనుమతి పరిచయ డేటాను తొలగించడానికి అనువర్తనాలను అనుమతిస్తుంది."</string>
    <string name="permdesc_writeContacts" product="tv" msgid="5438230957000018959">"మీరు నిర్దిష్ట పరిచయాలకు కాల్ చేసిన, ఇమెయిల్ చేసిన లేదా ఇతర మార్గాల్లో కమ్యూనికేట్ చేసిన తరచుదనంతో సహా మీ టీవీలో నిల్వ చేసిన మీ పరిచయాలకు సంబంధించిన డేటాను సవరించడానికి అనువర్తనాన్ని అనుమతిస్తుంది. ఈ అనుమతి పరిచయ డేటాను తొలగించడానికి అనువర్తనాలను అనుమతిస్తుంది."</string>
    <string name="permdesc_writeContacts" product="default" msgid="589869224625163558">"మీరు నిర్దిష్ట పరిచయాలకు కాల్ చేసిన, ఇమెయిల్ చేసిన లేదా ఇతర మార్గాల్లో కమ్యూనికేట్ చేసిన తరచుదనంతో సహా మీ ఫోన్‌లో నిల్వ చేయబడిన మీ పరిచయాల గురించి డేటాను సవరించడానికి అనువర్తనాన్ని అనుమతిస్తుంది. ఈ అనుమతి పరిచయ డేటాను తొలగించడానికి అనువర్తనాలను అనుమతిస్తుంది."</string>
    <string name="permlab_readCallLog" msgid="3478133184624102739">"కాల్ లాగ్‌ను చదవడం"</string>
    <string name="permdesc_readCallLog" product="tablet" msgid="3700645184870760285">"ఇన్‌కమింగ్ మరియు అవుట్‌గోయింగ్ కాల్‌ల గురించిన డేటాతో సహా మీ టాబ్లెట్ యొక్క కాల్ లాగ్‌ను చదవడానికి అనువర్తనాన్ని అనుమతిస్తుంది. ఈ అనుమతి మీ కాల్ లాగ్ డేటాను సేవ్ చేయడానికి అనువర్తనాలను అనుమతిస్తుంది మరియు హానికరమైన అనువర్తనాలు మీకు తెలియకుండానే కాల్ లాగ్ డేటాను భాగస్వామ్యం చేయవచ్చు."</string>
    <string name="permdesc_readCallLog" product="tv" msgid="5611770887047387926">"ఇన్‌కమింగ్ మరియు అవుట్‌గోయింగ్ కాల్‌లకు సంబంధించిన డేటాతో సహా మీ టీవీ కాల్ లాగ్‌ను చదవడానికి అనువర్తనాన్ని అనుమతిస్తుంది. ఈ అనుమతి మీ కాల్ లాగ్ డేటాను సేవ్ చేయడానికి అనువర్తనాలను అనుమతిస్తుంది మరియు హానికరమైన అనువర్తనాలు మీకు తెలియకుండానే కాల్ లాగ్ డేటాను భాగస్వామ్యం చేయవచ్చు."</string>
    <string name="permdesc_readCallLog" product="default" msgid="5777725796813217244">"ఇన్‌కమింగ్ మరియు అవుట్‌గోయింగ్ కాల్‌ల గురించిన డేటాతో సహా మీ ఫోన్ యొక్క కాల్ లాగ్‌ను చదవడానికి అనువర్తనాన్ని అనుమతిస్తుంది. ఈ అనుమతి మీ కాల్ లాగ్ డేటాను సేవ్ చేయడానికి అనువర్తనాలను అనుమతిస్తుంది మరియు హానికరమైన అనువర్తనాలు మీకు తెలియకుండానే కాల్ లాగ్ డేటాను భాగస్వామ్యం చేయవచ్చు."</string>
    <string name="permlab_writeCallLog" msgid="8552045664743499354">"కాల్ లాగ్‌ను వ్రాయడం"</string>
    <string name="permdesc_writeCallLog" product="tablet" msgid="6661806062274119245">"ఇన్‌కమింగ్ మరియు అవుట్‌గోయింగ్ కాల్‌ల గురించిన డేటాతో సహా మీ టాబ్లెట్ యొక్క కాల్ లాగ్‌ను సవరించడానికి అనువర్తనాన్ని అనుమతిస్తుంది. హానికరమైన అనువర్తనాలు మీ కాల్ లాగ్‌ను ఎరేజ్ చేయడానికి లేదా సవరించడానికి దీన్ని ఉపయోగించవచ్చు."</string>
    <string name="permdesc_writeCallLog" product="tv" msgid="4225034892248398019">"ఇన్‌కమింగ్ మరియు అవుట్‌గోయింగ్ కాల్‌లకు సంబంధించిన డేటాతో సహా మీ టీవీ కాల్ లాగ్‌ను సవరించడానికి అనువర్తనాన్ని అనుమతిస్తుంది. హానికరమైన అనువర్తనాలు మీ కాల్ లాగ్‌ను తీసివేయడానికి లేదా సవరించడానికి దీన్ని ఉపయోగించవచ్చు."</string>
    <string name="permdesc_writeCallLog" product="default" msgid="683941736352787842">"ఇన్‌కమింగ్ మరియు అవుట్‌గోయింగ్ కాల్‌ల గురించిన డేటాతో సహా మీ ఫోన్ యొక్క కాల్ లాగ్‌ను సవరించడానికి అనువర్తనాన్ని అనుమతిస్తుంది. హానికరమైన అనువర్తనాలు మీ కాల్ లాగ్‌ను ఎరేజ్ చేయడానికి లేదా సవరించడానికి దీన్ని ఉపయోగించవచ్చు."</string>
    <string name="permlab_readProfile" msgid="4701889852612716678">"మీ స్వంత సంప్రదింపు కార్డును చదవడం"</string>
    <string name="permdesc_readProfile" product="default" msgid="5462475151849888848">"మీ పరికరంలో నిల్వ చేయబడిన వ్యక్తిగత ప్రొఫైల్ సమాచారాన్ని అనగా మీ పేరు మరియు సంప్రదింపు సమాచారం వంటివి చదవడానికి అనువర్తనాన్ని అనుమతిస్తుంది. అనువర్తనం మిమ్మల్ని గుర్తించగలదని మరియు మీ ప్రొఫైల్ సమాచారాన్ని ఇతరులకు పంపించగలదని దీని అర్థం."</string>
    <string name="permlab_writeProfile" msgid="907793628777397643">"మీ స్వంత సంప్రదింపు కార్డు‌ను సవరించడం"</string>
    <string name="permdesc_writeProfile" product="default" msgid="5552084294598465899">"మీ పరికరంలో నిల్వ చేయబడిన వ్యక్తిగత ప్రొఫైల్ సమాచారాన్ని అనగా మీ పేరు మరియు సంప్రదింపు సమాచారం వంటివి మార్చడానికి లేదా జోడించడానికి అనువర్తనాన్ని అనుమతిస్తుంది. అనువర్తనం మిమ్మల్ని గుర్తించగలదని మరియు మీ ప్రొఫైల్ సమాచారాన్ని ఇతరులకు పంపగలదని దీని అర్థం."</string>
    <string name="permlab_bodySensors" msgid="4871091374767171066">"శరీర సెన్సార్‌లు (హృదయ స్పందన మానిటర్‌లు వంటివి)"</string>
    <string name="permdesc_bodySensors" product="default" msgid="4380015021754180431">"మీ శారీరక పరిస్థితిని అనగా మీ గుండె స్పందన రేటు వంటి వాటిని పర్యవేక్షించే సెన్సార్‌ల నుండి డేటాను ప్రాప్యత చేయడానికి అనువర్తనాన్ని అనుమతిస్తుంది."</string>
    <string name="permlab_readSocialStream" product="default" msgid="1268920956152419170">"మీ సామాజిక ప్రసారాన్ని చదవడం"</string>
    <string name="permdesc_readSocialStream" product="default" msgid="4255706027172050872">"మీరు మరియు మీ స్నేహితులు సమర్పించిన తాజా సామాజిక విషయాలను ప్రాప్యత చేయడానికి మరియు సమకాలీకరించడానికి అనువర్తనాన్ని అనుమతిస్తుంది. సమాచారాన్ని భాగస్వామ్యం చేస్తున్నప్పుడు జాగ్రత్తగా ఉండండి -- ఇది గోప్యతతో సంబంధం లేకుండా, మీ మధ్య మరియు మీ స్నేహితుల మధ్య జరిగిన కమ్యూనికేషన్‌లను చదవడానికి అనువర్తనాన్ని అనుమతిస్తుంది. గమనిక: ఈ అనుమతి అన్ని సామాజిక నెట్‌వర్క్‌ల్లో అమలు చేయబడకపోవచ్చు."</string>
    <string name="permlab_writeSocialStream" product="default" msgid="3504179222493235645">"మీ సామాజిక ప్రసారానికి వ్రాయడం"</string>
    <string name="permdesc_writeSocialStream" product="default" msgid="3086557552204114849">"మీ స్నేహితుల నుండి తాజా సామాజిక విషయాలను ప్రదర్శించడానికి అనువర్తనాన్ని అనుమతిస్తుంది. సమాచారాన్ని భాగస్వామ్యం చేసేటప్పుడు జాగ్రత్తగా ఉండండి -- ఇది మీ స్నేహితుల నుండి వచ్చినట్లుగా కనిపించే రీతిలో సందేశాలను రూపొందించడానికి అనువర్తనాన్ని అనుమతిస్తుంది. గమనిక: ఈ అనుమతి అన్ని సామాజిక నెట్‌వర్క్‌ల్లో అమలు చేయబడకపోవచ్చు."</string>
    <string name="permlab_readCalendar" msgid="5972727560257612398">"క్యాలెండర్ ఈవెంట్‌లతో పాటు గోప్యమైన సమాచారాన్ని చదవడం"</string>
    <string name="permdesc_readCalendar" product="tablet" msgid="4216462049057658723">"స్నేహితులు లేదా సహోద్యోగులకు సంబంధించిన ఈవెంట్‌లతో సహా మీ టాబ్లెట్‌లో నిల్వ చేయబడిన అన్ని క్యాలెండర్ ఈవెంట్‌లను చదవడానికి అనువర్తనాన్ని అనుమతిస్తుంది. ఇది గోప్యత లేదా తీవ్రతతో సంబంధం లేకుండా మీ క్యాలెండర్ డేటాను భాగస్వామ్యం చేయడానికి లేదా సేవ్ చేయడానికి అనువర్తనాన్ని అనుమతించవచ్చు."</string>
    <string name="permdesc_readCalendar" product="tv" msgid="3191352452242394196">"స్నేహితులు లేదా సహోద్యోగులకు సంబంధించిన ఈవెంట్‌లతో సహా మీ టీవీలో నిల్వ చేసిన అన్ని క్యాలెండర్ ఈవెంట్‌లను చదవడానికి అనువర్తనాన్ని అనుమతిస్తుంది. ఇది గోప్యత లేదా తీవ్రతతో సంబంధం లేకుండా మీ క్యాలెండర్ డేటాను భాగస్వామ్యం చేయడానికి లేదా సేవ్ చేయడానికి అనువర్తనాన్ని అనుమతించవచ్చు."</string>
    <string name="permdesc_readCalendar" product="default" msgid="7434548682470851583">"స్నేహితులు లేదా సహోద్యోగులకు సంబంధించిన ఈవెంట్‌లతో సహా మీ ఫోన్‌లో నిల్వ చేయబడిన అన్ని క్యాలెండర్ ఈవెంట్‌లను చదవడానికి అనువర్తనాన్ని అనుమతిస్తుంది. ఇది గోప్యత లేదా తీవ్రతతో సంబంధం లేకుండా మీ క్యాలెండర్ డేటాను భాగస్వామ్యం చేయడానికి లేదా సేవ్ చేయడానికి అనువర్తనాన్ని అనుమతించవచ్చు."</string>
    <string name="permlab_writeCalendar" msgid="8438874755193825647">"యజమానికి తెలియకుండానే క్యాలెండర్ ఈవెంట్‌లను జోడించి లేదా సవరించి, అతిథులకు ఇమెయిల్ పంపడం"</string>
    <string name="permdesc_writeCalendar" product="tablet" msgid="6679035520113668528">"స్నేహితులు లేదా సహోద్యోగులకు సంబంధించిన ఈవెంట్‌లతో సహా మీరు మీ టాబ్లెట్‌లో సవరించగల ఈవెంట్‌లను జోడించడానికి, తీసివేయడానికి, మార్చడానికి అనువర్తనాన్ని అనుమతిస్తుంది. ఇది క్యాలెండర్ యజమానుల నుండి వచ్చినట్లుగా కనిపించే రీతిలో సందేశాలను పంపడానికి లేదా యజమానికి తెలియకుండానే ఈవెంట్‌లను సవరించడానికి అనువర్తనాన్ని అనుమతించవచ్చు."</string>
    <string name="permdesc_writeCalendar" product="tv" msgid="1273290605500902507">"స్నేహితులు లేదా సహోద్యోగులకు సంబంధించిన ఈవెంట్‌లతో సహా మీరు మీ టీవీలో సవరించగల ఈవెంట్‌లను జోడించడానికి, తీసివేయడానికి, మార్చడానికి అనువర్తనాన్ని అనుమతిస్తుంది. ఇది క్యాలెండర్ యజమానుల నుండి వచ్చినట్లుగా కనిపించే సందేశాలను పంపడానికి లేదా యజమానికి తెలియకుండానే ఈవెంట్‌లను సవరించడానికి అనువర్తనాన్ని అనుమతించవచ్చు."</string>
    <string name="permdesc_writeCalendar" product="default" msgid="2324469496327249376">"స్నేహితులు లేదా సహోద్యోగులకు సంబంధించిన ఈవెంట్‌లతో సహా మీరు మీ ఫోన్‌లో సవరించగల ఈవెంట్‌లను జోడించడానికి, తీసివేయడానికి, మార్చడానికి అనువర్తనాన్ని అనుమతిస్తుంది. ఇది క్యాలెండర్ యజమానుల నుండి వచ్చినట్లుగా కనిపించే రీతిలో సందేశాలను పంపడానికి లేదా యజమానికి తెలియకుండానే ఈవెంట్‌లను సవరించడానికి అనువర్తనాన్ని అనుమతించవచ్చు."</string>
    <string name="permlab_accessMockLocation" msgid="8688334974036823330">"పరీక్షించడం కోసం స్థాన మూలాలను మాక్ చేయడం"</string>
    <string name="permdesc_accessMockLocation" msgid="5808711039482051824">"పరీక్షించడం కోసం అనుకృత స్థాన మూలాలను సృష్టించండి లేదా కొత్త స్థాన ప్రదాతను ఇన్‌స్టాల్ చేయండి. ఇది GPS లేదా స్థాన ప్రదాతల వంటి ఇతర స్థాన మూలాల ద్వారా అందించబడిన స్థానం మరియు/లేదా స్థితిని భర్తీ చేయడానికి అనువర్తనాన్ని అనుమతిస్తుంది."</string>
    <string name="permlab_accessLocationExtraCommands" msgid="2836308076720553837">"అదనపు స్థాన ప్రదాత ఆదేశాలను ప్రాప్యత చేయడం"</string>
    <string name="permdesc_accessLocationExtraCommands" msgid="6078307221056649927">"అదనపు స్థాన ప్రదాత ఆదేశాలను ప్రాప్యత చేయడానికి అనువర్తనాన్ని అనుమతిస్తుంది. ఇది GPS లేదా ఇతర స్థాన మూలాల నిర్వహణలో అనువర్తనం ప్రమేయం ఉండేలా అనుమతించవచ్చు."</string>
    <string name="permlab_installLocationProvider" msgid="6578101199825193873">"స్థాన ప్రదాతను ఇన్‌స్టాల్ చేయడానికి అనుమతించడం"</string>
    <string name="permdesc_installLocationProvider" msgid="9066146120470591509">"పరీక్షించడం కోసం అనుకృత స్థాన మూలాలను సృష్టించండి లేదా కొత్త స్థాన ప్రదాతను ఇన్‌స్టాల్ చేయండి. ఇది GPS లేదా స్థాన ప్రదాతల వంటి ఇతర స్థాన మూలాల ద్వారా అందించబడిన స్థానం మరియు/లేదా స్థితిని భర్తీ చేయడానికి అనువర్తనాన్ని అనుమతిస్తుంది."</string>
    <string name="permlab_accessFineLocation" msgid="1191898061965273372">"ఖచ్చితమైన స్థానం (GPS మరియు నెట్‌వర్క్-ఆధారితం)"</string>
    <string name="permdesc_accessFineLocation" msgid="5295047563564981250">"గ్లోబల్ పొజిషనింగ్ సిస్టమ్ (GPS) లేదా సెల్ టవర్‌లు మరియు Wi-Fi వంటి నెట్‌వర్క్ స్థాన మూలాలను ఉపయోగించి మీ ఖచ్చితమైన స్థానాన్ని పొందడానికి అనువర్తనాన్ని అనుమతిస్తుంది. ఈ స్థాన సేవలను అనువర్తనం ఉపయోగించడానికి తప్పనిసరిగా ప్రారంభించబడి ఉండాలి మరియు మీ పరికరానికి అందుబాటులో ఉండాలి. అనువర్తనాలు మీరు ఉన్న ప్రాంతాన్ని కనుగొనడానికి దీన్ని ఉపయోగించవచ్చు మరియు అదనపు బ్యాటరీ శక్తిని వినియోగించవచ్చు."</string>
    <string name="permlab_accessCoarseLocation" msgid="4887895362354239628">"సామీప్య స్థానం (నెట్‌వర్క్-ఆధారితం)"</string>
    <string name="permdesc_accessCoarseLocation" msgid="2538200184373302295">"మీ సామీప్య స్థానాన్ని పొందడానికి అనువర్తనాన్ని అనుమతిస్తుంది. సెల్ టవర్‌లు మరియు Wi-Fi వంటి నెట్‌వర్క్ స్థాన మూలాలను ఉపయోగించి స్థాన సేవల ద్వారా ఈ స్థానం కనుగొనబడుతుంది. ఈ స్థాన సేవలను అనువర్తనం ఉపయోగించడానికి తప్పనిసరిగా ప్రారంభించబడి ఉండాలి మరియు మీ పరికరానికి అందుబాటులో ఉండాలి. అనువర్తనాలు మీరు ఉన్న ప్రాంతాన్ని సుమారుగా గుర్తించడానికి దీన్ని ఉపయోగించవచ్చు."</string>
    <string name="permlab_accessSurfaceFlinger" msgid="2363969641792388947">"SurfaceFlingerను ప్రాప్యత చేయడం"</string>
    <string name="permdesc_accessSurfaceFlinger" msgid="1041619516733293551">"SurfaceFlinger తక్కువ స్థాయి లక్షణాలను ఉపయోగించడానికి అనువర్తనాన్ని అనుమతిస్తుంది."</string>
    <string name="permlab_readFrameBuffer" msgid="6690504248178498136">"ఫ్రేమ్ బఫర్‌ను చదవడం"</string>
    <string name="permdesc_readFrameBuffer" msgid="4937405521809454680">"ఫ్రేమ్ బఫర్ యొక్క కంటెంట్‌ను చదవడానికి అనువర్తనాన్ని అనుమతిస్తుంది."</string>
    <string name="permlab_accessInputFlinger" msgid="5348635270689553857">"InputFlingerను ప్రాప్యత చేయడం"</string>
    <string name="permdesc_accessInputFlinger" msgid="2104864941201226616">"InputFlinger తక్కువ స్థాయి లక్షణాలను ఉపయోగించడానికి అనువర్తనాన్ని అనుమతిస్తుంది."</string>
    <string name="permlab_configureWifiDisplay" msgid="5595661694746742168">"వైఫై డిస్‌ప్లేలను కాన్ఫిగర్ చేయడం"</string>
    <string name="permdesc_configureWifiDisplay" msgid="7916815158690218065">"వైఫై డిస్‌ప్లేలను కాన్ఫిగర్ చేయడానికి మరియు వాటికి కనెక్ట్ చేయడానికి అనువర్తనాన్ని అనుమతిస్తుంది."</string>
    <string name="permlab_controlWifiDisplay" msgid="393641276723695496">"వైఫై డిస్‌ప్లేలను నియంత్రించడం"</string>
    <string name="permdesc_controlWifiDisplay" msgid="4543912292681826986">"వైఫై డిస్‌ప్లేల యొక్క తక్కువ-స్థాయి లక్షణాలను నియంత్రించడానికి అనువర్తనాన్ని అనుమతిస్తుంది."</string>
    <string name="permlab_controlVpn" msgid="2618442789397588200">"వర్చువల్ ప్రైవేట్ నెట్‌వర్క్‌లను నియంత్రించడం"</string>
    <string name="permdesc_controlVpn" msgid="762852603315861214">"వర్చువల్ ప్రైవేట్ నెట్‌వర్క్‌ల తక్కువ-స్థాయి లక్షణాలను నియంత్రించడానికి అనువర్తనాన్ని అనుమతిస్తుంది."</string>
    <string name="permlab_captureAudioOutput" msgid="6857134498402346708">"ఆడియో అవుట్‌పుట్‌ను క్యాప్చర్ చేయడం"</string>
    <string name="permdesc_captureAudioOutput" msgid="6210597754212208853">"ఆడియో అవుట్‌పుట్‌ను క్యాప్చర్ చేసి, దారి మళ్లించడానికి అనువర్తనాన్ని అనుమతిస్తుంది."</string>
    <string name="permlab_captureAudioHotword" msgid="1890553935650349808">"హాట్‌వర్డ్ గుర్తింపు"</string>
    <string name="permdesc_captureAudioHotword" msgid="9151807958153056810">"హాట్‌వర్డ్ గుర్తింపు కోసం ఆడియోను క్యాప్చర్ చేయడానికి అనువర్తనాన్ని అనుమతిస్తుంది. క్యాప్చర్ చేయడం నేపథ్యంలో సంభవించవచ్చు కానీ దీని వలన వేరే ఆడియో క్యాప్చర్ (ఉదా. క్యామ్‌కార్డర్) నిరోధించబడదు."</string>
    <string name="permlab_modifyAudioRouting" msgid="7738060354490807723">"ఆడియో రూటింగ్"</string>
    <string name="permdesc_modifyAudioRouting" msgid="7205731074267199735">"ఆడియో రూటింగ్‌ను నేరుగా నియంత్రించడానికి మరియు ఆడియో విధానం నిర్ణయాలను భర్తీ చేయడానికి అనువర్తనాన్ని అనుమతిస్తుంది."</string>
    <string name="permlab_captureVideoOutput" msgid="2246828773589094023">"వీడియో అవుట్‌పుట్‌ను క్యాప్చర్ చేయడం"</string>
    <string name="permdesc_captureVideoOutput" msgid="359481658034149860">"వీడియో అవుట్‌పుట్‌ను క్యాప్చర్ చేసి, దారి మళ్లించడానికి అనువర్తనాన్ని అనుమతిస్తుంది."</string>
    <string name="permlab_captureSecureVideoOutput" msgid="7815398969303382016">"సురక్షిత వీడియో అవుట్‌పుట్‌ను క్యాప్చర్ చేయడం"</string>
    <string name="permdesc_captureSecureVideoOutput" msgid="2779793064709350289">"సురక్షిత వీడియో అవుట్‌పుట్‌ను క్యాప్చర్ చేసి, దారి మళ్లించడానికి అనువర్తనాన్ని అనుమతిస్తుంది."</string>
    <string name="permlab_mediaContentControl" msgid="8749790560720562511">"మీడియా ప్లేబ్యాక్‌ను మరియు మెటాడేటా ప్రాప్యతను నియంత్రించడం"</string>
    <string name="permdesc_mediaContentControl" msgid="1637478200272062">"మీడియా ప్లేబ్యాక్‌ను నియంత్రించడానికి మరియు మీడియా సమాచారాన్ని (శీర్షిక, రచయిత...) ప్రాప్యత చేయడానికి అనువర్తనాన్ని అనుమతిస్తుంది."</string>
    <string name="permlab_modifyAudioSettings" msgid="6095859937069146086">"మీ ఆడియో సెట్టింగ్‌లను మార్చడం"</string>
    <string name="permdesc_modifyAudioSettings" msgid="3522565366806248517">"వాల్యూమ్ మరియు అవుట్‌పుట్ కోసం ఉపయోగించాల్సిన స్పీకర్ వంటి సార్వజనీన ఆడియో సెట్టింగ్‌లను సవరించడానికి అనువర్తనాన్ని అనుమతిస్తుంది."</string>
    <string name="permlab_recordAudio" msgid="3876049771427466323">"ఆడియోను రికార్డ్ చేయడం"</string>
    <string name="permdesc_recordAudio" msgid="4906839301087980680">"మైక్రోఫోన్‌తో ఆడియోను రికార్డ్ చేయడానికి అనువర్తనాన్ని అనుమతిస్తుంది. ఈ అనుమతి మీ నిర్ధారణ లేకుండానే ఎప్పుడైనా ఆడియోను రికార్డ్ చేయడానికి అనువర్తనాన్ని అనుమతిస్తుంది."</string>
    <string name="permlab_sim_communication" msgid="1180265879464893029">"సిమ్ కమ్యూనికేషన్"</string>
    <string name="permdesc_sim_communication" msgid="5725159654279639498">"సిమ్‌కు ఆదేశాలను పంపడానికి అనువర్తనాన్ని అనుమతిస్తుంది. ఇది చాలా ప్రమాదకరం."</string>
    <string name="permlab_camera" msgid="3616391919559751192">"చిత్రాలు మరియు వీడియోలు తీయడం"</string>
    <string name="permdesc_camera" msgid="8497216524735535009">"కెమెరాతో చిత్రాలు మరియు వీడియోలను తీయడానికి అనువర్తనాన్ని అనుమతిస్తుంది. ఈ అనుమతి మీ నిర్ధారణ లేకుండానే ఎప్పుడైనా కెమెరాను ఉపయోగించడానికి అనువర్తనాన్ని అనుమతిస్తుంది."</string>
    <string name="permlab_cameraDisableTransmitLed" msgid="2651072630501126222">"కెమెరా ఉపయోగంలో ఉన్నప్పుడు ప్రసరణ సూచీ LEDని నిలిపివేయడం"</string>
    <string name="permdesc_cameraDisableTransmitLed" msgid="4764585465480295341">"కెమెరా వినియోగ సూచీ LEDని నిలిపివేయడానికి ముందే ఇన్‌స్టాల్ చేయబడిన సిస్టమ్ అనువర్తనాన్ని అనుమతిస్తుంది."</string>
    <string name="permlab_brick" product="tablet" msgid="2961292205764488304">"టాబ్లెట్‌ను శాశ్వతంగా నిలిపివేయడం"</string>
    <string name="permlab_brick" product="tv" msgid="4912674222121249410">"టీవీని శాశ్వతంగా నిలిపివేయడం"</string>
    <string name="permlab_brick" product="default" msgid="8337817093326370537">"ఫోన్‌ను శాశ్వతంగా నిలిపివేయడం"</string>
    <string name="permdesc_brick" product="tablet" msgid="4334818808001699530">"పూర్తి టాబ్లెట్‌ను శాశ్వతంగా నిలిపివేయడానికి అనువర్తనాన్ని అనుమతిస్తుంది. ఇది చాలా ప్రమాదకరం."</string>
    <string name="permdesc_brick" product="tv" msgid="7070924544316356349">"టీవీ మొత్తం శాశ్వతంగా నిలిపివేయడానికి అనువర్తనాన్ని అనుమతిస్తుంది. ఇది చాలా ప్రమాదకరం."</string>
    <string name="permdesc_brick" product="default" msgid="5788903297627283099">"పూర్తి ఫోన్‌ను శాశ్వతంగా నిలిపివేయడానికి అనువర్తనాన్ని అనుమతిస్తుంది. ఇది చాలా ప్రమాదకరం."</string>
    <string name="permlab_reboot" product="tablet" msgid="3436634972561795002">"బలవంతంగా టాబ్లెట్ రీబూట్ చేయడం"</string>
    <string name="permlab_reboot" product="tv" msgid="2112102119558886236">"నిర్బంధంగా టీవీని రీబూట్‌ చేయడం"</string>
    <string name="permlab_reboot" product="default" msgid="2898560872462638242">"బలవంతంగా ఫోన్ రీబూట్ చేయడం"</string>
    <string name="permdesc_reboot" product="tablet" msgid="8172056180063700741">"రీబూట్ చేయాల్సిన టాబ్లెట్‌ను నిర్బంధించడానికి అనువర్తనాన్ని అనుమతిస్తుంది."</string>
    <string name="permdesc_reboot" product="tv" msgid="7116222694344401650">"రీబూట్ చేయడం కోసం టీవీని నిర్బంధించడానికి అనువర్తనాన్ని అనుమతిస్తుంది."</string>
    <string name="permdesc_reboot" product="default" msgid="5326008124289989969">"రీబూట్ చేయాల్సిన ఫోన్‌ను నిర్బంధించడానికి అనువర్తనాన్ని అనుమతిస్తుంది."</string>
    <string name="permlab_mount_unmount_filesystems" product="nosdcard" msgid="2927361537942591841">"USB నిల్వ ఫైల్ సిస్టమ్‌ను ప్రాప్యత చేయడం"</string>
    <string name="permlab_mount_unmount_filesystems" product="default" msgid="4402305049890953810">"SD కార్డు ఫైల్ సిస్టమ్‌ను ప్రాప్యత చేయడం"</string>
    <string name="permdesc_mount_unmount_filesystems" msgid="1829290701658992347">"తీసివేయగల నిల్వ కోసం ఫైల్‌సిస్టమ్‌లను మౌంట్ చేయడానికి మరియు అన్‌మౌంట్ చేయడానికి అనువర్తనాన్ని అనుమతిస్తుంది."</string>
    <string name="permlab_mount_format_filesystems" product="nosdcard" msgid="6227819582624904972">"USB నిల్వను ఎరేజ్ చేయడం"</string>
    <string name="permlab_mount_format_filesystems" product="default" msgid="262582698639274056">"SD కార్డు‌ను ఎరేజ్ చేయడం"</string>
    <string name="permdesc_mount_format_filesystems" msgid="8784268246779198627">"తీసివేయగల నిల్వను ఫార్మాట్ చేయడానికి అనువర్తనాన్ని అనుమతిస్తుంది."</string>
    <string name="permlab_asec_access" msgid="3411338632002193846">"అంతర్గత నిల్వ గురించి సమాచారాన్ని పొందడం"</string>
    <string name="permdesc_asec_access" msgid="3094563844593878548">"అంతర్గత నిల్వపై సమాచారాన్ని పొందడానికి అనువర్తనాన్ని అనుమతిస్తుంది."</string>
    <string name="permlab_asec_create" msgid="6414757234789336327">"అంతర్గత నిల్వను సృష్టించడం"</string>
    <string name="permdesc_asec_create" msgid="4558869273585856876">"అంతర్గత నిల్వను సృష్టించడానికి అనువర్తనాన్ని అనుమతిస్తుంది."</string>
    <string name="permlab_asec_destroy" msgid="526928328301618022">"అంతర్గత నిల్వను నాశనం చేయడం"</string>
    <string name="permdesc_asec_destroy" msgid="7218749286145526537">"అంతర్గత నిల్వను నాశనం చేయడానికి అనువర్తనాన్ని అనుమతిస్తుంది."</string>
    <string name="permlab_asec_mount_unmount" msgid="8877998101944999386">"అంతర్గత నిల్వను మౌంట్ చేయడం/అన్‌మౌంట్ చేయడం"</string>
    <string name="permdesc_asec_mount_unmount" msgid="3451360114902490929">"అంతర్గత నిల్వను మౌంట్ చేయడానికి/అన్‌మౌంట్ చేయడానికి అనువర్తనాన్ని అనుమతిస్తుంది."</string>
    <string name="permlab_asec_rename" msgid="7496633954080472417">"అంతర్గత నిల్వ పేరు మార్చడం"</string>
    <string name="permdesc_asec_rename" msgid="1794757588472127675">"అంతర్గత నిల్వ పేరుని మార్చడం కోసం అనువర్తనాన్ని అనుమతిస్తుంది."</string>
    <string name="permlab_vibrate" msgid="7696427026057705834">"వైబ్రేషన్‌ను నియంత్రించడం"</string>
    <string name="permdesc_vibrate" msgid="6284989245902300945">"వైబ్రేటర్‌ను నియంత్రించడానికి అనువర్తనాన్ని అనుమతిస్తుంది."</string>
    <string name="permlab_flashlight" msgid="2155920810121984215">"ఫ్లాష్‌కాంతిని నియంత్రించడం"</string>
    <string name="permdesc_flashlight" msgid="6522284794568368310">"ఫ్లాష్‌లైట్‌ను నియంత్రించడానికి అనువర్తనాన్ని అనుమతిస్తుంది."</string>
    <string name="permlab_manageUsb" msgid="1113453430645402723">"USB పరికరాల కోసం ప్రాధాన్యతలు మరియు అనుమతులను నిర్వహించడం"</string>
    <string name="permdesc_manageUsb" msgid="7776155430218239833">"USB పరికరాల కోసం ప్రాధాన్యతలను మరియు అనుమతులను నిర్వహించడానికి అనువర్తనాన్ని అనుమతిస్తుంది."</string>
    <string name="permlab_accessMtp" msgid="4953468676795917042">"MTP ప్రోటోకాల్ అమలు చేయడం"</string>
    <string name="permdesc_accessMtp" msgid="6532961200486791570">"MTP USB ప్రోటోకాల్‌ను అమలు చేయడానికి కెర్నెల్ MTP డ్రైవర్‌కు ప్రాప్యతను అనుమతిస్తుంది."</string>
    <string name="permlab_hardware_test" msgid="4148290860400659146">"హార్డ్‌వేర్‌ను పరీక్షించడం"</string>
    <string name="permdesc_hardware_test" msgid="6597964191208016605">"హార్డ్‌వేర్ పరీక్ష ప్రయోజనం కోసం వివిధ విడిభాగాలను నియంత్రించడానికి అనువర్తనాన్ని అనుమతిస్తుంది."</string>
    <string name="permlab_fm" msgid="8749504526866832">"FM రేడియోను ప్రాప్యత చేయడం"</string>
    <string name="permdesc_fm" msgid="4145699441237962818">"ప్రోగ్రామ్‌లను వినడం కోసం FM రేడియోను ప్రాప్యత చేయడానికి అనువర్తనాన్ని అనుమతిస్తుంది."</string>
    <string name="permlab_callPhone" msgid="3925836347681847954">"ఫోన్ నంబర్‌లకు నేరుగా కాల్ చేయడం"</string>
    <string name="permdesc_callPhone" msgid="3740797576113760827">"మీ ప్రమేయం లేకుండా ఫోన్ నంబర్‌లకు కాల్ చేయడానికి అనువర్తనాన్ని అనుమతిస్తుంది. దీని వలన అనుకోని ఛార్జీలు విధించబడవచ్చు లేదా కాల్‌లు రావచ్చు. ఇది అత్యవసర నంబర్‌లకు కాల్ చేయడానికి అనువర్తనాన్ని అనుమతించదని గుర్తుంచుకోండి. హానికరమైన అనువర్తనాలు మీ నిర్ధారణ లేకుండానే కాల్‌లు చేయడం ద్వారా మీకు డబ్బు ఖర్చయ్యేలా చేయవచ్చు."</string>
    <string name="permlab_callPrivileged" msgid="4198349211108497879">"ఏ ఫోన్ నంబర్‌లకు అయినా నేరుగా కాల్ చేయడం"</string>
    <string name="permdesc_callPrivileged" msgid="1689024901509996810">"మీ ప్రమేయం లేకుండా అత్యవసర నంబర్‌లతో సహా, ఏదైనా ఫోన్ నంబర్‌కు కాల్ చేయడానికి అనువర్తనాన్ని అనుమతిస్తుంది. హానికరమైన అనువర్తనాలు అత్యవసర సేవలకు అనవసరమైన మరియు చట్ట విరుద్ధమైన కాల్‌లు చేయవచ్చు."</string>
    <string name="permlab_performCdmaProvisioning" product="tablet" msgid="4842576994144604821">"CDMA టాబ్లెట్ సెటప్‌ను నేరుగా ప్రారంభించడం"</string>
    <string name="permlab_performCdmaProvisioning" product="tv" msgid="3485391974208100809">"CDMA టీవీ సెటప్‌ను నేరుగా ప్రారంభించడం"</string>
    <string name="permlab_performCdmaProvisioning" product="default" msgid="5604848095315421425">"CDMA ఫోన్ సెటప్‌ను నేరుగా ప్రారంభించడం"</string>
    <string name="permdesc_performCdmaProvisioning" msgid="1994193538802314186">"CDMA కేటాయింపును ప్రారంభించడానికి అనువర్తనాన్ని అనుమతిస్తుంది. హానికరమైన అనువర్తనాలు CDMA కేటాయింపును అనవసరంగా ప్రారంభించవచ్చు."</string>
    <string name="permlab_locationUpdates" msgid="7785408253364335740">"స్థాన నవీకరణ నోటిఫికేషన్‌లను నియంత్రించడం"</string>
    <string name="permdesc_locationUpdates" msgid="1120741557891438876">"రేడియో నుండి స్థానం నవీకరణ నోటిఫికేషన్‌లను ప్రారంభించడానికి/నిలిపివేయడానికి అనువర్తనాన్ని అనుమతిస్తుంది. సాధారణ అనువర్తనాల ద్వారా ఉపయోగించడానికి ఉద్దేశించినది కాదు."</string>
    <string name="permlab_checkinProperties" msgid="7855259461268734914">"ప్రవేశ లక్షణాలను ప్రాప్యత చేయడం"</string>
    <string name="permdesc_checkinProperties" msgid="4024526968630194128">"చెక్ఇన్ సేవ ద్వారా అప్‌లోడ్ చేయబడిన లక్షణాలను చదవడానికి/వ్రాయడానికి కావల్సిన ప్రాప్యతను అనువర్తనానికి అనుమతిస్తుంది. సాధారణ అనువర్తనాల ద్వారా ఉపయోగించడానికి ఉద్దేశించినది కాదు."</string>
    <string name="permlab_bindGadget" msgid="776905339015863471">"విడ్జెట్‌లను ఎంచుకోవడం"</string>
    <string name="permdesc_bindGadget" msgid="8261326938599049290">"ఏయే విడ్జెట్‌లను ఏయే అనువర్తనం ఉపయోగించవచ్చనే దాన్ని సిస్టమ్‌కు తెలియజేయడానికి అనువర్తనాన్ని అనుమతిస్తుంది. ఈ అనుమతిని కలిగి ఉన్న అనువర్తనం ఇతర అనువర్తనాలకు వ్యక్తిగత డేటాను ప్రాప్యత చేయగల సామర్థ్యం అందించవచ్చు. సాధారణ అనువర్తనాల ద్వారా ఉపయోగించడానికి ఉద్దేశించినది కాదు."</string>
    <string name="permlab_modifyPhoneState" msgid="8423923777659292228">"ఫోన్ స్థితిని సవరించడం"</string>
    <string name="permdesc_modifyPhoneState" msgid="1029877529007686732">"పరికరం యొక్క ఫోన్ లక్షణాలను నియంత్రించడానికి అనువర్తనాన్ని అనుమతిస్తుంది. అనువర్తనం ఈ అనుమతితో నెట్‌వర్క్‌లను మార్చవచ్చు, మీకు ఎప్పటికీ తెలియజేయకుండానే ఫోన్ రేడియోను ఆన్ మరియు ఆఫ్ చేయవచ్చు."</string>
    <string name="permlab_readPhoneState" msgid="9178228524507610486">"ఫోన్ స్థితి మరియు గుర్తింపుని చదవడం"</string>
    <string name="permdesc_readPhoneState" msgid="1639212771826125528">"పరికరం యొక్క ఫోన్ లక్షణాలను ప్రాప్యత చేయడానికి అనువర్తనాన్ని అనుమతిస్తుంది. ఈ అనుమతి ఫోన్ నంబర్ మరియు పరికరం IDలను, కాల్ సక్రియంగా ఉందా లేదా అనే విషయాన్ని మరియు కాల్ ద్వారా కనెక్ట్ చేయబడిన రిమోట్ నంబర్‌ను కనుగొనడానికి అనువర్తనాన్ని అనుమతిస్తుంది."</string>
    <string name="permlab_readPrecisePhoneState" msgid="5476483020282007597">"నిర్దుష్ట ఫోన్ స్థితిగతులను చదవడం"</string>
    <string name="permdesc_readPrecisePhoneState" msgid="6648009074263855418">"ఖచ్చితమైన ఫోన్ స్థితిగతులను ప్రాప్యత చేయడానికి అనువర్తనాన్ని అనుమతిస్తుంది. ఈ అనుమతి నిజ కాల్ స్థితిని గుర్తించడానికి అనువర్తనాన్ని అనుమతిస్తుంది, కాల్ సక్రియంగా ఉందా లేదా నేపథ్యంలో ఉందా, కాల్ వైఫల్యాలు, నిర్దుష్టమైన డేటా కనెక్షన్ స్థితి మరియు డేటా కనెక్షన్ వైఫల్యాలు వంటివి."</string>
    <string name="permlab_wakeLock" product="tablet" msgid="1531731435011495015">"టాబ్లెట్‌ను నిద్రావస్థకు వెళ్లనీయకుండా నిరోధించడం"</string>
    <string name="permlab_wakeLock" product="tv" msgid="2601193288949154131">"టీవీ నిద్రావస్థకు వెళ్లకుండా నిరోధించడం"</string>
    <string name="permlab_wakeLock" product="default" msgid="573480187941496130">"ఫోన్‌ను నిద్రావస్థకు వెళ్లనీయకుండా నిరోధించడం"</string>
    <string name="permdesc_wakeLock" product="tablet" msgid="7311319824400447868">"నిద్రావస్థకి వెళ్లకుండా టాబ్లెట్‌ను నిరోధించడానికి అనువర్తనాన్ని అనుమతిస్తుంది."</string>
    <string name="permdesc_wakeLock" product="tv" msgid="3208534859208996974">"టీవీ నిద్రావస్థకు వెళ్లకుండా నిరోధించడానికి అనువర్తనాన్ని అనుమతిస్తుంది."</string>
    <string name="permdesc_wakeLock" product="default" msgid="8559100677372928754">"నిద్రావస్థకి వెళ్లకుండా ఫోన్‌ను నిరోధించడానికి అనువర్తనాన్ని అనుమతిస్తుంది."</string>
    <string name="permlab_transmitIr" msgid="7545858504238530105">"ఇన్‌ఫ్రారెడ్ ప్రసరణ"</string>
    <string name="permdesc_transmitIr" product="tablet" msgid="5358308854306529170">"టాబ్లెట్ యొక్క ఇన్‌ఫ్రారెడ్ ట్రాన్స్‌మిటర్‌ను ఉపయోగించడానికి అనువర్తనాన్ని అనుమతిస్తుంది."</string>
    <string name="permdesc_transmitIr" product="tv" msgid="3926790828514867101">"టీవీ ఇన్‌ఫ్రారెడ్ ట్రాన్స్‌మిటర్‌‌ని ఉపయోగించడానికి అనువర్తనాన్ని అనుమతిస్తుంది."</string>
    <string name="permdesc_transmitIr" product="default" msgid="7957763745020300725">"ఫోన్ యొక్క ఇన్‌ఫ్రారెడ్ ట్రాన్స్‌మిటర్‌ను ఉపయోగించడానికి అనువర్తనాన్ని అనుమతిస్తుంది."</string>
    <string name="permlab_devicePower" product="tablet" msgid="2787034722616350417">"పవర్ టాబ్లెట్‌ను ఆన్ లేదా ఆఫ్ చేయడం"</string>
    <string name="permlab_devicePower" product="tv" msgid="7579718349658943416">"టీవీ పవర్ ఆన్ లేదా ఆఫ్ చేయడం"</string>
    <string name="permlab_devicePower" product="default" msgid="4928622470980943206">"పవర్ ఫోన్‌ను ఆన్ లేదా ఆఫ్ చేయడం"</string>
    <string name="permdesc_devicePower" product="tablet" msgid="6689862878984631831">"టాబ్లెట్‌ను ఆన్ లేదా ఆఫ్ చేయడానికి అనువర్తనాన్ని అనుమతిస్తుంది."</string>
    <string name="permdesc_devicePower" product="tv" msgid="1334908641773273512">"టీవీని ఆన్ లేదా ఆఫ్ చేయడానికి అనువర్తనాన్ని అనుమతిస్తుంది."</string>
    <string name="permdesc_devicePower" product="default" msgid="6037057348463131032">"ఫోన్‌ను ఆన్ లేదా ఆఫ్ చేయడానికి అనువర్తనాన్ని అనుమతిస్తుంది."</string>
    <string name="permlab_userActivity" msgid="1677844893921729548">"డిస్‌ప్లే నిలుపుదల సమయాన్ని రీసెట్ చేయడం"</string>
    <string name="permdesc_userActivity" msgid="651746160252248024">"డిస్‌ప్లే నిలుపుదల సమయాన్ని రీసెట్ చేయడానికి అనువర్తనాన్ని అనుమతిస్తుంది."</string>
    <string name="permlab_factoryTest" msgid="3715225492696416187">"ఫ్యాక్టరీ పరీక్ష మోడ్‌లో అమలు చేయడం"</string>
    <string name="permdesc_factoryTest" product="tablet" msgid="3952059318359653091">"టాబ్లెట్ హార్డ్‌వేర్‌కు పూర్తి ప్రాప్యతను అనుమతిస్తూ, తక్కువ-స్థాయి తయారీదారు పరీక్షగా అమలు చేయండి. టాబ్లెట్ తయారీదారు పరీక్ష మోడ్‌లో అమలవుతున్నప్పుడు మాత్రమే అందుబాటులో ఉంటుంది."</string>
    <string name="permdesc_factoryTest" product="tv" msgid="2105643629211155695">"టీవీ హార్డ్‌వేర్‌కి పూర్తి ప్రాప్యతను అనుమతిస్తూ తక్కువ-స్థాయి తయారీదారు పరీక్షగా అమలు చేయండి. టీవీ తయారీదారు పరీక్ష మోడ్‌లో అమలవుతున్నప్పుడు మాత్రమే అందుబాటులో ఉంటుంది."</string>
    <string name="permdesc_factoryTest" product="default" msgid="8136644990319244802">"ఫోన్ హార్డ్‌వేర్‌కు పూర్తి ప్రాప్యతను అనుమతిస్తూ, తక్కువ-స్థాయి తయారీదారు పరీక్షగా అమలు చేయండి. ఫోన్ తయారీదారు పరీక్ష మోడ్‌లో అమలవుతున్నప్పుడు మాత్రమే అందుబాటులో ఉంటుంది."</string>
    <string name="permlab_setWallpaper" msgid="6627192333373465143">"వాల్‌పేపర్‌ను సెట్ చేయడం"</string>
    <string name="permdesc_setWallpaper" msgid="7373447920977624745">"సిస్టమ్ వాల్‌పేపర్‌ను సెట్ చేయడానికి అనువర్తనాన్ని అనుమతిస్తుంది."</string>
    <string name="permlab_setWallpaperHints" msgid="3278608165977736538">"మీ వాల్‌పేపర్ పరిమాణాన్ని సర్దుబాటు చేయడం"</string>
    <string name="permdesc_setWallpaperHints" msgid="8235784384223730091">"సిస్టమ్ వాల్‌పేపర్ పరిమాణం సూచనలను సెట్ చేయడానికి అనువర్తనాన్ని అనుమతిస్తుంది."</string>
    <string name="permlab_masterClear" msgid="2315750423139697397">"సిస్టమ్‌ను ఫ్యాక్టరీ డిఫాల్ట్‌లకు రీసెట్ చేయడం"</string>
    <string name="permdesc_masterClear" msgid="3665380492633910226">"సిస్టమ్ యొక్క ఫ్యాక్టరీ సెట్టింగ్‌లు, మొత్తం డేటాను ఎరేజ్ చేయడం, కాన్ఫిగరేషన్ మరియు ఇన్‌స్టాల్ చేయబడిన అనువర్తనాల కోసం సిస్టమ్‌ను పూర్తిగా రీసెట్ చేయడానికి అనువర్తనాన్ని అనుమతిస్తుంది."</string>
    <string name="permlab_setTime" msgid="2021614829591775646">"సమయాన్ని సెట్ చేయడం"</string>
    <string name="permdesc_setTime" product="tablet" msgid="1896341438151152881">"టాబ్లెట్ యొక్క గడియారం సమయాన్ని మార్చడానికి అనువర్తనాన్ని అనుమతిస్తుంది."</string>
    <string name="permdesc_setTime" product="tv" msgid="1826398919861882682">"టీవీ గడియారం సమయాన్ని మార్చడానికి అనువర్తనాన్ని అనుమతిస్తుంది."</string>
    <string name="permdesc_setTime" product="default" msgid="1855702730738020">"ఫోన్ యొక్క గడియారం సమయాన్ని మార్చడానికి అనువర్తనాన్ని అనుమతిస్తుంది."</string>
    <string name="permlab_setTimeZone" msgid="2945079801013077340">"సమయ మండలిని సెట్ చేయడం"</string>
    <string name="permdesc_setTimeZone" product="tablet" msgid="1676983712315827645">"టాబ్లెట్ యొక్క సమయ మండలిని మార్చడానికి అనువర్తనాన్ని అనుమతిస్తుంది."</string>
    <string name="permdesc_setTimeZone" product="tv" msgid="888864653946175955">"టీవీ సమయ మండలిని మార్చడానికి అనువర్తనాన్ని అనుమతిస్తుంది."</string>
    <string name="permdesc_setTimeZone" product="default" msgid="4499943488436633398">"ఫోన్ యొక్క సమయ మండలిని మార్చడానికి అనువర్తనాన్ని అనుమతిస్తుంది."</string>
    <string name="permlab_accountManagerService" msgid="4829262349691386986">"ఖాతా నిర్వాహికి సేవగా అమలు చేయడం"</string>
    <string name="permdesc_accountManagerService" msgid="1948455552333615954">"AccountAuthenticatorsకు కాల్‌లు చేయడానికి అనువర్తనాన్ని అనుమతిస్తుంది."</string>
    <string name="permlab_getAccounts" msgid="1086795467760122114">"పరికరంలో ఖాతాలను కనుగొనడం"</string>
    <string name="permdesc_getAccounts" product="tablet" msgid="2741496534769660027">"టాబ్లెట్‌కు తెలిసిన ఖాతాల జాబితాను పొందడానికి అనువర్తనాన్ని అనుమతిస్తుంది. దీనిలో మీరు ఇన్‌స్టాల్ చేసిన అనువర్తనాల ద్వారా సృష్టించబడిన ఖాతాలు ఏవైనా ఉండవచ్చు."</string>
    <string name="permdesc_getAccounts" product="tv" msgid="4190633395633907543">"టీవీకి తెలిసిన ఖాతాల జాబితాను పొందడానికి అనువర్తనాన్ని అనుమతిస్తుంది. ఇందులో మీరు ఇన్‌స్టాల్ చేసిన అనువర్తనాల ద్వారా సృష్టించబడిన ఖాతాలు కూడా ఉండవచ్చు."</string>
    <string name="permdesc_getAccounts" product="default" msgid="3448316822451807382">"ఫోన్‌కు తెలిసిన ఖాతాల జాబితాను పొందడానికి అనువర్తనాన్ని అనుమతిస్తుంది. దీనిలో మీరు ఇన్‌స్టాల్ చేసిన అనువర్తనాల ద్వారా సృష్టించబడిన ఖాతాలు ఏవైనా ఉండవచ్చు."</string>
    <string name="permlab_authenticateAccounts" msgid="5265908481172736933">"ఖాతాలను సృష్టించడం మరియు పాస్‌వర్డ్‌లను సెట్ చేయడం"</string>
    <string name="permdesc_authenticateAccounts" msgid="5472124296908977260">"ఖాతాలను సృష్టించడం మరియు వాటికి పాస్‌వర్డ్‌లను పొందడం మరియు సెట్ చేయడంతో సహా ఖాతా నిర్వాహకులకు ఉండే ఖాతా authenticator సామర్థ్యాలను ఉపయోగించడానికి అనువర్తనాన్ని అనుమతిస్తుంది."</string>
    <string name="permlab_manageAccounts" msgid="4983126304757177305">"ఖాతాలను జోడించడం లేదా తీసివేయడం"</string>
    <string name="permdesc_manageAccounts" msgid="8698295625488292506">"ఖాతాలను జోడించడం మరియు తీసివేయడం, వాటి పాస్‌వర్డ్‌ను తొలగించడం వంటి చర్యలను అమలు చేయడానికి అనువర్తనాన్ని అనుమతిస్తుంది."</string>
    <string name="permlab_useCredentials" msgid="235481396163877642">"పరికరంలో ఖాతాలను ఉపయోగించడం"</string>
    <string name="permdesc_useCredentials" msgid="7984227147403346422">"ప్రామాణీకరణ టోకెన్‌లను అభ్యర్థించడానికి అనువర్తనాన్ని అనుమతిస్తుంది."</string>
    <string name="permlab_accessNetworkState" msgid="4951027964348974773">"నెట్‌వర్క్ కనెక్షన్‌లను వీక్షించడం"</string>
    <string name="permdesc_accessNetworkState" msgid="8318964424675960975">"ఏ నెట్‌వర్క్‌లు ఉన్నాయి మరియు కనెక్ట్ చేయబడ్డాయి వంటి నెట్‌వర్క్ కనెక్షన్‌ల గురించి సమాచారాన్ని వీక్షించడానికి అనువర్తనాన్ని అనుమతిస్తుంది."</string>
    <string name="permlab_createNetworkSockets" msgid="8018758136404323658">"పూర్తి నెట్‌వర్క్ ప్రాప్యత"</string>
    <string name="permdesc_createNetworkSockets" msgid="3403062187779724185">"నెట్‌వర్క్ సాకెట్‌లను సృష్టించడానికి మరియు అనుకూల నెట్‌వర్క్ ప్రోటోకాల్‌లను ఉపయోగించడానికి అనువర్తనాన్ని అనుమతిస్తుంది. బ్రౌజర్ మరియు ఇతర అనువర్తనాలు ఇంటర్నెట్‌కు డేటా పంపడానికి మార్గాలను అందిస్తాయి, కనుక ఇంటర్నెట్‌కు డేటా పంపడానికి ఈ అనుమతి అవసరం లేదు."</string>
    <string name="permlab_writeApnSettings" msgid="505660159675751896">"నెట్‌వర్క్ సెట్టింగ్‌లు మరియు ట్రాఫిక్‌ను మార్చడం/అడ్డగించడం"</string>
    <string name="permdesc_writeApnSettings" msgid="5333798886412714193">"నెట్‌వర్క్ సెట్టింగ్‌లను మార్చడానికి మరియు మొత్తం నెట్‌వర్క్ ట్రాఫిక్‌ను అంతరాయం కలిగించడానికి మరియు పరిశీలించడానికి, ఉదాహరణకు ఏదైనా APN యొక్క ప్రాక్సీ మరియు పోర్ట్‌ను మార్చడానికి అనువర్తనాన్ని అనుమతిస్తుంది. హానికరమైన అనువర్తనాలు మీ ప్రమేయం లేకుండా నెట్‌వర్క్ ప్యాకెట్‌లను పర్యవేక్షించవచ్చు, దారి మళ్లించవచ్చు లేదా సవరించవచ్చు."</string>
    <string name="permlab_changeNetworkState" msgid="958884291454327309">"నెట్‌వర్క్ కనెక్టివిటీని మార్చడం"</string>
    <string name="permdesc_changeNetworkState" msgid="6789123912476416214">"నెట్‌వర్క్ కనెక్టివిటీ యొక్క స్థితిని మార్చడానికి అనువర్తనాన్ని అనుమతిస్తుంది."</string>
    <string name="permlab_changeTetherState" msgid="5952584964373017960">"టీథర్ చేయబడిన కనెక్టివిటీని మార్చడం"</string>
    <string name="permdesc_changeTetherState" msgid="1524441344412319780">"టీథర్ చేసిన నెట్‌వర్క్ కనెక్టివిటీ యొక్క స్థితిని మార్చడానికి అనువర్తనాన్ని అనుమతిస్తుంది."</string>
    <string name="permlab_changeBackgroundDataSetting" msgid="1400666012671648741">"నేపథ్య డేటా వినియోగ సెట్టింగ్‌ను మార్చడం"</string>
    <string name="permdesc_changeBackgroundDataSetting" msgid="5347729578468744379">"నేపథ్య డేటా వినియోగ సెట్టింగ్‌ను మార్చడానికి అనువర్తనాన్ని అనుమతిస్తుంది."</string>
    <string name="permlab_accessWifiState" msgid="5202012949247040011">"Wi-Fi కనెక్షన్‌లను వీక్షించడం"</string>
    <string name="permdesc_accessWifiState" msgid="5002798077387803726">"Wi-Fi ప్రారంభించబడిందా, లేదా మరియు కనెక్ట్ చేయబడిన Wi-Fi పరికరాల పేరు వంటి Wi-Fi నెట్‌వర్కింగ్ గురించి సమాచారాన్ని వీక్షించడానికి అనువర్తనాన్ని అనుమతిస్తుంది."</string>
    <string name="permlab_changeWifiState" msgid="6550641188749128035">"Wi-Fiకి కనెక్ట్ చేయడం మరియు దాని నుండి డిస్‌కనెక్ట్ చేయడం"</string>
    <string name="permdesc_changeWifiState" msgid="7137950297386127533">"Wi-Fi ప్రాప్యత స్థానాలకు కనెక్ట్ చేయడానికి మరియు వాటి నుండి డిస్‌కనెక్ట్ చేయడానికి మరియు Wi-Fi నెట్‌వర్క్‌ల కోసం పరికర కాన్ఫిగరేషన్‌కు మార్పులు చేయడానికి అనువర్తనాన్ని అనుమతిస్తుంది."</string>
    <string name="permlab_changeWifiMulticastState" msgid="1368253871483254784">"Wi-Fi Multicast స్వీకరణను అనుమతించడం"</string>
    <string name="permdesc_changeWifiMulticastState" product="tablet" msgid="7969774021256336548">"మల్టీక్యాస్ట్ చిరునామాలను ఉపయోగించి మీ టాబ్లెట్‌కు మాత్రమే కాకుండా Wi-Fi నెట్‌వర్క్‌లోని అన్ని పరికరాలకు పంపబడిన ప్యాకెట్‌లను స్వీకరించడానికి అనువర్తనాన్ని అనుమతిస్తుంది. మల్టీక్యాస్ట్ యేతర మోడ్ కంటే ఇది ఎక్కువ పవర్ ఉపయోగిస్తుంది."</string>
    <string name="permdesc_changeWifiMulticastState" product="tv" msgid="9031975661145014160">"మల్టీక్యాస్ట్ చిరునామాలను ఉపయోగించి మీ టీవీకి మాత్రమే కాకుండా Wi-Fi నెట్‌వర్క్‌లోని అన్ని పరికరాలకు పంపిన ప్యాకెట్‌లను స్వీకరించడానికి అనువర్తనాన్ని అనుమతిస్తుంది. ఇది మల్టీక్యాస్ట్ యేతర మోడ్ కంటే ఎక్కువ పవర్‌ను ఉపయోగిస్తుంది."</string>
    <string name="permdesc_changeWifiMulticastState" product="default" msgid="6851949706025349926">"మల్టీక్యాస్ట్ చిరునామాలను ఉపయోగించి మీ ఫోన్‌కు మాత్రమే కాకుండా Wi-Fi నెట్‌వర్క్‌లోని అన్ని పరికరాలకు పంపబడిన ప్యాకెట్‌లను స్వీకరించడానికి అనువర్తనాన్ని అనుమతిస్తుంది. మల్టీక్యాస్ట్ యేతర మోడ్ కంటే ఇది ఎక్కువ పవర్ ఉపయోగిస్తుంది."</string>
    <string name="permlab_bluetoothAdmin" msgid="6006967373935926659">"బ్లూటూత్ సెట్టింగ్‌లను ప్రాప్యత చేయడం"</string>
    <string name="permdesc_bluetoothAdmin" product="tablet" msgid="6921177471748882137">"స్థానిక బ్లూటూత్ టాబ్లెట్‌ను కాన్ఫిగర్ చేయడానికి మరియు రిమోట్ పరికరాలతో దాన్ని కనుగొనడానికి మరియు జత చేయడానికి అనువర్తనాన్ని అనుమతిస్తుంది."</string>
    <string name="permdesc_bluetoothAdmin" product="tv" msgid="3373125682645601429">"స్థానిక బ్లూటూత్ టీవీని కాన్ఫిగర్ చేయడానికి మరియు రిమోట్ పరికరాలను గుర్తించి, వాటితో జత చేయడానికి అనువర్తనాన్ని అనుమతిస్తుంది."</string>
    <string name="permdesc_bluetoothAdmin" product="default" msgid="8931682159331542137">"స్థానిక బ్లూటూత్ ఫోన్‌ను కాన్ఫిగర్ చేయడానికి మరియు రిమోట్ పరికరాలతో దాన్ని కనుగొనడానికి మరియు జత చేయడానికి అనువర్తనాన్ని అనుమతిస్తుంది."</string>
    <string name="permlab_bluetoothPriv" msgid="4009494246009513828">"అనువర్తనం ద్వారా బ్లూటూత్ జత చేయడాన్ని అనుమతించడం"</string>
    <string name="permdesc_bluetoothPriv" product="tablet" msgid="8045735193417468857">"వినియోగదారు చర్య లేకుండానే రిమోట్ పరికరాలతో జత కావడానికి అనువర్తనాన్ని అనుమతిస్తుంది."</string>
    <string name="permdesc_bluetoothPriv" product="tv" msgid="8045735193417468857">"వినియోగదారు చర్య లేకుండానే రిమోట్ పరికరాలతో జత కావడానికి అనువర్తనాన్ని అనుమతిస్తుంది."</string>
    <string name="permdesc_bluetoothPriv" product="default" msgid="8045735193417468857">"వినియోగదారు చర్య లేకుండానే రిమోట్ పరికరాలతో జత కావడానికి అనువర్తనాన్ని అనుమతిస్తుంది."</string>
    <string name="permlab_bluetoothMap" msgid="6372198338939197349">"బ్లూటూత్ MAP డేటాను ప్రాప్యత చేయడం"</string>
    <string name="permdesc_bluetoothMap" product="tablet" msgid="5784090105926959958">"Bluetooth MAP డేటాను ప్రాప్యత చేయడానికి అనువర్తనాన్ని అనుమతిస్తుంది."</string>
    <string name="permdesc_bluetoothMap" product="tv" msgid="5784090105926959958">"Bluetooth MAP డేటాను ప్రాప్యత చేయడానికి అనువర్తనాన్ని అనుమతిస్తుంది."</string>
    <string name="permdesc_bluetoothMap" product="default" msgid="5784090105926959958">"Bluetooth MAP డేటాను ప్రాప్యత చేయడానికి అనువర్తనాన్ని అనుమతిస్తుంది."</string>
    <string name="permlab_accessWimaxState" msgid="4195907010610205703">"WiMAXకు కనెక్ట్ చేయడం మరియు దాని నుండి డిస్‌కనెక్ట్ చేయడం"</string>
    <string name="permdesc_accessWimaxState" msgid="6360102877261978887">"Wi-Fi ప్రారంభించబడిందా, లేదా మరియు కనెక్ట్ చేయబడిన WiMAX నెట్‌వర్క్‌ల గురించి సమాచారాన్ని కనుగొనడానికి అనువర్తనాన్ని అనుమతిస్తుంది."</string>
    <string name="permlab_changeWimaxState" msgid="2405042267131496579">"WiMAX స్థితిని మార్చండి"</string>
    <string name="permdesc_changeWimaxState" product="tablet" msgid="3156456504084201805">"WiMAX నెట్‌వర్క్‌లకు టాబ్లెట్‌ను కనెక్ట్ చేయడానికి మరియు వాటి నుండి టాబ్లెట్‌ను డిస్‌కనెక్ట్ చేయడానికి అనువర్తనాన్ని అనుమతిస్తుంది."</string>
    <string name="permdesc_changeWimaxState" product="tv" msgid="6022307083934827718">"టీవీని WiMAX నెట్‌వర్క్‌లకు కనెక్ట్ చేయడానికి మరియు వాటి నుండి టీవీని డిస్‌కనెక్ట్ చేయడానికి అనువర్తనాన్ని అనుమతిస్తుంది."</string>
    <string name="permdesc_changeWimaxState" product="default" msgid="697025043004923798">"WiMAX నెట్‌వర్క్‌లకు ఫోన్‌ను కనెక్ట్ చేయడానికి మరియు వాటి నుండి ఫోన్‌ను డిస్‌కనెక్ట్ చేయడానికి అనువర్తనాన్ని అనుమతిస్తుంది."</string>
    <string name="permlab_scoreNetworks" msgid="6445777779383587181">"స్కోర్ నెట్‌వర్క్‌లు"</string>
    <string name="permdesc_scoreNetworks" product="tablet" msgid="1304304745850215556">"నెట్‌వర్క్‌లను ర్యాంక్ చేయడానికి మరియు టాబ్లెట్ ఏయే నెట్‌వర్క్‌లకు ప్రాధాన్యత ఇవ్వాలనేది ప్రభావితం చేయడానికి అనువర్తనాన్ని అనుమతిస్తుంది."</string>
    <string name="permdesc_scoreNetworks" product="tv" msgid="5444434643862417649">"నెట్‌వర్క్‌లకు ర్యాంక్ ఇవ్వడానికి మరియు టీవీ ఏయే నెట్‌వర్క్‌లకు ప్రాధాన్యత ఇవ్వాలనేదాన్ని ప్రభావితం చేయడానికి అనువర్తనాన్ని అనుమతిస్తుంది."</string>
    <string name="permdesc_scoreNetworks" product="default" msgid="1831501848178651379">"నెట్‌వర్క్‌లను ర్యాంక్ చేయడానికి మరియు ఫోన్ ఏయే నెట్‌వర్క్‌లకు ప్రాధాన్యత ఇవ్వాలనేది ప్రభావితం చేయడానికి అనువర్తనాన్ని అనుమతిస్తుంది."</string>
    <string name="permlab_bluetooth" msgid="6127769336339276828">"బ్లూటూత్ పరికరాలతో జత చేయడం"</string>
    <string name="permdesc_bluetooth" product="tablet" msgid="3480722181852438628">"టాబ్లెట్‌లో బ్లూటూత్ యొక్క కాన్ఫిగరేషన్‌ను వీక్షించడానికి మరియు జత చేయబడిన పరికరాలతో కనెక్షన్‌లను ఏర్పాటు చేయడానికి మరియు ఆమోదించడానికి అనువర్తనాన్ని అనుమతిస్తుంది."</string>
    <string name="permdesc_bluetooth" product="tv" msgid="3974124940101104206">"బ్లూటూత్ కాన్ఫిగరేషన్‌ను టీవీలో వీక్షించడానికి మరియు జత చేసిన పరికరాలతో కనెక్షన్‌లను ఏర్పాటు చేయడానికి మరియు ఆమోదించడానికి అనువర్తనాన్ని అనుమతిస్తుంది."</string>
    <string name="permdesc_bluetooth" product="default" msgid="3207106324452312739">"ఫోన్‌లో బ్లూటూత్ యొక్క కాన్ఫిగరేషన్‌ను వీక్షించడానికి మరియు జత చేయబడిన పరికరాలతో కనెక్షన్‌లను ఏర్పాటు చేయడానికి మరియు ఆమోదించడానికి అనువర్తనాన్ని అనుమతిస్తుంది."</string>
    <string name="permlab_nfc" msgid="4423351274757876953">"సమీప క్షేత్ర కమ్యూనికేషన్‌ను నియంత్రించడం"</string>
    <string name="permdesc_nfc" msgid="7120611819401789907">"సమీప ఫీల్డ్ కమ్యూనికేషన్ (NFC) ట్యాగ్‌లు, కార్డులు మరియు రీడర్‌లతో కమ్యూనికేట్ చేయడానికి అనువర్తనాన్ని అనుమతిస్తుంది."</string>
    <string name="permlab_disableKeyguard" msgid="3598496301486439258">"మీ స్క్రీన్ లాక్‌ను నిలిపివేయడం"</string>
    <string name="permdesc_disableKeyguard" msgid="6034203065077122992">"కీలాక్ మరియు ఏదైనా అనుబంధించబడిన పాస్‌వర్డ్ భద్రతను నిలిపివేయడానికి అనువర్తనాన్ని అనుమతిస్తుంది. ఉదాహరణకు, ఇన్‌కమింగ్ ఫోన్ కాల్ వస్తున్నప్పుడు ఫోన్ కీలాక్‌ను నిలిపివేస్తుంది, ఆపై కాల్ ముగిసిన తర్వాత కీలాక్‌ను మళ్లీ ప్రారంభిస్తుంది."</string>
    <string name="permlab_readSyncSettings" msgid="6201810008230503052">"సమకాలీకరణ సెట్టింగ్‌లను చదవడం"</string>
    <string name="permdesc_readSyncSettings" msgid="2706745674569678644">"ఖాతా యొక్క సమకాలీకరణ సెట్టింగ్‌లను చదవడానికి అనువర్తనాన్ని అనుమతిస్తుంది. ఉదాహరణకు, వ్యక్తుల అనువర్తనం ఖాతాతో సమకాలీకరించబడాలా లేదా అనే విషయాన్ని ఇది నిశ్చయించవచ్చు."</string>
    <string name="permlab_writeSyncSettings" msgid="5408694875793945314">"సమకాలీకరణను ఆన్ మరియు ఆఫ్‌కు టోగుల్ చేయడం"</string>
    <string name="permdesc_writeSyncSettings" msgid="8956262591306369868">"ఖాతా యొక్క సమకాలీకరణ సెట్టింగ్‌లను సవరించడానికి అనువర్తనాన్ని అనుమతిస్తుంది. ఉదాహరణకు, ఇది ఒక ఖాతాతో వ్యక్తుల అనువర్తనం యొక్క సమకాలీకరణను ప్రారంభించడానికి ఉపయోగించబడవచ్చు."</string>
    <string name="permlab_readSyncStats" msgid="7396577451360202448">"సమకాలీకరణ గణాంకాలను చదవడం"</string>
    <string name="permdesc_readSyncStats" msgid="1510143761757606156">"ఖాతా యొక్క సమకాలీకరణ గణాంకాలను అలాగే సమకాలీకరణ ఈవెంట్‌ల చరిత్రను మరియు ఎంత డేటా సమకాలీకరించబడింది అనేవాటిని చదవడానికి అనువర్తనాన్ని అనుమతిస్తుంది."</string>
    <string name="permlab_subscribedFeedsRead" msgid="4756609637053353318">"చందా చేయబడిన ఫీడ్‌లను చదవడం"</string>
    <string name="permdesc_subscribedFeedsRead" msgid="5557058907906144505">"ప్రస్తుతం సమకాలీకరించిన ఫీడ్‌ల గురించి వివరాలను పొందడానికి అనువర్తనాన్ని అనుమతిస్తుంది."</string>
    <string name="permlab_subscribedFeedsWrite" msgid="9015246325408209296">"చందా చేయబడిన ఫీడ్‌లను వ్రాయడం"</string>
    <string name="permdesc_subscribedFeedsWrite" msgid="6928930188826089413">"మీ ప్రస్తుతం సమకాలీకరించిన ఫీడ్‌లను సవరించడానికి అనువర్తనాన్ని అనుమతిస్తుంది. హానికరమైన అనువర్తనాలు మీ సమకాలీకరణ ఫీడ్‌లను మార్చవచ్చు."</string>
    <string name="permlab_readDictionary" msgid="4107101525746035718">"మీరు నిఘంటువుకు జోడించిన పదాలను చదవడం"</string>
    <string name="permdesc_readDictionary" msgid="659614600338904243">"వినియోగదారు నిఘంటువులో వినియోగదారు నిల్వ చేసిన అన్ని పదాలు, పేర్లు మరియు పదబంధాలను చదవడానికి అనువర్తనాన్ని అనుమతిస్తుంది."</string>
    <string name="permlab_writeDictionary" msgid="2183110402314441106">"వినియోగదారు-నిర్వచిత నిఘంటువుకు పదాలను జోడించడం"</string>
    <string name="permdesc_writeDictionary" msgid="8185385716255065291">"వినియోగదారు నిఘంటువులోకి కొత్త పదాలను వ్రాయడానికి అనువర్తనాన్ని అనుమతిస్తుంది."</string>
    <string name="permlab_sdcardRead" product="nosdcard" msgid="367275095159405468">"మీ USB నిల్వ యొక్క కంటెంట్‌లను చదవడం"</string>
    <string name="permlab_sdcardRead" product="default" msgid="2188156462934977940">"మీ SD కార్డు యొక్క కంటెంట్‌లను చదవడం"</string>
    <string name="permdesc_sdcardRead" product="nosdcard" msgid="3446988712598386079">"మీ USB నిల్వలోని కంటెంట్‌లను చదవడానికి అనువర్తనాన్ని అనుమతిస్తుంది."</string>
    <string name="permdesc_sdcardRead" product="default" msgid="2607362473654975411">"మీ SD కార్డ్‌లోని కంటెంట్‌లను చదవడానికి అనువర్తనాన్ని అనుమతిస్తుంది."</string>
    <string name="permlab_sdcardWrite" product="nosdcard" msgid="8485979062254666748">"మీ USB నిల్వ యొక్క కంటెంట్‌లను సవరించడం లేదా తొలగించడం"</string>
    <string name="permlab_sdcardWrite" product="default" msgid="8805693630050458763">"మీ SD కార్డు యొక్క కంటెంట్‌లను సవరించడం లేదా తొలగించడం"</string>
    <string name="permdesc_sdcardWrite" product="nosdcard" msgid="6175406299445710888">"USB నిల్వకు వ్రాయడానికి అనువర్తనాన్ని అనుమతిస్తుంది."</string>
    <string name="permdesc_sdcardWrite" product="default" msgid="4337417790936632090">"SD కార్డుకి వ్రాయడానికి అనువర్తనాన్ని అనుమతిస్తుంది."</string>
    <string name="permlab_mediaStorageWrite" product="default" msgid="6859839199706879015">"అంతర్గత మీడియా నిల్వ కంటెంట్‌లను సవరించడం/తొలగించడం"</string>
    <string name="permdesc_mediaStorageWrite" product="default" msgid="8189160597698529185">"అంతర్గత మీడియో నిల్వ యొక్క కంటెంట్‌లను సవరించడానికి అనువర్తనాన్ని అనుమతిస్తుంది."</string>
    <string name="permlab_manageDocs" product="default" msgid="5778318598448849829">"పత్ర నిల్వను నిర్వహించడం"</string>
    <string name="permdesc_manageDocs" product="default" msgid="8704323176914121484">"పత్ర నిల్వను నిర్వహించడానికి అనువర్తనాన్ని అనుమతిస్తుంది."</string>
    <string name="permlab_sdcardAccessAll" msgid="8150613823900460576">"అందరు వినియోగదారుల బాహ్య నిల్వను ప్రాప్యత చేయడం"</string>
    <string name="permdesc_sdcardAccessAll" msgid="3215208357415891320">"వినియోగదారులందరి కోసం బాహ్య నిల్వను ప్రాప్యత చేయడానికి అనువర్తనాన్ని అనుమతిస్తుంది."</string>
    <string name="permlab_cache_filesystem" msgid="5656487264819669824">"కాష్ ఫైల్ సిస్టమ్‌ను ప్రాప్యత చేయడం"</string>
    <string name="permdesc_cache_filesystem" msgid="5578967642265550955">"కాష్ ఫైల్‌సిస్టమ్‌ను చదవడానికి మరియు వ్రాయడానికి అనువర్తనాన్ని అనుమతిస్తుంది."</string>
    <string name="permlab_use_sip" msgid="2052499390128979920">"SIP కాల్‌లను చేయడానికి/స్వీకరించడానికి"</string>
    <string name="permdesc_use_sip" msgid="2297804849860225257">"SIP కాల్‌లను చేయడానికి మరియు స్వీకరించడానికి అనువర్తనాన్ని అనుమతిస్తుంది."</string>
    <string name="permlab_register_sim_subscription" msgid="3166535485877549177">"కొత్త టెలికామ్ SIM కనెక్షన్‌లను నమోదు చేయడం"</string>
    <string name="permdesc_register_sim_subscription" msgid="2138909035926222911">"కొత్త టెలికామ్ SIM కనెక్షన్‌లను నమోదు చేయడానికి అనువర్తనాన్ని అనుమతిస్తుంది."</string>
    <string name="permlab_register_call_provider" msgid="108102120289029841">"కొత్త టెలికామ్ కనెక్షన్‌లను నమోదు చేయడం"</string>
    <string name="permdesc_register_call_provider" msgid="7034310263521081388">"కొత్త టెలికామ్ కనెక్షన్‌లను నమోదు చేయడానికి అనువర్తనాన్ని అనుమతిస్తుంది."</string>
    <string name="permlab_connection_manager" msgid="1116193254522105375">"టెలికామ్ కనెక్షన్‌లను నిర్వహించడం"</string>
    <string name="permdesc_connection_manager" msgid="5925480810356483565">"టెలికామ్ కనెక్షన్‌లను నిర్వహించడానికి అనువర్తనాన్ని అనుమతిస్తుంది."</string>
    <string name="permlab_bind_incall_service" msgid="6773648341975287125">"ఇన్-కాల్ స్క్రీన్‌తో పరస్పర చర్య చేయడం"</string>
    <string name="permdesc_bind_incall_service" msgid="8343471381323215005">"వినియోగదారునికి ఇన్-కాల్ స్క్రీన్ ఎప్పుడు, ఎలా కనిపించాలనే దాన్ని నియంత్రించడానికి అనువర్తనాన్ని అనుమతిస్తుంది."</string>
    <string name="permlab_bind_connection_service" msgid="3557341439297014940">"టెలిఫోన్ సేవలతో పరస్పర చర్య చేయడం"</string>
    <string name="permdesc_bind_connection_service" msgid="4008754499822478114">"కాల్‌లు చేయడం/స్వీకరించడం కోసం టెలిఫోన్ సేవలతో పరస్పర చర్య చేయడానికి అనువర్తనాన్ని అనుమతిస్తుంది."</string>
    <string name="permlab_control_incall_experience" msgid="9061024437607777619">"ఇన్-కాల్ వినియోగదారు అనుభవాన్ని అందించడం"</string>
    <string name="permdesc_control_incall_experience" msgid="915159066039828124">"ఇన్-కాల్ వినియోగదారుని అనుభవాన్ని అందించడానికి అనువర్తనాన్ని అనుమతిస్తుంది."</string>
    <string name="permlab_readNetworkUsageHistory" msgid="7862593283611493232">"చారిత్రక నెట్‌వర్క్ వినియోగాన్ని చదవడం"</string>
    <string name="permdesc_readNetworkUsageHistory" msgid="7689060749819126472">"నిర్దిష్ట నెట్‌వర్క్‌లు మరియు అనువర్తనాలు కోసం చారిత్రాత్మక నెట్‌వర్క్ వినియోగాన్ని చదవడానికి అనువర్తనాన్ని అనుమతిస్తుంది."</string>
    <string name="permlab_manageNetworkPolicy" msgid="2562053592339859990">"నెట్‌వర్క్ విధానాన్ని నిర్వహించడం"</string>
    <string name="permdesc_manageNetworkPolicy" msgid="7537586771559370668">"నెట్‌వర్క్ విధానాలను నిర్వహించడానికి మరియు అనువర్తన-నిర్దిష్ట నిబంధనలను నిర్వచించడానికి అనువర్తనాన్ని అనుమతిస్తుంది."</string>
    <string name="permlab_modifyNetworkAccounting" msgid="5088217309088729650">"నెట్‌వర్క్ వినియోగ అకౌంటింగ్‌ను సవరించడం"</string>
    <string name="permdesc_modifyNetworkAccounting" msgid="5443412866746198123">"అనువర్తనాల్లో నెట్‌వర్క్ వినియోగం ఎలా గణించాలనే దాన్ని సవరించడానికి అనువర్తనాన్ని అనుమతిస్తుంది. సాధారణ అనువర్తనాల ద్వారా ఉపయోగించడానికి ఉద్దేశించినది కాదు."</string>
    <string name="permlab_accessNotifications" msgid="7673416487873432268">"నోటిఫికేషన్‌లను ప్రాప్యత చేయడం"</string>
    <string name="permdesc_accessNotifications" msgid="458457742683431387">"నోటిఫికేషన్‌లను, ఇతర అనువర్తనాల ద్వారా పోస్ట్ చేయబడిన వాటిని తిరిగి పొందడానికి, పరిశీలించడానికి మరియు క్లియర్ చేయడానికి అనువర్తనాన్ని అనుమతిస్తుంది."</string>
    <string name="permlab_bindNotificationListenerService" msgid="7057764742211656654">"నోటిఫికేషన్ పరిశీలన సేవకు అనుబంధించడం"</string>
    <string name="permdesc_bindNotificationListenerService" msgid="985697918576902986">"నోటిఫికేషన్ పరిశీలన సేవ యొక్క అగ్ర-స్థాయి ఇంటర్‌ఫేస్‌కు అనుబంధించడానికి హోల్డర్‌ను అనుమతిస్తుంది. సాధారణ అనువర్తనాల కోసం ఎప్పటికీ అవసరం ఉండకూడదు."</string>
    <string name="permlab_bindConditionProviderService" msgid="1180107672332704641">"షరతు ప్రదాత సేవకు అనుబంధించడం"</string>
    <string name="permdesc_bindConditionProviderService" msgid="1680513931165058425">"షరతు ప్రదాత సేవ యొక్క అగ్ర-స్థాయి ఇంటర్‌ఫేస్‌కు అనుబంధించడానికి హోల్డర్‌ను అనుమతిస్తుంది. సాధారణ అనువర్తనాలకు ఎప్పటికీ అవసరం ఉండదు."</string>
    <string name="permlab_bindMediaRouteService" msgid="6637740382272686835">"మీడియా మార్గ సేవకు అనుబంధించడం"</string>
    <string name="permdesc_bindMediaRouteService" msgid="6436655024972496687">"మీడియా మార్గ సేవ యొక్క అగ్ర-స్థాయి ఇంటర్‌ఫేస్‌కు అనుబంధించడానికి హోల్డర్‌ను అనుమతిస్తుంది. సాధారణ అనువర్తనాలకు ఎప్పటికీ అవసరం ఉండదు."</string>
    <string name="permlab_bindDreamService" msgid="4153646965978563462">"డ్రీమ్ సేవ‌కి అనుబంధించడం"</string>
    <string name="permdesc_bindDreamService" msgid="7325825272223347863">"డ్రీమ్ సేవ యొక్క అగ్ర-స్థాయి ఇంటర్‌ఫేస్‌కు అనుబంధించడానికి హోల్డర్‌ను అనుమతిస్తుంది. సాధారణ అనువర్తనాలకు ఎప్పటికీ అవసరం ఉండదు."</string>
    <string name="permlab_invokeCarrierSetup" msgid="3699600833975117478">"క్యారియర్ అందించిన కాన్ఫిగరేషన్ అనువర్తనాన్ని అభ్యర్థించడం"</string>
    <string name="permdesc_invokeCarrierSetup" msgid="4159549152529111920">"క్యారియర్ అందించిన కాన్ఫిగరేషన్ అనువర్తనాన్ని అభ్యర్థించడానికి హోల్డర్‌ను అనుమతిస్తుంది. సాధారణ అనువర్తనాల కోసం ఎప్పటికీ అవసరం ఉండకూడదు."</string>
    <string name="permlab_accessNetworkConditions" msgid="8206077447838909516">"నెట్‌వర్క్ పరిస్థితులపై పరిశీలనల గురించి తెలుసుకోవడం"</string>
    <string name="permdesc_accessNetworkConditions" msgid="6899102075825272211">"నెట్‌వర్క్ పరిస్థితులపై పరిశీలనల గురించి తెలుసుకోవడానికి అనువర్తనాన్ని అనుమతిస్తుంది. సాధారణ అనువర్తనాలకు ఎప్పటికీ అవసరం ఉండకూడదు."</string>
    <string name="permlab_setInputCalibration" msgid="4902620118878467615">"ఇన్‌పుట్ పరికరం క్రమాంకనాన్ని మార్చండి"</string>
    <string name="permdesc_setInputCalibration" msgid="4527511047549456929">"టచ్ స్క్రీన్ యొక్క క్రమాంకన పరామితులను సవరించడానికి అనువర్తనాన్ని అనుమతిస్తుంది. సాధారణ అనువర్తనాలకు ఎప్పటికీ అవసరం ఉండదు."</string>
    <string name="permlab_accessDrmCertificates" msgid="7436886640723203615">"DRM ప్రమాణపత్రాలను ప్రాప్యత చేయడం"</string>
    <string name="permdesc_accessDrmCertificates" msgid="8073288354426159089">"DRM ప్రమాణపత్రాలను కేటాయించడానికి మరియు ఉపయోగించడానికి అనువర్తనాన్ని అనుమతిస్తుంది. సాధారణ అనువర్తనాలకు ఎప్పటికీ అవసరం ఉండదు."</string>
    <string name="permlab_handoverStatus" msgid="1159132046126626731">"Android Beam బదిలీ స్థితిని స్వీకరించండి"</string>
    <string name="permdesc_handoverStatus" msgid="4788144087245714948">"ప్రస్తుత Android Beam బదిలీలకు సంబంధించిన సమాచారాన్ని స్వీకరించడానికి ఈ అనువర్తనాన్ని అనుమతిస్తుంది"</string>
    <string name="permlab_removeDrmCertificates" msgid="7044888287209892751">"DRM ప్రమాణపత్రాలను తీసివేయడం"</string>
    <string name="permdesc_removeDrmCertificates" msgid="7272999075113400993">"DRM ప్రమాణపత్రాలను తీసివేయడానికి అనువర్తనాన్ని అనుమతిస్తుంది. సాధారణ అనువర్తనాలకు ఎప్పటికీ అవసరం ఉండదు."</string>
    <string name="permlab_bindCarrierMessagingService" msgid="1490229371796969158">"క్యారియర్ సందేశ సేవకు అనుబంధించడం"</string>
    <string name="permdesc_bindCarrierMessagingService" msgid="2762882888502113944">"క్యారియర్ సందేశ సేవ యొక్క అగ్ర-స్థాయి ఇంటర్‌ఫేస్‌కు అనుబంధించడానికి హోల్డర్‌ను అనుమతిస్తుంది. సాధారణ అనువర్తనాలకు ఎప్పటికీ అవసరం ఉండదు."</string>
    <string name="policylab_limitPassword" msgid="4497420728857585791">"పాస్‌వర్డ్ నియమాలను సెట్ చేయండి"</string>
    <string name="policydesc_limitPassword" msgid="3252114203919510394">"స్క్రీన్-అన్‌లాక్ పాస్‌వర్డ్‌ల్లో అనుమతించబడే అక్షరాల  సంఖ్యను మరియు అక్షరాలను నియంత్రించండి."</string>
    <string name="policylab_watchLogin" msgid="914130646942199503">"స్క్రీన్-అన్‌లాక్ ప్రయత్నాలను పర్యవేక్షించండి"</string>
    <string name="policydesc_watchLogin" product="tablet" msgid="3215729294215070072">"టైప్ చేసిన చెల్లని పాస్‌వర్డ్‌ల సంఖ్యను పర్యవేక్షిస్తుంది. స్క్రీన్‌ను అన్‌లాక్ చేస్తున్నప్పుడు, అనేక సార్లు చెల్లని పాస్‌వర్డ్‌లను టైప్ చేస్తే టాబ్లెట్ లాక్ చేయబడుతుంది లేదా టాబ్లెట్‌లోని మొత్తం డేటా ఎరేజ్ చేయబడుతుంది."</string>
    <string name="policydesc_watchLogin" product="TV" msgid="2707817988309890256">"స్క్రీన్‌ను అన్‌లాక్ చేస్తున్నప్పుడు పాస్‌వర్డ్‌లను ఎన్నిసార్లు తప్పుగా టైప్ చేశారో పర్యవేక్షించండి మరియు చాలా ఎక్కువసార్లు పాస్‌వర్డ్‌లను తప్పుగా టైప్ చేసి ఉంటే టీవీని లాక్ చేయండి లేదా మొత్తం టీవీ డేటాను తీసివేయండి."</string>
    <string name="policydesc_watchLogin" product="default" msgid="5712323091846761073">"టైప్ చేసిన చెల్లని పాస్‌వర్డ్‌ల సంఖ్యను పర్యవేక్షిస్తుంది. స్క్రీన్‌ను అన్‌లాక్ చేస్తున్నప్పుడు, అనేక సార్లు చెల్లని పాస్‌వర్డ్‌లను టైప్ చేస్తే ఫోన్ లాక్ చేయబడుతుంది లేదా ఫోన్‌లోని మొత్తం డేటా ఎరేజ్ చేయబడుతుంది."</string>
    <string name="policylab_resetPassword" msgid="2620077191242688955">"స్క్రీన్-అన్‌లాక్ పాస్‌వర్డ్‌ను మార్చండి"</string>
    <string name="policydesc_resetPassword" msgid="605963962301904458">"స్క్రీన్-అన్‌లాక్ పాస్‌వర్డ్‌ను మార్చండి."</string>
    <string name="policylab_forceLock" msgid="2274085384704248431">"స్క్రీన్‌ను లాక్ చేయండి"</string>
    <string name="policydesc_forceLock" msgid="1141797588403827138">"స్క్రీన్‌ను ఎలా మరియు ఎప్పుడు లాక్ చేయాలనే దాన్ని నియంత్రించండి."</string>
    <string name="policylab_wipeData" msgid="3910545446758639713">"మొత్తం డేటాను ఎరేజ్ చేయండి"</string>
    <string name="policydesc_wipeData" product="tablet" msgid="4306184096067756876">"ఫ్యాక్టరీ డేటా రీసెట్‌ను అమలు చేయడం ద్వారా హెచ్చరించకుండానే టాబ్లెట్ డేటాను ఎరేజ్ చేయండి."</string>
    <string name="policydesc_wipeData" product="tv" msgid="5816221315214527028">"ఫ్యాక్టరీ డేటా రీసెట్‌ను అమలు చేయడం ద్వారా హెచ్చరిక లేకుండానే టీవీ డేటాను తీసివేయండి."</string>
    <string name="policydesc_wipeData" product="default" msgid="5096895604574188391">"ఫ్యాక్టరీ డేటా రీసెట్‌ను అమలు చేయడం ద్వారా హెచ్చరించకుండానే ఫోన్ డేటాను ఎరేజ్ చేయండి."</string>
    <string name="policylab_setGlobalProxy" msgid="2784828293747791446">"పరికరం గ్లోబల్ ప్రాక్సీని సెట్ చేయండి"</string>
    <string name="policydesc_setGlobalProxy" msgid="6387497466660154931">"విధానాన్ని ప్రారంభించినప్పుడు ఉపయోగించబడటానికి పరికరం గ్లోబల్ ప్రాక్సీని సెట్ చేయండి. మొదటి పరికర నిర్వాహకులు మాత్రమే ప్రభావవంతమైన గ్లోబల్ ప్రాక్సీని సెట్ చేస్తారు."</string>
    <string name="policylab_expirePassword" msgid="885279151847254056">"లాక్-స్క్రీన్ పాస్‌వర్డ్ గడువు ముగింపును సెట్ చేయండి"</string>
    <string name="policydesc_expirePassword" msgid="1729725226314691591">"లాక్-స్క్రీన్ పాస్‌వర్డ్‌ను తప్పనిసరిగా ఎంత తరచుగా మార్చాలనేదాన్ని నియంత్రించండి."</string>
    <string name="policylab_encryptedStorage" msgid="8901326199909132915">"నిల్వ గుప్తీకరణను సెట్ చేయండి"</string>
    <string name="policydesc_encryptedStorage" msgid="2637732115325316992">"నిల్వ చేయబడిన అనువర్తన డేటా గుప్తీకరించబడి ఉండటం అవసరం."</string>
    <string name="policylab_disableCamera" msgid="6395301023152297826">"కెమెరాలను నిలిపివేయండి"</string>
    <string name="policydesc_disableCamera" msgid="2306349042834754597">"అన్ని పరికర కెమెరాల వినియోగాన్ని నిరోధించండి."</string>
    <string name="policylab_disableKeyguardFeatures" msgid="266329104542638802">"కీగార్డ్‌లో లక్షణాలను నిలిపివేయండి"</string>
    <string name="policydesc_disableKeyguardFeatures" msgid="3467082272186534614">"కీగార్డ్‌లో కొన్ని లక్షణాల వినియోగాన్ని నిరోధించండి."</string>
  <string-array name="phoneTypes">
    <item msgid="8901098336658710359">"ఇల్లు"</item>
    <item msgid="869923650527136615">"మొబైల్"</item>
    <item msgid="7897544654242874543">"కార్యాలయం"</item>
    <item msgid="1103601433382158155">"కార్యాలయ ఫ్యాక్స్"</item>
    <item msgid="1735177144948329370">"ఇంటి ఫ్యాక్స్"</item>
    <item msgid="603878674477207394">"పేజర్"</item>
    <item msgid="1650824275177931637">"ఇతరం"</item>
    <item msgid="9192514806975898961">"అనుకూలం"</item>
  </string-array>
  <string-array name="emailAddressTypes">
    <item msgid="8073994352956129127">"ఇల్లు"</item>
    <item msgid="7084237356602625604">"కార్యాలయం"</item>
    <item msgid="1112044410659011023">"ఇతరం"</item>
    <item msgid="2374913952870110618">"అనుకూలం"</item>
  </string-array>
  <string-array name="postalAddressTypes">
    <item msgid="6880257626740047286">"ఇల్లు"</item>
    <item msgid="5629153956045109251">"కార్యాలయం"</item>
    <item msgid="4966604264500343469">"ఇతరం"</item>
    <item msgid="4932682847595299369">"అనుకూలం"</item>
  </string-array>
  <string-array name="imAddressTypes">
    <item msgid="1738585194601476694">"ఇల్లు"</item>
    <item msgid="1359644565647383708">"కార్యాలయం"</item>
    <item msgid="7868549401053615677">"ఇతరం"</item>
    <item msgid="3145118944639869809">"అనుకూలం"</item>
  </string-array>
  <string-array name="organizationTypes">
    <item msgid="7546335612189115615">"కార్యాలయం"</item>
    <item msgid="4378074129049520373">"ఇతరం"</item>
    <item msgid="3455047468583965104">"అనుకూలం"</item>
  </string-array>
  <string-array name="imProtocols">
    <item msgid="8595261363518459565">"AIM"</item>
    <item msgid="7390473628275490700">"Windows Live"</item>
    <item msgid="7882877134931458217">"Yahoo"</item>
    <item msgid="5035376313200585242">"Skype"</item>
    <item msgid="7532363178459444943">"QQ"</item>
    <item msgid="3713441034299660749">"Google Talk"</item>
    <item msgid="2506857312718630823">"ICQ"</item>
    <item msgid="1648797903785279353">"Jabber"</item>
  </string-array>
    <string name="phoneTypeCustom" msgid="1644738059053355820">"అనుకూలం"</string>
    <string name="phoneTypeHome" msgid="2570923463033985887">"ఇల్లు"</string>
    <string name="phoneTypeMobile" msgid="6501463557754751037">"మొబైల్"</string>
    <string name="phoneTypeWork" msgid="8863939667059911633">"కార్యాలయం"</string>
    <string name="phoneTypeFaxWork" msgid="3517792160008890912">"కార్యాలయ ఫ్యాక్స్"</string>
    <string name="phoneTypeFaxHome" msgid="2067265972322971467">"ఇంటి ఫ్యాక్స్"</string>
    <string name="phoneTypePager" msgid="7582359955394921732">"పేజర్"</string>
    <string name="phoneTypeOther" msgid="1544425847868765990">"ఇతరం"</string>
    <string name="phoneTypeCallback" msgid="2712175203065678206">"కాల్‌బ్యాక్"</string>
    <string name="phoneTypeCar" msgid="8738360689616716982">"కారు"</string>
    <string name="phoneTypeCompanyMain" msgid="540434356461478916">"కంపెనీ ప్రధానం"</string>
    <string name="phoneTypeIsdn" msgid="8022453193171370337">"ISDN"</string>
    <string name="phoneTypeMain" msgid="6766137010628326916">"ప్రధాన"</string>
    <string name="phoneTypeOtherFax" msgid="8587657145072446565">"ఇతర ఫ్యాక్స్"</string>
    <string name="phoneTypeRadio" msgid="4093738079908667513">"రేడియో"</string>
    <string name="phoneTypeTelex" msgid="3367879952476250512">"టెలెక్స్"</string>
    <string name="phoneTypeTtyTdd" msgid="8606514378585000044">"TTY TDD"</string>
    <string name="phoneTypeWorkMobile" msgid="1311426989184065709">"కార్యాలయ మొబైల్"</string>
    <string name="phoneTypeWorkPager" msgid="649938731231157056">"కార్యాలయ పేజర్"</string>
    <string name="phoneTypeAssistant" msgid="5596772636128562884">"సహాయకం"</string>
    <string name="phoneTypeMms" msgid="7254492275502768992">"MMS"</string>
    <string name="eventTypeCustom" msgid="7837586198458073404">"అనుకూలం"</string>
    <string name="eventTypeBirthday" msgid="2813379844211390740">"పుట్టినరోజు"</string>
    <string name="eventTypeAnniversary" msgid="3876779744518284000">"వార్షికోత్సవం"</string>
    <string name="eventTypeOther" msgid="7388178939010143077">"ఇతరం"</string>
    <string name="emailTypeCustom" msgid="8525960257804213846">"అనుకూలం"</string>
    <string name="emailTypeHome" msgid="449227236140433919">"హోమ్"</string>
    <string name="emailTypeWork" msgid="3548058059601149973">"కార్యాలయం"</string>
    <string name="emailTypeOther" msgid="2923008695272639549">"ఇతరం"</string>
    <string name="emailTypeMobile" msgid="119919005321166205">"మొబైల్"</string>
    <string name="postalTypeCustom" msgid="8903206903060479902">"అనుకూలం"</string>
    <string name="postalTypeHome" msgid="8165756977184483097">"ఇల్లు"</string>
    <string name="postalTypeWork" msgid="5268172772387694495">"కార్యాలయం"</string>
    <string name="postalTypeOther" msgid="2726111966623584341">"ఇతరం"</string>
    <string name="imTypeCustom" msgid="2074028755527826046">"అనుకూలం"</string>
    <string name="imTypeHome" msgid="6241181032954263892">"ఇల్లు"</string>
    <string name="imTypeWork" msgid="1371489290242433090">"కార్యాలయం"</string>
    <string name="imTypeOther" msgid="5377007495735915478">"ఇతరం"</string>
    <string name="imProtocolCustom" msgid="6919453836618749992">"అనుకూలం"</string>
    <string name="imProtocolAim" msgid="7050360612368383417">"AIM"</string>
    <string name="imProtocolMsn" msgid="144556545420769442">"Windows Live"</string>
    <string name="imProtocolYahoo" msgid="8271439408469021273">"Yahoo"</string>
    <string name="imProtocolSkype" msgid="9019296744622832951">"Skype"</string>
    <string name="imProtocolQq" msgid="8887484379494111884">"QQ"</string>
    <string name="imProtocolGoogleTalk" msgid="493902321140277304">"Hangouts"</string>
    <string name="imProtocolIcq" msgid="1574870433606517315">"ICQ"</string>
    <string name="imProtocolJabber" msgid="2279917630875771722">"Jabber"</string>
    <string name="imProtocolNetMeeting" msgid="8287625655986827971">"NetMeeting"</string>
    <string name="orgTypeWork" msgid="29268870505363872">"కార్యాలయం"</string>
    <string name="orgTypeOther" msgid="3951781131570124082">"ఇతరం"</string>
    <string name="orgTypeCustom" msgid="225523415372088322">"అనుకూలం"</string>
    <string name="relationTypeCustom" msgid="3542403679827297300">"అనుకూలం"</string>
    <string name="relationTypeAssistant" msgid="6274334825195379076">"సహాయకం"</string>
    <string name="relationTypeBrother" msgid="8757913506784067713">"సోదరుడు"</string>
    <string name="relationTypeChild" msgid="1890746277276881626">"బిడ్డ"</string>
    <string name="relationTypeDomesticPartner" msgid="6904807112121122133">"జీవిత భాగస్వామి"</string>
    <string name="relationTypeFather" msgid="5228034687082050725">"తండ్రి"</string>
    <string name="relationTypeFriend" msgid="7313106762483391262">"స్నేహితుడు"</string>
    <string name="relationTypeManager" msgid="6365677861610137895">"నిర్వాహకులు"</string>
    <string name="relationTypeMother" msgid="4578571352962758304">"తల్లి"</string>
    <string name="relationTypeParent" msgid="4755635567562925226">"తల్లిదండ్రులు"</string>
    <string name="relationTypePartner" msgid="7266490285120262781">"భాగస్వామి"</string>
    <string name="relationTypeReferredBy" msgid="101573059844135524">"వీరి ద్వారా సూచించబడింది"</string>
    <string name="relationTypeRelative" msgid="1799819930085610271">"బంధువు"</string>
    <string name="relationTypeSister" msgid="1735983554479076481">"సోదరి"</string>
    <string name="relationTypeSpouse" msgid="394136939428698117">"జీవిత భాగస్వామి"</string>
    <string name="sipAddressTypeCustom" msgid="2473580593111590945">"అనుకూలం"</string>
    <string name="sipAddressTypeHome" msgid="6093598181069359295">"ఇల్లు"</string>
    <string name="sipAddressTypeWork" msgid="6920725730797099047">"కార్యాలయం"</string>
    <string name="sipAddressTypeOther" msgid="4408436162950119849">"ఇతరం"</string>
    <string name="quick_contacts_not_available" msgid="746098007828579688">"ఈ పరిచయాన్ని వీక్షించడానికి అనువర్తనం కనుగొనబడలేదు."</string>
    <string name="keyguard_password_enter_pin_code" msgid="3037685796058495017">"పిన్‌ కోడ్‌ను టైప్ చేయండి"</string>
    <string name="keyguard_password_enter_puk_code" msgid="4800725266925845333">"PUK మరియు కొత్త పిన్‌ కోడ్‌ను టైప్ చేయండి"</string>
    <string name="keyguard_password_enter_puk_prompt" msgid="1341112146710087048">"PUK కోడ్"</string>
    <string name="keyguard_password_enter_pin_prompt" msgid="8027680321614196258">"కొత్త పిన్‌ కోడ్"</string>
    <string name="keyguard_password_entry_touch_hint" msgid="7858547464982981384"><font size="17">"పాస్‌వర్డ్‌ను టైప్ చేయడానికి తాకండి"</font></string>
    <string name="keyguard_password_enter_password_code" msgid="1054721668279049780">"అన్‌లాక్ చేయడానికి పాస్‌వర్డ్‌ను టైప్ చేయండి"</string>
    <string name="keyguard_password_enter_pin_password_code" msgid="6391755146112503443">"అన్‌లాక్ చేయడానికి పిన్‌ను టైప్ చేయండి"</string>
    <string name="keyguard_password_wrong_pin_code" msgid="2422225591006134936">"చెల్లని పిన్‌ కోడ్."</string>
    <string name="keyguard_label_text" msgid="861796461028298424">"అన్‌లాక్ చేయడానికి, మెను ఆపై 0ని నొక్కండి."</string>
    <string name="emergency_call_dialog_number_for_display" msgid="696192103195090970">"అత్యవసర నంబర్"</string>
    <string name="lockscreen_carrier_default" msgid="8963839242565653192">"సేవ లేదు."</string>
    <string name="lockscreen_screen_locked" msgid="7288443074806832904">"స్క్రీన్ లాక్ చేయబడింది."</string>
    <string name="lockscreen_instructions_when_pattern_enabled" msgid="46154051614126049">"అన్‌లాక్ చేయడానికి లేదా అత్యవసర కాల్ చేయడానికి మెను నొక్కండి."</string>
    <string name="lockscreen_instructions_when_pattern_disabled" msgid="686260028797158364">"అన్‌లాక్ చేయడానికి మెను నొక్కండి."</string>
    <string name="lockscreen_pattern_instructions" msgid="7478703254964810302">"అన్‌లాక్ చేయడానికి నమూనాను గీయండి"</string>
    <string name="lockscreen_emergency_call" msgid="5347633784401285225">"అత్యవసర కాల్"</string>
    <string name="lockscreen_return_to_call" msgid="5244259785500040021">"కాల్‌కు తిరిగి వెళ్లు"</string>
    <string name="lockscreen_pattern_correct" msgid="9039008650362261237">"సరైనది!"</string>
    <string name="lockscreen_pattern_wrong" msgid="4317955014948108794">"మళ్లీ ప్రయత్నించండి"</string>
    <string name="lockscreen_password_wrong" msgid="5737815393253165301">"మళ్లీ ప్రయత్నించండి"</string>
    <string name="faceunlock_multiple_failures" msgid="754137583022792429">"ముఖంతో అన్‌లాక్ ప్రయత్నాల గరిష్ట పరిమితి మించిపోయారు"</string>
    <string name="lockscreen_missing_sim_message_short" msgid="5099439277819215399">"సిమ్ కార్డు లేదు"</string>
    <string name="lockscreen_missing_sim_message" product="tablet" msgid="151659196095791474">"టాబ్లెట్‌లో సిమ్ కార్డు లేదు."</string>
    <string name="lockscreen_missing_sim_message" product="tv" msgid="1943633865476989599">"టీవీలో SIM కార్డ్ లేదు."</string>
    <string name="lockscreen_missing_sim_message" product="default" msgid="2186920585695169078">"ఫోన్‌లో సిమ్ కార్డు లేదు."</string>
    <string name="lockscreen_missing_sim_instructions" msgid="5372787138023272615">"సిమ్ కార్డును చొప్పించండి."</string>
    <string name="lockscreen_missing_sim_instructions_long" msgid="3526573099019319472">"సిమ్ కార్డు లేదు లేదా చదవగలిగేలా లేదు. సిమ్ కార్డును చొప్పించండి."</string>
    <string name="lockscreen_permanent_disabled_sim_message_short" msgid="5096149665138916184">"నిరుపయోగ సిమ్ కార్డు."</string>
    <string name="lockscreen_permanent_disabled_sim_instructions" msgid="910904643433151371">"మీ సిమ్ కార్డు శాశ్వతంగా నిలిపివేయబడింది.\n మరో సిమ్ కార్డు కోసం మీ వైర్‌లెస్ సేవా ప్రదాతను సంప్రదించండి."</string>
    <string name="lockscreen_transport_prev_description" msgid="6300840251218161534">"మునుపటి ట్రాక్"</string>
    <string name="lockscreen_transport_next_description" msgid="573285210424377338">"తదుపరి ట్రాక్"</string>
    <string name="lockscreen_transport_pause_description" msgid="3980308465056173363">"పాజ్ చేయి"</string>
    <string name="lockscreen_transport_play_description" msgid="1901258823643886401">"ప్లే చేయి"</string>
    <string name="lockscreen_transport_stop_description" msgid="5907083260651210034">"ఆపివేయి"</string>
    <string name="lockscreen_transport_rew_description" msgid="6944412838651990410">"రివైండ్ చేయి"</string>
    <string name="lockscreen_transport_ffw_description" msgid="42987149870928985">"వేగంగా ఫార్వార్డ్ చేయి"</string>
    <string name="emergency_calls_only" msgid="6733978304386365407">"అత్యవసర కాల్‌లు మాత్రమే"</string>
    <string name="lockscreen_network_locked_message" msgid="143389224986028501">"నెట్‌వర్క్ లాక్ చేయబడింది"</string>
    <string name="lockscreen_sim_puk_locked_message" msgid="7441797339976230">"సిమ్ కార్డు PUK-లాక్ చేయబడింది."</string>
    <string name="lockscreen_sim_puk_locked_instructions" msgid="8127916255245181063">"వినియోగదారు గైడ్‌ను చూడండి లేదా కస్టమర్ కేర్‌ను సంప్రదించండి."</string>
    <string name="lockscreen_sim_locked_message" msgid="8066660129206001039">"సిమ్ కార్డు లాక్ చేయబడింది."</string>
    <string name="lockscreen_sim_unlock_progress_dialog_message" msgid="595323214052881264">"సిమ్ కార్డు‌ను అన్‌లాక్ చేస్తోంది…"</string>
    <string name="lockscreen_too_many_failed_attempts_dialog_message" msgid="6481623830344107222">"మీరు మీ అన్‌లాక్ నమూనాను <xliff:g id="NUMBER_0">%d</xliff:g> సార్లు తప్పుగా గీసారు. \n\n<xliff:g id="NUMBER_1">%d</xliff:g> సెకన్లలో మళ్లీ ప్రయత్నించండి."</string>
    <string name="lockscreen_too_many_failed_password_attempts_dialog_message" msgid="2725973286239344555">"మీరు మీ పాస్‌వర్డ్‌ను <xliff:g id="NUMBER_0">%d</xliff:g> సార్లు తప్పుగా టైప్ చేసారు. \n\n<xliff:g id="NUMBER_1">%d</xliff:g> సెకన్లలో మళ్లీ ప్రయత్నించండి."</string>
    <string name="lockscreen_too_many_failed_pin_attempts_dialog_message" msgid="6216672706545696955">"మీరు మీ పిన్‌ను <xliff:g id="NUMBER_0">%d</xliff:g> సార్లు తప్పుగా టైప్ చేసారు. \n\n<xliff:g id="NUMBER_1">%d</xliff:g> సెకన్లలో మళ్లీ ప్రయత్నించండి."</string>
    <string name="lockscreen_failed_attempts_almost_glogin" product="tablet" msgid="9191611984625460820">"మీరు మీ అన్‌లాక్ నమూనాని <xliff:g id="NUMBER_0">%d</xliff:g> సార్లు తప్పుగా గీసారు. మరో <xliff:g id="NUMBER_1">%d</xliff:g> విజయవంతం కాని ప్రయత్నాల తర్వాత, మీరు మీ Google సైన్ఇన్‌ను ఉపయోగించి మీ టాబ్లెట్‌ను అన్‌లాక్ చేయడానికి అడగబడతారు.\n\n <xliff:g id="NUMBER_2">%d</xliff:g> సెకన్లలో మళ్లీ ప్రయత్నించండి."</string>
    <string name="lockscreen_failed_attempts_almost_glogin" product="tv" msgid="5316664559603394684">"మీరు మీ అన్‌లాక్ నమూనాను <xliff:g id="NUMBER_0">%d</xliff:g> సార్లు తప్పుగా గీశారు. మరో <xliff:g id="NUMBER_1">%d</xliff:g> ప్రయత్నాలు విఫలమైతే, మీరు మీ Google సైన్ ఇన్‌ను ఉపయోగించి మీ టీవీని అన్‌లాక్ చేయమని అడుగుతాము.\n\n <xliff:g id="NUMBER_2">%d</xliff:g> సెకన్లలో మళ్లీ ప్రయత్నించండి."</string>
    <string name="lockscreen_failed_attempts_almost_glogin" product="default" msgid="2590227559763762751">"మీరు మీ అన్‌లాక్ నమూనాని <xliff:g id="NUMBER_0">%d</xliff:g> సార్లు తప్పుగా గీసారు. మరో <xliff:g id="NUMBER_1">%d</xliff:g> విజయవంతం కాని ప్రయత్నాల తర్వాత, మీరు మీ Google సైన్ఇన్‌ను ఉపయోగించి మీ ఫోన్‌ను అన్‌లాక్ చేయడానికి అడగబడతారు.\n\n <xliff:g id="NUMBER_2">%d</xliff:g> సెకన్లలో మళ్లీ ప్రయత్నించండి."</string>
    <string name="lockscreen_failed_attempts_almost_at_wipe" product="tablet" msgid="6128106399745755604">"మీరు టాబ్లెట్‌ను అన్‌లాక్ చేయడానికి <xliff:g id="NUMBER_0">%d</xliff:g> సార్లు తప్పుగా ప్రయత్నించారు. మరో <xliff:g id="NUMBER_1">%d</xliff:g> వైఫల్య ప్రయత్నాల తర్వాత, టాబ్లెట్ ఫ్యాక్టరీ డిఫాల్ట్‌కు రీసెట్ చేయబడుతుంది మరియు మొత్తం వినియోగదారు డేటాను కోల్పోవడం సంభవిస్తుంది."</string>
    <string name="lockscreen_failed_attempts_almost_at_wipe" product="tv" msgid="950408382418270260">"మీరు టీవీని అన్‌లాక్ చేయడానికి <xliff:g id="NUMBER_0">%d</xliff:g> సార్లు చెల్లని ప్రయత్నాలు చేశారు. మరో <xliff:g id="NUMBER_1">%d</xliff:g> ప్రయత్నాలు విఫలమైతే, టీవీ ఫ్యాక్టరీ డిఫాల్ట్‌కు రీసెట్ చేయబడుతుంది మరియు మొత్తం వినియోగదారు డేటాను కోల్పోతారు."</string>
    <string name="lockscreen_failed_attempts_almost_at_wipe" product="default" msgid="8603565142156826565">"మీరు ఫోన్‌ను అన్‌లాక్ చేయడానికి <xliff:g id="NUMBER_0">%d</xliff:g> సార్లు తప్పుగా ప్రయత్నించారు. మరో <xliff:g id="NUMBER_1">%d</xliff:g> వైఫల్య ప్రయత్నాల తర్వాత, ఫోన్ ఫ్యాక్టరీ డిఫాల్ట్‌కు రీసెట్ చేయబడుతుంది మరియు మొత్తం వినియోగదారు డేటాను కోల్పోవడం సంభవిస్తుంది."</string>
    <string name="lockscreen_failed_attempts_now_wiping" product="tablet" msgid="280873516493934365">"మీరు టాబ్లెట్‌ను అన్‌లాక్ చేయడానికి <xliff:g id="NUMBER">%d</xliff:g> సార్లు తప్పుగా ప్రయత్నించారు. టాబ్లెట్ ఇప్పుడు ఫ్యాక్టరీ డిఫాల్ట్‌కు రీసెట్ చేయబడుతుంది."</string>
    <string name="lockscreen_failed_attempts_now_wiping" product="tv" msgid="3195755534096192191">"మీరు టీవీని అన్‌లాక్ చేయడానికి <xliff:g id="NUMBER">%d</xliff:g> సార్లు చెల్లని ప్రయత్నాలు చేశారు. టీవీ ఇప్పుడు ఫ్యాక్టరీ డిఫాల్ట్‌కు రీసెట్ చేయబడుతుంది."</string>
    <string name="lockscreen_failed_attempts_now_wiping" product="default" msgid="3025504721764922246">"మీరు ఫోన్‌ను అన్‌లాక్ చేయడానికి <xliff:g id="NUMBER">%d</xliff:g> సార్లు తప్పుగా ప్రయత్నించారు. ఫోన్ ఇప్పుడు ఫ్యాక్టరీ డిఫాల్ట్‌కు రీసెట్ చేయబడుతుంది."</string>
    <string name="lockscreen_too_many_failed_attempts_countdown" msgid="6251480343394389665">"<xliff:g id="NUMBER">%d</xliff:g> సెకన్లలో మళ్లీ ప్రయత్నించండి."</string>
    <string name="lockscreen_forgot_pattern_button_text" msgid="2626999449610695930">"నమూనాను మర్చిపోయారా?"</string>
    <string name="lockscreen_glogin_forgot_pattern" msgid="2588521501166032747">"ఖాతా అన్‌లాక్"</string>
    <string name="lockscreen_glogin_too_many_attempts" msgid="2751368605287288808">"చాలా ఎక్కువ నమూనా ప్రయత్నాలు చేసారు"</string>
    <string name="lockscreen_glogin_instructions" msgid="3931816256100707784">"అన్‌లాక్ చేయడానికి, మీ Google ఖాతాతో సైన్ ఇన్ చేయండి."</string>
    <string name="lockscreen_glogin_username_hint" msgid="8846881424106484447">"వినియోగదారు పేరు (ఇమెయిల్)"</string>
    <string name="lockscreen_glogin_password_hint" msgid="5958028383954738528">"పాస్‌వర్డ్"</string>
    <string name="lockscreen_glogin_submit_button" msgid="7130893694795786300">"సైన్ ఇన్ చేయి"</string>
    <string name="lockscreen_glogin_invalid_input" msgid="1364051473347485908">"వినియోగదారు పేరు లేదా పాస్‌వర్డ్ చెల్లదు."</string>
    <string name="lockscreen_glogin_account_recovery_hint" msgid="1696924763690379073">"మీ వినియోగదారు పేరు లేదా పాస్‌వర్డ్‌ను మర్చిపోయారా?\n"<b>"google.com/accounts/recovery"</b>"ని సందర్శించండి."</string>
    <string name="lockscreen_glogin_checking_password" msgid="7114627351286933867">"తనిఖీ చేస్తోంది..."</string>
    <string name="lockscreen_unlock_label" msgid="737440483220667054">"అన్‌లాక్ చేయండి"</string>
    <string name="lockscreen_sound_on_label" msgid="9068877576513425970">"ధ్వని ఆన్‌లో ఉంది"</string>
    <string name="lockscreen_sound_off_label" msgid="996822825154319026">"ధ్వని ఆఫ్‌లో ఉంది"</string>
    <string name="lockscreen_access_pattern_start" msgid="3941045502933142847">"నమూనా ప్రారంభించబడింది"</string>
    <string name="lockscreen_access_pattern_cleared" msgid="5583479721001639579">"నమూనా క్లియర్ చేయబడింది"</string>
    <string name="lockscreen_access_pattern_cell_added" msgid="6756031208359292487">"గడి జోడించబడింది"</string>
    <string name="lockscreen_access_pattern_detected" msgid="4988730895554057058">"నమూనా పూర్తయింది"</string>
    <string name="keyguard_accessibility_widget_changed" msgid="5678624624681400191">"%1$s. %3$dలో విడ్జెట్ %2$d."</string>
    <string name="keyguard_accessibility_add_widget" msgid="8273277058724924654">"విడ్జెట్‌ను జోడించండి."</string>
    <string name="keyguard_accessibility_widget_empty_slot" msgid="1281505703307930757">"ఖాళీ"</string>
    <string name="keyguard_accessibility_unlock_area_expanded" msgid="2278106022311170299">"అన్‌లాక్ ప్రాంతం విస్తరించబడింది."</string>
    <string name="keyguard_accessibility_unlock_area_collapsed" msgid="6366992066936076396">"అన్‌లాక్ ప్రాంతం కుదించబడింది."</string>
    <string name="keyguard_accessibility_widget" msgid="6527131039741808240">"<xliff:g id="WIDGET_INDEX">%1$s</xliff:g> విడ్జెట్."</string>
    <string name="keyguard_accessibility_user_selector" msgid="1226798370913698896">"వినియోగదారు ఎంపికకర్త"</string>
    <string name="keyguard_accessibility_status" msgid="8008264603935930611">"స్థితి"</string>
    <string name="keyguard_accessibility_camera" msgid="8904231194181114603">"కెమెరా"</string>
    <string name="keygaurd_accessibility_media_controls" msgid="262209654292161806">"మీడియా నియంత్రణలు"</string>
    <string name="keyguard_accessibility_widget_reorder_start" msgid="8736853615588828197">"విడ్జెట్ పునఃక్రమం ప్రారంభించబడింది."</string>
    <string name="keyguard_accessibility_widget_reorder_end" msgid="7170190950870468320">"విడ్జెట్ పునఃక్రమం ముగిసింది."</string>
    <string name="keyguard_accessibility_widget_deleted" msgid="4426204263929224434">"విడ్జెట్ <xliff:g id="WIDGET_INDEX">%1$s</xliff:g> తొలగించబడింది."</string>
    <string name="keyguard_accessibility_expand_lock_area" msgid="519859720934178024">"అన్‌లాక్ ప్రాంతాన్ని విస్తరింపజేయండి."</string>
    <string name="keyguard_accessibility_slide_unlock" msgid="2959928478764697254">"స్లయిడ్ అన్‌లాక్."</string>
    <string name="keyguard_accessibility_pattern_unlock" msgid="1490840706075246612">"నమూనా అన్‌లాక్."</string>
    <string name="keyguard_accessibility_face_unlock" msgid="4817282543351718535">"ముఖంతో అన్‌లాక్."</string>
    <string name="keyguard_accessibility_pin_unlock" msgid="2469687111784035046">"పిన్ అన్‌లాక్."</string>
    <string name="keyguard_accessibility_password_unlock" msgid="7675777623912155089">"పాస్‌వర్డ్ అన్‌లాక్."</string>
    <string name="keyguard_accessibility_pattern_area" msgid="7679891324509597904">"నమూనా ప్రాంతం."</string>
    <string name="keyguard_accessibility_slide_area" msgid="6736064494019979544">"స్లయిడ్ ప్రాంతం."</string>
    <string name="password_keyboard_label_symbol_key" msgid="992280756256536042">"?123"</string>
    <string name="password_keyboard_label_alpha_key" msgid="8001096175167485649">"ABC"</string>
    <string name="password_keyboard_label_alt_key" msgid="1284820942620288678">"ALT"</string>
    <string name="granularity_label_character" msgid="7336470535385009523">"అక్షరం"</string>
    <string name="granularity_label_word" msgid="7075570328374918660">"పదం"</string>
    <string name="granularity_label_link" msgid="5815508880782488267">"లింక్"</string>
    <string name="granularity_label_line" msgid="5764267235026120888">"పంక్తి"</string>
    <string name="hour_ampm" msgid="4584338083529355982">"<xliff:g id="HOUR">%-l</xliff:g><xliff:g id="AMPM">%P</xliff:g>"</string>
    <string name="hour_cap_ampm" msgid="2083465992940444366">"<xliff:g id="HOUR">%-l</xliff:g><xliff:g id="AMPM">%p</xliff:g>"</string>
    <string name="factorytest_failed" msgid="5410270329114212041">"ఫ్యాక్టరీ పరీక్ష విఫలమైంది"</string>
    <string name="factorytest_not_system" msgid="4435201656767276723">"/system/appలో ఇన్‌స్టాల్ చేయబడిన ప్యాకేజీల కోసం మాత్రమే FACTORY_TEST చర్యకు మద్దతు ఉంటుంది."</string>
    <string name="factorytest_no_action" msgid="872991874799998561">"FACTORY_TEST చర్యను అందించే ప్యాకేజీ ఏదీ కనుగొనబడలేదు."</string>
    <string name="factorytest_reboot" msgid="6320168203050791643">"రీబూట్ చేయి"</string>
    <string name="js_dialog_title" msgid="1987483977834603872">"\"<xliff:g id="TITLE">%s</xliff:g>\"లోని పేజీ దీన్ని తెలియజేస్తోంది:"</string>
    <string name="js_dialog_title_default" msgid="6961903213729667573">"జావాస్క్రిప్ట్"</string>
    <string name="js_dialog_before_unload_title" msgid="2619376555525116593">"నావిగేషన్‌ను నిర్ధారించండి"</string>
    <string name="js_dialog_before_unload_positive_button" msgid="3112752010600484130">"ఈ పేజీని విడిచిపెట్టు"</string>
    <string name="js_dialog_before_unload_negative_button" msgid="5614861293026099715">"ఈ పేజీలోనే ఉంచు"</string>
    <string name="js_dialog_before_unload" msgid="3468816357095378590">"<xliff:g id="MESSAGE">%s</xliff:g>\n\nమీరు ఖచ్చితంగా ఈ పేజీ నుండి వెలుపలకు నావిగేట్ చేయాలనుకుంటున్నారా?"</string>
    <string name="save_password_label" msgid="6860261758665825069">"నిర్ధారించండి"</string>
    <string name="double_tap_toast" msgid="4595046515400268881">"చిట్కా: దగ్గరకు మరియు దూరానికి జూమ్ చేయడానికి రెండు సార్లు నొక్కండి."</string>
    <string name="autofill_this_form" msgid="4616758841157816676">"స్వీయ పూరింపు"</string>
    <string name="setup_autofill" msgid="7103495070180590814">"స్వీయ పూరణను సెటప్ చేయండి"</string>
    <string name="autofill_address_name_separator" msgid="6350145154779706772">" "</string>
    <string name="autofill_address_summary_name_format" msgid="3268041054899214945">"$1$2$3"</string>
    <string name="autofill_address_summary_separator" msgid="7483307893170324129">", "</string>
    <string name="autofill_address_summary_format" msgid="4874459455786827344">"$1$2$3"</string>
    <string name="autofill_province" msgid="2231806553863422300">"ప్రావిన్స్"</string>
    <string name="autofill_postal_code" msgid="4696430407689377108">"పోస్టల్ కోడ్"</string>
    <string name="autofill_state" msgid="6988894195520044613">"రాష్ట్రం"</string>
    <string name="autofill_zip_code" msgid="8697544592627322946">"జిప్ కోడ్"</string>
    <string name="autofill_county" msgid="237073771020362891">"కౌంటీ"</string>
    <string name="autofill_island" msgid="4020100875984667025">"దీవి"</string>
    <string name="autofill_district" msgid="8400735073392267672">"జిల్లా"</string>
    <string name="autofill_department" msgid="5343279462564453309">"విభాగం"</string>
    <string name="autofill_prefecture" msgid="2028499485065800419">"అధికారిక నివాసం"</string>
    <string name="autofill_parish" msgid="8202206105468820057">"పారిష్"</string>
    <string name="autofill_area" msgid="3547409050889952423">"ప్రాంతం"</string>
    <string name="autofill_emirate" msgid="2893880978835698818">"ఎమిరేట్"</string>
    <string name="permlab_readHistoryBookmarks" msgid="3775265775405106983">"మీ వెబ్ బుక్‌మార్క్‌లు మరియు చరిత్రను చదవడం"</string>
    <string name="permdesc_readHistoryBookmarks" msgid="8462378226600439658">"బ్రౌజర్ సందర్శించిన అన్ని URLల చరిత్ర గురించి మరియు అన్ని బ్రౌజర్ బుక్‌మార్క్‌ల గురించి చదవడానికి అనువర్తనాన్ని అనుమతిస్తుంది. గమనిక: ఈ అనుమతి మూడవ పక్షం బ్రౌజర్‌లు లేదా వెబ్ బ్రౌజింగ్ సామర్థ్యాలు గల ఇతర అనువర్తనాల ద్వారా అమలు చేయబడకపోవచ్చు."</string>
    <string name="permlab_writeHistoryBookmarks" msgid="3714785165273314490">"వెబ్ బుక్‌మార్క్‌లు మరియు చరిత్రను వ్రాయడం"</string>
    <string name="permdesc_writeHistoryBookmarks" product="tablet" msgid="6825527469145760922">"మీ టాబ్లెట్‌లో నిల్వ చేయబడిన బ్రౌజర్ చరిత్రను లేదా బుక్‌మార్క్‌లను సవరించడానికి అనువర్తనాన్ని అనుమతిస్తుంది. ఇది బ్రౌజర్ డేటాను ఎరేజ్ చేయడానికి లేదా సవరించడానికి అనువర్తనాన్ని అనుమతించవచ్చు. గమనిక: ఈ అనుమతి మూడవ పక్షం బ్రౌజర్‌లు లేదా వెబ్ బ్రౌజింగ్ సామర్థ్యాలు గల ఇతర అనువర్తనాల ద్వారా అమలు చేయబడకపోవచ్చు."</string>
    <string name="permdesc_writeHistoryBookmarks" product="tv" msgid="7007393823197766548">"మీ టీవీలో నిల్వ చేసిన బ్రౌజర్ చరిత్ర లేదా బుక్‌మార్క్‌లను సవరించడానికి అనువర్తనాన్ని అనుమతిస్తుంది. ఇది బ్రౌజర్ డేటాను తీసివేయడానికి లేదా సవరించడానికి అనువర్తనాన్ని అనుమతించవచ్చు. గమనిక: ఈ అనుమతి మూడవ-పక్ష బ్రౌజర్‌లు లేదా వెబ్ బ్రౌజింగ్ సామర్థ్యాలు గల ఇతర అనువర్తనాల ద్వారా అమలు కాకపోవచ్చు."</string>
    <string name="permdesc_writeHistoryBookmarks" product="default" msgid="8497389531014185509">"మీ ఫోన్‌లో నిల్వ చేయబడిన బ్రౌజర్ చరిత్రను లేదా బుక్‌మార్క్‌లను సవరించడానికి అనువర్తనాన్ని అనుమతిస్తుంది. ఇది బ్రౌజర్ డేటాను ఎరేజ్ చేయడానికి లేదా సవరించడానికి అనువర్తనాన్ని అనుమతించవచ్చు. గమనిక: ఈ అనుమతి మూడవ పక్షం బ్రౌజర్‌లు లేదా వెబ్ బ్రౌజింగ్ సామర్థ్యాలు గల ఇతర అనువర్తనాల ద్వారా అమలు చేయబడకపోవచ్చు."</string>
    <string name="permlab_setAlarm" msgid="1379294556362091814">"అలారం సెట్ చేయడం"</string>
    <string name="permdesc_setAlarm" msgid="316392039157473848">"ఇన్‌స్టాల్ చేయబడిన అలారం గడియారం అనువర్తనంలో అలారంను సెట్ చేయడానికి అనువర్తనాన్ని అనుమతిస్తుంది. కొన్ని అలారం గల గడియారం అనువర్తనాలు ఈ లక్షణాన్ని అమలు చేయకపోవచ్చు."</string>
    <string name="permlab_writeVoicemail" msgid="7309899891683938100">"వాయిస్ మెయిల్‌లను వ్రాయడం"</string>
    <string name="permdesc_writeVoicemail" msgid="6592572839715924830">"మీ వాయిస్ మెయిల్ ఇన్‌బాక్స్ నుండి సందేశాలను సవరించడానికి మరియు తీసివేయడానికి అనువర్తనాన్ని అనుమతిస్తుంది."</string>
    <string name="permlab_addVoicemail" msgid="5525660026090959044">"వాయిస్ మెయిల్‌ను జోడించడం"</string>
    <string name="permdesc_addVoicemail" msgid="6604508651428252437">"మీ వాయిస్ మెయిల్ ఇన్‌బాక్స్‌కి సందేశాలను జోడించడానికి అనువర్తనాన్ని అనుమతిస్తుంది."</string>
    <string name="permlab_readVoicemail" msgid="8415201752589140137">"వాయిస్ మెయిల్‌లను చదవడం"</string>
    <string name="permdesc_readVoicemail" msgid="8926534735321616550">"మీ వాయిస్ మెయిల్‌లను చదవడానికి అనువర్తనాన్ని అనుమతిస్తుంది."</string>
    <string name="permlab_writeGeolocationPermissions" msgid="5962224158955273932">"బ్రౌజర్ భౌగోళిక స్థానం అనుమతులను సవరించడం"</string>
    <string name="permdesc_writeGeolocationPermissions" msgid="1083743234522638747">"బ్రౌజర్ యొక్క భౌగోళిక స్థానం అనుమతులను సవరించడానికి అనువర్తనాన్ని అనుమతిస్తుంది. హానికరమైన అనువర్తనాలు ఏకపక్ష వెబ్ సైట్‌లకు స్థాన సమాచారాన్ని అనుమతించడానికి దీన్ని ఉపయోగించవచ్చు."</string>
    <string name="permlab_packageVerificationAgent" msgid="5568139100645829117">"ప్యాకేజీలను ధృవీకరించడం"</string>
    <string name="permdesc_packageVerificationAgent" msgid="8437590190990843381">"ప్యాకేజీ ఇన్‌స్టాల్ చేయవచ్చని ధృవీకరించడానికి అనువర్తనాన్ని అనుమతిస్తుంది."</string>
    <string name="permlab_bindPackageVerifier" msgid="4187786793360326654">"ప్యాకేజీ తనిఖీదారుకు అనుబంధించడం"</string>
    <string name="permdesc_bindPackageVerifier" msgid="3180741773233862126">"ప్యాకేజీ తనిఖీదారుల యొక్క అభ్యర్థనలు చేయడానికి హోల్డర్‌ను అనుమతిస్తుంది. సాధారణ అనువర్తనాలకు ఎప్పటికీ అవసరం ఉండదు."</string>
    <string name="permlab_serialPort" msgid="546083327654631076">"శ్రేణి పోర్ట్‌లను ప్రాప్యత చేయడం"</string>
    <string name="permdesc_serialPort" msgid="2991639985224598193">"శ్రేణి నిర్వాహికి APIని ఉపయోగించి శ్రేణి పోర్ట్‌లను ప్రాప్యత చేయడానికి హోల్డర్‌ను అనుమతిస్తుంది."</string>
    <string name="permlab_accessContentProvidersExternally" msgid="5077774297943409285">"కంటెంట్ ప్రదాతలను బాహ్యంగా ప్రాప్యత చేయడం"</string>
    <string name="permdesc_accessContentProvidersExternally" msgid="4544346486697853685">"షెల్ నుండి కంటెంట్ ప్రదాతలను ప్రాప్యత చేయడానికి హోల్డర్‌ను అనుమతిస్తుంది. సాధారణ అనువర్తనాలకు ఎప్పటికీ అవసరం ఉండకూడదు."</string>
    <string name="permlab_updateLock" msgid="3527558366616680889">"స్వయంచాలక పరికర నవీకరణలను నిరుత్సాహపరచడం"</string>
    <string name="permdesc_updateLock" msgid="1655625832166778492">"పరికరాన్ని అప్‌గ్రేడ్ చేయడం కోసం పరస్పర ప్రభావ రహిత రీబూట్ చేయడానికి అనుకూల సమయం ఎప్పుడు అనేదాని గురించి సిస్టమ్‌కు సమాచారాన్ని అందించడానికి హోల్డర్‌ను అనుమతిస్తుంది."</string>
    <string name="save_password_message" msgid="767344687139195790">"మీరు బ్రౌజర్ ఈ పాస్‌వర్డ్‌ను గుర్తుపెట్టుకోవాలని కోరుకుంటున్నారా?"</string>
    <string name="save_password_notnow" msgid="6389675316706699758">"ఇప్పుడు కాదు"</string>
    <string name="save_password_remember" msgid="6491879678996749466">"గుర్తుంచుకో"</string>
    <string name="save_password_never" msgid="8274330296785855105">"ఎప్పుడూ వద్దు"</string>
    <string name="open_permission_deny" msgid="7374036708316629800">"ఈ పేజీని తెరవడానికి మీకు అనుమతి లేదు."</string>
    <string name="text_copied" msgid="4985729524670131385">"వచనం క్లిప్‌బోర్డ్‌కు కాపీ చేయబడింది."</string>
    <string name="more_item_label" msgid="4650918923083320495">"ఎక్కువ"</string>
    <string name="prepend_shortcut_label" msgid="2572214461676015642">"మెను+"</string>
    <string name="menu_space_shortcut_label" msgid="2410328639272162537">"space"</string>
    <string name="menu_enter_shortcut_label" msgid="2743362785111309668">"enter"</string>
    <string name="menu_delete_shortcut_label" msgid="3658178007202748164">"delete"</string>
    <string name="search_go" msgid="8298016669822141719">"శోధించు"</string>
    <string name="search_hint" msgid="1733947260773056054">"శోధించు..."</string>
    <string name="searchview_description_search" msgid="6749826639098512120">"శోధించండి"</string>
    <string name="searchview_description_query" msgid="5911778593125355124">"ప్రశ్నను శోధించండి"</string>
    <string name="searchview_description_clear" msgid="1330281990951833033">"ప్రశ్నను క్లియర్ చేయి"</string>
    <string name="searchview_description_submit" msgid="2688450133297983542">"ప్రశ్నని సమర్పించండి"</string>
    <string name="searchview_description_voice" msgid="2453203695674994440">"వాయిస్ శోధన"</string>
    <string name="enable_explore_by_touch_warning_title" msgid="7460694070309730149">"తాకడం ద్వారా విశ్లేషణను ప్రారంభించాలా?"</string>
    <string name="enable_explore_by_touch_warning_message" product="tablet" msgid="8655887539089910577">"<xliff:g id="ACCESSIBILITY_SERVICE_NAME">%1$s</xliff:g> తాకడం ద్వారా విశ్లేషణను ప్రారంభించాలనుకుంటోంది. తాకడం ద్వారా విశ్లేషణను ఆన్ చేసినప్పుడు, మీరు మీ వేలి క్రింద ఉన్నవాటి యొక్క వివరణలను వినవచ్చు లేదా చూడవచ్చు లేదా టాబ్లెట్‌తో పరస్పర చర్య చేయడానికి సంజ్ఞలు చేయవచ్చు."</string>
    <string name="enable_explore_by_touch_warning_message" product="default" msgid="2708199672852373195">"<xliff:g id="ACCESSIBILITY_SERVICE_NAME">%1$s</xliff:g> తాకడం ద్వారా విశ్లేషణను ప్రారంభించాలనుకుంటోంది. తాకడం ద్వారా విశ్లేషణ ఆన్ చేయబడినప్పుడు, మీరు మీ వేలి క్రింద ఉన్నవాటి యొక్క వివరణలను వినవచ్చు లేదా చూడవచ్చు లేదా ఫోన్‌తో పరస్పర చర్య చేయడానికి సంజ్ఞలు చేయవచ్చు."</string>
    <string name="oneMonthDurationPast" msgid="7396384508953779925">"1 నెల క్రితం"</string>
    <string name="beforeOneMonthDurationPast" msgid="909134546836499826">"1 నెలకు ముందు"</string>
<<<<<<< HEAD
  <plurals name="num_seconds_ago">
    <item quantity="one" msgid="4869870056547896011">"1 సెకను క్రితం"</item>
    <item quantity="other" msgid="3903706804349556379">"<xliff:g id="COUNT">%d</xliff:g> సెకన్ల క్రితం"</item>
  </plurals>
  <plurals name="num_minutes_ago">
    <item quantity="one" msgid="3306787433088810191">"1 నిమిషం క్రితం"</item>
    <item quantity="other" msgid="2176942008915455116">"<xliff:g id="COUNT">%d</xliff:g> నిమిషాల క్రితం"</item>
  </plurals>
  <plurals name="num_hours_ago">
    <item quantity="one" msgid="9150797944610821849">"1 గంట క్రితం"</item>
    <item quantity="other" msgid="2467273239587587569">"<xliff:g id="COUNT">%d</xliff:g> గంటల క్రితం"</item>
  </plurals>
    <!-- no translation found for last_num_days:one (7555846096746489821) -->
=======
  <plurals name="last_num_days">
    <item quantity="other" msgid="3069992808164318268">"గత <xliff:g id="COUNT">%d</xliff:g> రోజులు"</item>
  </plurals>
>>>>>>> 6d8886ac
    <string name="last_month" msgid="3959346739979055432">"గత నెల"</string>
    <string name="older" msgid="5211975022815554840">"పాతది"</string>
    <string name="preposition_for_date" msgid="9093949757757445117">"<xliff:g id="DATE">%s</xliff:g>న"</string>
    <string name="preposition_for_time" msgid="5506831244263083793">"<xliff:g id="TIME">%s</xliff:g>కి"</string>
    <string name="preposition_for_year" msgid="5040395640711867177">"<xliff:g id="YEAR">%s</xliff:g>లో"</string>
    <string name="day" msgid="8144195776058119424">"రోజు"</string>
    <string name="days" msgid="4774547661021344602">"రోజులు"</string>
    <string name="hour" msgid="2126771916426189481">"గంట"</string>
    <string name="hours" msgid="894424005266852993">"గంటలు"</string>
    <string name="minute" msgid="9148878657703769868">"నిమి"</string>
    <string name="minutes" msgid="5646001005827034509">"నిమి"</string>
    <string name="second" msgid="3184235808021478">"సెక"</string>
    <string name="seconds" msgid="3161515347216589235">"సెక"</string>
    <string name="week" msgid="5617961537173061583">"వారం"</string>
    <string name="weeks" msgid="6509623834583944518">"వారాలు"</string>
    <string name="year" msgid="4001118221013892076">"సంవత్సరం"</string>
    <string name="years" msgid="6881577717993213522">"సంవత్సరాలు"</string>
  <plurals name="duration_seconds">
    <item quantity="one" msgid="6962015528372969481">"1 సెకను"</item>
    <item quantity="other" msgid="1886107766577166786">"<xliff:g id="COUNT">%d</xliff:g> సెకన్లు"</item>
  </plurals>
  <plurals name="duration_minutes">
    <item quantity="one" msgid="4915414002546085617">"1 నిమిషం"</item>
    <item quantity="other" msgid="3165187169224908775">"<xliff:g id="COUNT">%d</xliff:g> నిమిషాలు"</item>
  </plurals>
  <plurals name="duration_hours">
    <item quantity="one" msgid="8917467491248809972">"1 గంట"</item>
    <item quantity="other" msgid="3863962854246773930">"<xliff:g id="COUNT">%d</xliff:g> గంటలు"</item>
  </plurals>
    <string name="VideoView_error_title" msgid="3534509135438353077">"వీడియో సమస్య"</string>
    <string name="VideoView_error_text_invalid_progressive_playback" msgid="3186670335938670444">"ఈ పరికరంలో ప్రసారం చేయడానికి ఈ వీడియో చెల్లదు."</string>
    <string name="VideoView_error_text_unknown" msgid="3450439155187810085">"ఈ వీడియోను ప్లే చేయడం సాధ్యపడదు."</string>
    <string name="VideoView_error_button" msgid="2822238215100679592">"సరే"</string>
    <string name="relative_time" msgid="1818557177829411417">"<xliff:g id="DATE">%1$s</xliff:g>, <xliff:g id="TIME">%2$s</xliff:g>"</string>
    <string name="noon" msgid="7245353528818587908">"మధ్యాహ్నం"</string>
    <string name="Noon" msgid="3342127745230013127">"మధ్యాహ్నం"</string>
    <string name="midnight" msgid="7166259508850457595">"అర్ధరాత్రి"</string>
    <string name="Midnight" msgid="5630806906897892201">"అర్ధరాత్రి"</string>
    <string name="elapsed_time_short_format_mm_ss" msgid="4431555943828711473">"<xliff:g id="MINUTES">%1$02d</xliff:g>:<xliff:g id="SECONDS">%2$02d</xliff:g>"</string>
    <string name="elapsed_time_short_format_h_mm_ss" msgid="1846071997616654124">"<xliff:g id="HOURS">%1$d</xliff:g>:<xliff:g id="MINUTES">%2$02d</xliff:g>:<xliff:g id="SECONDS">%3$02d</xliff:g>"</string>
    <string name="selectAll" msgid="6876518925844129331">"అన్నింటినీ ఎంచుకోండి"</string>
    <string name="cut" msgid="3092569408438626261">"కత్తిరించు"</string>
    <string name="copy" msgid="2681946229533511987">"కాపీ చేయి"</string>
    <string name="paste" msgid="5629880836805036433">"అతికించు"</string>
    <string name="replace" msgid="5781686059063148930">"భర్తీ చేయండి..."</string>
    <string name="delete" msgid="6098684844021697789">"తొలగించు"</string>
    <string name="copyUrl" msgid="2538211579596067402">"URLని కాపీ చేయి"</string>
    <string name="selectTextMode" msgid="1018691815143165326">"వచనాన్ని ఎంచుకోండి"</string>
    <string name="textSelectionCABTitle" msgid="5236850394370820357">"వచన ఎంపిక"</string>
    <string name="addToDictionary" msgid="4352161534510057874">"నిఘంటువుకు జోడించు"</string>
    <string name="deleteText" msgid="6979668428458199034">"తొలగించు"</string>
    <string name="inputMethod" msgid="1653630062304567879">"ఇన్‌పుట్ పద్ధతి"</string>
    <string name="editTextMenuTitle" msgid="4909135564941815494">"వచనానికి సంబంధించిన చర్యలు"</string>
    <string name="low_internal_storage_view_title" msgid="5576272496365684834">"నిల్వ ఖాళీ అయిపోతోంది"</string>
    <string name="low_internal_storage_view_text" msgid="6640505817617414371">"కొన్ని సిస్టమ్ కార్యాచరణలు పని చేయకపోవచ్చు"</string>
    <string name="low_internal_storage_view_text_no_boot" msgid="6935190099204693424">"సిస్టమ్ కోసం తగినంత నిల్వ లేదు. మీకు 250MB ఖాళీ స్థలం ఉందని నిర్ధారించుకుని, పునఃప్రారంభించండి."</string>
    <string name="app_running_notification_title" msgid="8718335121060787914">"<xliff:g id="APP_NAME">%1$s</xliff:g> అమలులో ఉంది"</string>
    <string name="app_running_notification_text" msgid="4653586947747330058">"మరింత సమాచారం కోసం లేదా అనువర్తనాన్ని ఆపివేయడం కోసం తాకండి."</string>
    <string name="ok" msgid="5970060430562524910">"సరే"</string>
    <string name="cancel" msgid="6442560571259935130">"రద్దు చేయండి"</string>
    <string name="yes" msgid="5362982303337969312">"సరే"</string>
    <string name="no" msgid="5141531044935541497">"రద్దు చేయండి"</string>
    <string name="dialog_alert_title" msgid="2049658708609043103">"గమనిక"</string>
    <string name="loading" msgid="7933681260296021180">"లోడ్ చేస్తోంది…"</string>
    <string name="capital_on" msgid="1544682755514494298">"ఆన్‌లో ఉంది"</string>
    <string name="capital_off" msgid="6815870386972805832">"ఆఫ్‌లో ఉంది"</string>
    <string name="whichApplication" msgid="4533185947064773386">"దీన్ని ఉపయోగించి చర్యను పూర్తి చేయండి"</string>
    <string name="whichApplicationNamed" msgid="8260158865936942783">"%1$sను ఉపయోగించి చర్యను పూర్తి చేయి"</string>
    <string name="whichViewApplication" msgid="3272778576700572102">"దీనితో తెరువు"</string>
    <string name="whichViewApplicationNamed" msgid="2286418824011249620">"%1$sతో తెరువు"</string>
    <string name="whichEditApplication" msgid="144727838241402655">"దీనితో సవరించు"</string>
    <string name="whichEditApplicationNamed" msgid="1775815530156447790">"%1$sతో సవరించు"</string>
    <string name="whichSendApplication" msgid="6902512414057341668">"దీనితో భాగస్వామ్యం చేయి"</string>
    <string name="whichSendApplicationNamed" msgid="2799370240005424391">"%1$sతో భాగస్వామ్యం చేయి"</string>
    <string name="whichHomeApplication" msgid="4307587691506919691">"హోమ్ అనువర్తనాన్ని ఎంచుకోండి"</string>
    <string name="whichHomeApplicationNamed" msgid="4493438593214760979">"%1$sని హోమ్‌గా ఉపయోగించండి"</string>
    <string name="alwaysUse" msgid="4583018368000610438">"ఈ చర్యకు డిఫాల్ట్‌గా ఉపయోగించండి."</string>
    <string name="use_a_different_app" msgid="8134926230585710243">"వేరొక అనువర్తనాన్ని ఉపయోగించండి"</string>
    <string name="clearDefaultHintMsg" msgid="3252584689512077257">"సిస్టమ్ సెట్టింగ్‌లు &gt; అనువర్తనాలు &gt; డౌన్‌లోడ్ చేయబడినవిలో డిఫాల్ట్‌ను క్లియర్ చేయి."</string>
    <string name="chooseActivity" msgid="7486876147751803333">"చర్యను ఎంచుకోండి"</string>
    <string name="chooseUsbActivity" msgid="6894748416073583509">"USB పరికరం కోసం అనువర్తనాన్ని ఎంచుకోండి"</string>
    <string name="noApplications" msgid="2991814273936504689">"ఈ చర్యను అమలు చేయగల అనువర్తనాలు ఏవీ లేవు."</string>
    <string name="aerr_title" msgid="1905800560317137752"></string>
    <string name="aerr_application" msgid="932628488013092776">"దురదృష్టవశాత్తూ, <xliff:g id="APPLICATION">%1$s</xliff:g> ఆపివేయబడింది."</string>
    <string name="aerr_process" msgid="4507058997035697579">"దురదృష్టవశాత్తూ, ప్రక్రియ <xliff:g id="PROCESS">%1$s</xliff:g> ఆపివేయబడింది."</string>
    <string name="anr_title" msgid="4351948481459135709"></string>
    <string name="anr_activity_application" msgid="1904477189057199066">"<xliff:g id="APPLICATION">%2$s</xliff:g> ప్రతిస్పందించలేదు.\n\nమీరు దీన్ని మూసివేయాలనుకుంటున్నారా?"</string>
    <string name="anr_activity_process" msgid="5776209883299089767">"<xliff:g id="ACTIVITY">%1$s</xliff:g> కార్యాచరణ ప్రతిస్పందించలేదు.\n\nమీరు దీన్ని మూసివేయాలనుకుంటున్నారా?"</string>
    <string name="anr_application_process" msgid="8941757607340481057">"<xliff:g id="APPLICATION">%1$s</xliff:g> ప్రతిస్పందించలేదు. మీరు దీన్ని మూసివేయాలనుకుంటున్నారా?"</string>
    <string name="anr_process" msgid="6513209874880517125">"<xliff:g id="PROCESS">%1$s</xliff:g> ప్రాసెస్ ప్రతిస్పందించలేదు.\n\nమీరు దీన్ని మూసివేయాలనుకుంటున్నారా?"</string>
    <string name="force_close" msgid="8346072094521265605">"సరే"</string>
    <string name="report" msgid="4060218260984795706">"నివేదించు"</string>
    <string name="wait" msgid="7147118217226317732">"వేచి ఉండు"</string>
    <string name="webpage_unresponsive" msgid="3272758351138122503">"పేజీ ప్రతిస్పందించడం లేదు.\n\nమీరు దీన్ని మూసివేయాలనుకుంటున్నారా?"</string>
    <string name="launch_warning_title" msgid="1547997780506713581">"అనువర్తనం దారి మళ్లించబడింది"</string>
    <string name="launch_warning_replace" msgid="6202498949970281412">"<xliff:g id="APP_NAME">%1$s</xliff:g> ఇప్పుడు అమలవుతోంది."</string>
    <string name="launch_warning_original" msgid="188102023021668683">"<xliff:g id="APP_NAME">%1$s</xliff:g> వాస్తవంగా ప్రారంభించబడింది."</string>
    <string name="screen_compat_mode_scale" msgid="3202955667675944499">"ప్రమాణం"</string>
    <string name="screen_compat_mode_show" msgid="4013878876486655892">"ఎల్లప్పుడూ చూపు"</string>
    <string name="screen_compat_mode_hint" msgid="1064524084543304459">"సిస్టమ్ సెట్టింగ్‌లు &gt; అనువర్తనాలు &gt; డౌన్‌లోడ్ చేసినవిలో దీన్ని పునఃప్రారంభించండి."</string>
    <string name="smv_application" msgid="3307209192155442829">"<xliff:g id="APPLICATION">%1$s</xliff:g> అనువర్తనం (<xliff:g id="PROCESS">%2$s</xliff:g> ప్రాసెస్) అది స్వయంగా అమలు చేసే ఖచ్చితమైన మోడ్ విధానాన్ని ఉల్లంఘించింది."</string>
    <string name="smv_process" msgid="5120397012047462446">"ప్రక్రియ <xliff:g id="PROCESS">%1$s</xliff:g> అది స్వయంగా అమలు చేసే ఖచ్చితమైన మోడ్ విధానాన్ని ఉల్లంఘించింది."</string>
    <string name="android_upgrading_title" msgid="1584192285441405746">"Android అప్‌గ్రేడ్ అవుతోంది…"</string>
    <string name="android_start_title" msgid="8418054686415318207">"Android ప్రారంభమవుతోంది…"</string>
    <string name="android_upgrading_fstrim" msgid="8036718871534640010">"నిల్వను అనుకూలపరుస్తోంది."</string>
    <string name="android_upgrading_apk" msgid="7904042682111526169">"<xliff:g id="NUMBER_1">%2$d</xliff:g>లో <xliff:g id="NUMBER_0">%1$d</xliff:g> అనువర్తనాన్ని అనుకూలీకరిస్తోంది."</string>
    <string name="android_preparing_apk" msgid="8162599310274079154">"<xliff:g id="APPNAME">%1$s</xliff:g>ని సిద్ధం చేస్తోంది."</string>
    <string name="android_upgrading_starting_apps" msgid="451464516346926713">"అనువర్తనాలను ప్రారంభిస్తోంది."</string>
    <string name="android_upgrading_complete" msgid="1405954754112999229">"బూట్‌ను ముగిస్తోంది."</string>
    <string name="heavy_weight_notification" msgid="9087063985776626166">"<xliff:g id="APP">%1$s</xliff:g> అమలవుతోంది"</string>
    <string name="heavy_weight_notification_detail" msgid="1721681741617898865">"అనువర్తనాన్ని మార్చడానికి తాకండి"</string>
    <string name="heavy_weight_switcher_title" msgid="7153167085403298169">"అనువర్తనాలను మార్చాలా?"</string>
    <string name="heavy_weight_switcher_text" msgid="7022631924534406403">"మరో అనువర్తనం ఇప్పటికే అమలవుతోంది, మీరు మరోదాన్ని ప్రారంభించడానికి ముందు అది తప్పనిసరిగా ఆపివేయబడాలి."</string>
    <string name="old_app_action" msgid="493129172238566282">"<xliff:g id="OLD_APP">%1$s</xliff:g>కు తిరిగి వెళ్లండి"</string>
    <string name="old_app_description" msgid="2082094275580358049">"కొత్త అనువర్తనాన్ని ప్రారంభించవద్దు."</string>
    <string name="new_app_action" msgid="5472756926945440706">"<xliff:g id="OLD_APP">%1$s</xliff:g>ని ప్రారంభించండి"</string>
    <string name="new_app_description" msgid="1932143598371537340">"పాత అనువర్తనాన్ని సేవ్ చేయకుండానే ఆపివేయండి."</string>
    <string name="sendText" msgid="5209874571959469142">"వచనం కోసం చర్యను ఎంచుకోండి"</string>
    <string name="volume_ringtone" msgid="6885421406845734650">"రింగర్ వాల్యూమ్"</string>
    <string name="volume_music" msgid="5421651157138628171">"మీడియా వాల్యూమ్"</string>
    <string name="volume_music_hint_playing_through_bluetooth" msgid="9165984379394601533">"బ్లూటూత్ ద్వారా ప్లే చేయబడుతోంది"</string>
    <string name="volume_music_hint_silent_ringtone_selected" msgid="8310739960973156272">"నిశ్శబ్ద రింగ్‌టోన్ సెట్ చేయబడింది"</string>
    <string name="volume_call" msgid="3941680041282788711">"కాల్‌లో ఉన్నప్పుడు వాల్యూమ్"</string>
    <string name="volume_bluetooth_call" msgid="2002891926351151534">"కాల్‌లో ఉన్నప్పుడు బ్లూటూత్ వాల్యూమ్"</string>
    <string name="volume_alarm" msgid="1985191616042689100">"అలారం వాల్యూమ్"</string>
    <string name="volume_notification" msgid="2422265656744276715">"నోటిఫికేషన్ వాల్యూమ్"</string>
    <string name="volume_unknown" msgid="1400219669770445902">"వాల్యూమ్"</string>
    <string name="volume_icon_description_bluetooth" msgid="6538894177255964340">"బ్లూటూత్ వాల్యూమ్"</string>
    <string name="volume_icon_description_ringer" msgid="3326003847006162496">"రింగ్‌టోన్ వాల్యూమ్"</string>
    <string name="volume_icon_description_incall" msgid="8890073218154543397">"కాల్ వాల్యూమ్"</string>
    <string name="volume_icon_description_media" msgid="4217311719665194215">"మీడియా వాల్యూమ్"</string>
    <string name="volume_icon_description_notification" msgid="7044986546477282274">"నోటిఫికేషన్ వాల్యూమ్"</string>
    <string name="ringtone_default" msgid="3789758980357696936">"డిఫాల్ట్ రింగ్‌టోన్"</string>
    <string name="ringtone_default_with_actual" msgid="8129563480895990372">"డిఫాల్ట్ రింగ్‌టోన్ (<xliff:g id="ACTUAL_RINGTONE">%1$s</xliff:g>)"</string>
    <string name="ringtone_silent" msgid="7937634392408977062">"ఏదీ వద్దు"</string>
    <string name="ringtone_picker_title" msgid="3515143939175119094">"రింగ్‌టోన్‌లు"</string>
    <string name="ringtone_unknown" msgid="5477919988701784788">"తెలియని రింగ్‌టోన్"</string>
  <plurals name="wifi_available">
    <item quantity="one" msgid="6654123987418168693">"Wi-Fi నెట్‌వర్క్ అందుబాటులో ఉంది"</item>
    <item quantity="other" msgid="4192424489168397386">"Wi-Fi నెట్‌వర్క్‌లు అందుబాటులో ఉన్నాయి"</item>
  </plurals>
  <plurals name="wifi_available_detailed">
    <item quantity="one" msgid="1634101450343277345">"అందుబాటులో ఉన్న Wi-Fi నెట్‌వర్క్‌ను తెరవండి"</item>
    <item quantity="other" msgid="7915895323644292768">"అందుబాటులో ఉన్న Wi-Fi నెట్‌వర్క్‌లను తెరవండి"</item>
  </plurals>
    <string name="wifi_available_sign_in" msgid="4029489716605255386">"Wi-Fi నెట్‌వర్క్‌కు సైన్ ఇన్ చేయండి"</string>
    <string name="network_available_sign_in" msgid="8495155593358054676">"నెట్‌వర్క్‌కు సైన్ ఇన్ చేయండి"</string>
    <!-- no translation found for network_available_sign_in_detailed (8000081941447976118) -->
    <skip />
    <string name="wifi_watchdog_network_disabled" msgid="7904214231651546347">"Wi-Fiకి కనెక్ట్ చేయడం సాధ్యపడలేదు"</string>
    <string name="wifi_watchdog_network_disabled_detailed" msgid="5548780776418332675">" బలహీన ఇంటర్నెట్ కనెక్షన్‌ను కలిగి ఉంది."</string>
    <string name="wifi_connect_alert_title" msgid="8455846016001810172">"కనెక్షన్‌ని అనుమతించాలా?"</string>
    <string name="wifi_connect_alert_message" msgid="6451273376815958922">"%1$s అనువర్తనం %2$s Wifi నెట్‌వర్క్‌కు కనెక్ట్ చేయాలనుకుంటోంది"</string>
    <string name="wifi_connect_default_application" msgid="7143109390475484319">"ఒక అనువర్తనం"</string>
    <string name="wifi_p2p_dialog_title" msgid="97611782659324517">"Wi-Fi Direct"</string>
    <string name="wifi_p2p_turnon_message" msgid="2909250942299627244">"Wi-Fi Directను ప్రారంభించండి. దీని వలన Wi-Fi క్లయింట్/హాట్‌స్పాట్ ఆపివేయబడుతుంది."</string>
    <string name="wifi_p2p_failed_message" msgid="3763669677935623084">"Wi-Fi Directను ప్రారంభించడం సాధ్యపడలేదు."</string>
    <string name="wifi_p2p_enabled_notification_title" msgid="2068321881673734886">"Wi-Fi Direct ఆన్‌లో ఉంది"</string>
    <string name="wifi_p2p_enabled_notification_message" msgid="1638949953993894335">"సెట్టింగ్‌ల కోసం తాకండి"</string>
    <string name="accept" msgid="1645267259272829559">"ఆమోదిస్తున్నాను"</string>
    <string name="decline" msgid="2112225451706137894">"తిరస్కరిస్తున్నాను"</string>
    <string name="wifi_p2p_invitation_sent_title" msgid="1318975185112070734">"ఆహ్వానం పంపబడింది"</string>
    <string name="wifi_p2p_invitation_to_connect_title" msgid="4958803948658533637">"కనెక్ట్ చేయడానికి ఆహ్వానం"</string>
    <string name="wifi_p2p_from_message" msgid="570389174731951769">"వీరి నుండి:"</string>
    <string name="wifi_p2p_to_message" msgid="248968974522044099">"వీరికి:"</string>
    <string name="wifi_p2p_enter_pin_message" msgid="5920929550367828970">"అవసరమైన పిన్‌ను టైప్ చేయండి:"</string>
    <string name="wifi_p2p_show_pin_message" msgid="8530563323880921094">"పిన్‌:"</string>
    <string name="wifi_p2p_frequency_conflict_message" product="tablet" msgid="8012981257742232475">"టాబ్లెట్ <xliff:g id="DEVICE_NAME">%1$s</xliff:g>కు కనెక్ట్ చేయబడినప్పుడు Wi-Fi నుండి తాత్కాలికంగా డిస్‌కనెక్ట్ చేయబడుతుంది"</string>
    <string name="wifi_p2p_frequency_conflict_message" product="tv" msgid="3087858235069421128">"టీవీ <xliff:g id="DEVICE_NAME">%1$s</xliff:g>కి కనెక్ట్ చేయబడినప్పుడు Wi-Fi నుండి తాత్కాలికంగా డిస్‌కనెక్ట్ చేయబడుతుంది"</string>
    <string name="wifi_p2p_frequency_conflict_message" product="default" msgid="7363907213787469151">"ఫోన్ <xliff:g id="DEVICE_NAME">%1$s</xliff:g>కి కనెక్ట్ అయినప్పుడు అది Wi-Fi నుండి తాత్కాలికంగా డిస్‌కనెక్ట్ చేయబడుతుంది"</string>
    <string name="select_character" msgid="3365550120617701745">"అక్షరాన్ని చొప్పించండి"</string>
    <string name="sms_control_title" msgid="7296612781128917719">"SMS సందేశాలు పంపుతోంది"</string>
    <string name="sms_control_message" msgid="3867899169651496433">"&lt;b&gt;<xliff:g id="APP_NAME">%1$s</xliff:g>&lt;/b&gt; పెద్ద సంఖ్యలో SMS సందేశాలను పంపుతోంది. సందేశాలను పంపడం కొనసాగించడానికి మీరు ఈ అనువర్తనాన్ని అనుమతించాలనుకుంటున్నారా?"</string>
    <string name="sms_control_yes" msgid="3663725993855816807">"అనుమతిస్తున్నాను"</string>
    <string name="sms_control_no" msgid="625438561395534982">"తిరస్కరిస్తున్నాను"</string>
    <string name="sms_short_code_confirm_message" msgid="1645436466285310855">"&lt;b&gt;<xliff:g id="APP_NAME">%1$s</xliff:g>&lt;/b&gt; ఒక సందేశాన్ని &lt;b&gt;<xliff:g id="DEST_ADDRESS">%2$s</xliff:g>&lt;/b&gt;కి పంపాలనుకుంటోంది."</string>
    <string name="sms_short_code_details" msgid="5873295990846059400">"దీని వలన మీ మొబైల్ ఖాతాకు "<b>"ఛార్జీలు విధించబడవచ్చు"</b>"."</string>
    <string name="sms_premium_short_code_details" msgid="7869234868023975"><b>"దీని వలన మీ మొబైల్ ఖాతాకు ఛార్జీలు విధించబడవచ్చు."</b></string>
    <string name="sms_short_code_confirm_allow" msgid="4458878637111023413">"పంపు"</string>
    <string name="sms_short_code_confirm_deny" msgid="2927389840209170706">"రద్దు చేయి"</string>
    <string name="sms_short_code_remember_choice" msgid="5289538592272218136">"నా ఎంపికను గుర్తుంచుకో"</string>
    <string name="sms_short_code_remember_undo_instruction" msgid="4960944133052287484">"మీరు దీన్ని తర్వాత సెట్టింగ్‌లు &gt; అనువర్తనాలులో మార్చవచ్చు"</string>
    <string name="sms_short_code_confirm_always_allow" msgid="3241181154869493368">"ఎల్లప్పుడూ అనుమతించు"</string>
    <string name="sms_short_code_confirm_never_allow" msgid="446992765774269673">"ఎప్పటికీ అనుమతించవద్దు"</string>
    <string name="sim_removed_title" msgid="6227712319223226185">"సిమ్ కార్డు తీసివేయబడింది"</string>
    <string name="sim_removed_message" msgid="5450336489923274918">"మీరు చెల్లుబాటు అయ్యే సిమ్ కార్డును చొప్పించి, దాన్ని పునఃప్రారంభించే వరకు సెల్యులార్ నెట్‌వర్క్ అందుబాటులో ఉండదు."</string>
    <string name="sim_done_button" msgid="827949989369963775">"పూర్తయింది"</string>
    <string name="sim_added_title" msgid="3719670512889674693">"సిమ్ కార్డు జోడించబడింది"</string>
    <string name="sim_added_message" msgid="7797975656153714319">"సెల్యులార్ నెట్‌వర్క్‌ను ప్రాప్యత చేయడానికి మీ పరికరాన్ని పునఃప్రారంభించండి."</string>
    <string name="sim_restart_button" msgid="4722407842815232347">"పునఃప్రారంభించు"</string>
    <string name="time_picker_dialog_title" msgid="8349362623068819295">"సమయాన్ని సెట్ చేయండి"</string>
    <string name="date_picker_dialog_title" msgid="5879450659453782278">"తేదీని సెట్ చేయండి"</string>
    <string name="date_time_set" msgid="5777075614321087758">"సెట్ చేయి"</string>
    <string name="date_time_done" msgid="2507683751759308828">"పూర్తయింది"</string>
    <string name="perms_new_perm_prefix" msgid="8257740710754301407"><font size="12" fgcolor="#ff33b5e5">"కొత్తది: "</font></string>
    <string name="perms_description_app" msgid="5139836143293299417">"<xliff:g id="APP_NAME">%1$s</xliff:g> ద్వారా అందించబడింది."</string>
    <string name="no_permissions" msgid="7283357728219338112">"అనుమతులు అవసరం లేదు"</string>
    <string name="perm_costs_money" msgid="4902470324142151116">"దీనికి మీకు డబ్బు ఖర్చు కావచ్చు"</string>
    <string name="usb_storage_activity_title" msgid="4465055157209648641">"USB భారీ నిల్వ"</string>
    <string name="usb_storage_title" msgid="5901459041398751495">"USB వలె కనెక్ట్ చేయబడింది"</string>
    <string name="usb_storage_message" product="nosdcard" msgid="3308538094316477839">"మీరు మీ కంప్యూటర్‌కు USB ద్వారా కనెక్ట్ చేయబడ్డారు. మీరు మీ కంప్యూటర్ మరియు మీ Android USB నిల్వ మధ్య ఫైల్‌లను కాపీ చేయాలనుకుంటే దిగువ బటన్‌ను తాకండి."</string>
    <string name="usb_storage_message" product="default" msgid="805351000446037811">"మీరు మీ కంప్యూటర్‌కు USB ద్వారా కనెక్ట్ చేయబడ్డారు. మీరు మీ కంప్యూటర్ మరియు మీ Android SD కార్డు మధ్య ఫైల్‌లను కాపీ చేయాలనుకుంటే దిగువ బటన్‌ను తాకండి."</string>
    <string name="usb_storage_button_mount" msgid="1052259930369508235">"USB నిల్వను ప్రారంభించండి"</string>
    <string name="usb_storage_error_message" product="nosdcard" msgid="3017045217365540658">"USB భారీ నిల్వ కోసం మీ USB నిల్వను ఉపయోగించడంలో సమస్య ఏర్పడింది."</string>
    <string name="usb_storage_error_message" product="default" msgid="2876018512716970313">"USB భారీ నిల్వ కోసం మీ SD కార్డు‌ను ఉపయోగించడంలో సమస్య ఏర్పడింది."</string>
    <string name="usb_storage_notification_title" msgid="8175892554757216525">"USB వలె కనెక్ట్ చేయబడింది"</string>
    <string name="usb_storage_notification_message" msgid="939822783828183763">"ఫైల్‌లను మీ కంప్యూటర్‌కు/దాని నుండి కాపీ చేయడానికి తాకండి."</string>
    <string name="usb_storage_stop_notification_title" msgid="2336058396663516017">"USB నిల్వను ఆపివేయండి"</string>
    <string name="usb_storage_stop_notification_message" msgid="1656852098555623822">"USB నిల్వను ఆపివేయడానికి తాకండి."</string>
    <string name="usb_storage_stop_title" msgid="660129851708775853">"USB నిల్వ ఉపయోగంలో ఉంది"</string>
    <string name="usb_storage_stop_message" product="nosdcard" msgid="4264025280777219521">"USB నిల్వను ఆపివేయడానికి ముందు, మీ కంప్యూటర్ నుండి మీ Android USB నిల్వను అన్‌మౌంట్ చేయండి (\"తొలగించండి\")."</string>
    <string name="usb_storage_stop_message" product="default" msgid="8043969782460613114">"USB నిల్వను ఆపివేయడానికి ముందు, మీ కంప్యూటర్ నుండి మీ Android SD కార్డు‌ను అన్‌మౌంట్ చేయండి (\"తొలగించండి\")."</string>
    <string name="usb_storage_stop_button_mount" msgid="7060218034900696029">"USB నిల్వను ఆపివేయండి"</string>
    <string name="usb_storage_stop_error_message" msgid="1970374898263063836">"USB నిల్వను ఆపివేయడంలో సమస్య ఏర్పడింది. మీరు USB హోస్ట్‌ను అన్‌మౌంట్ చేసారని నిర్ధారించుకొని ఆపై మళ్లీ ప్రయత్నించండి."</string>
    <string name="dlg_confirm_kill_storage_users_title" msgid="963039033470478697">"USB నిల్వను ప్రారంభించండి"</string>
    <string name="dlg_confirm_kill_storage_users_text" msgid="5100428757107469454">"మీరు USB నిల్వను ప్రారంభిస్తే, మీరు ఉపయోగిస్తున్న కొన్ని అనువర్తనాలు ఆగిపోతాయి మరియు మీరు USB నిల్వను ఆపివేసే వరకు అందుబాటులో ఉండకపోవచ్చు."</string>
    <string name="dlg_error_title" msgid="7323658469626514207">"USB చర్య విజయవంతం కాలేదు"</string>
    <string name="dlg_ok" msgid="7376953167039865701">"సరే"</string>
    <string name="usb_mtp_notification_title" msgid="3699913097391550394">"మీడియా పరికరంగా కనెక్ట్ చేయబడింది"</string>
    <string name="usb_ptp_notification_title" msgid="1960817192216064833">"కెమెరాగా కనెక్ట్ చేయబడింది"</string>
    <string name="usb_cd_installer_notification_title" msgid="6774712827892090754">"ఇన్‌స్టాలర్‌గా కనెక్ట్ చేయబడింది"</string>
    <string name="usb_accessory_notification_title" msgid="7848236974087653666">"USB ఉపకరణానికి కనెక్ట్ చేయబడింది"</string>
    <string name="usb_notification_message" msgid="2290859399983720271">"ఇతర USB ఎంపికల కోసం తాకండి."</string>
    <string name="extmedia_format_title" product="nosdcard" msgid="9020092196061007262">"USB నిల్వను ఫార్మాట్ చేయాలా?"</string>
    <string name="extmedia_format_title" product="default" msgid="3648415921526526069">"SD కార్డు‌ని ఫార్మాట్ చేయాలా?"</string>
    <string name="extmedia_format_message" product="nosdcard" msgid="3934016853425761078">"మీ USB నిల్వలో నిల్వ చేసిన అన్ని ఫైల్‌లు ఎరేజ్ చేయబడతాయి. ఈ చర్యను రద్దు చేసి పూర్వ స్థితికి తీసుకురావడం సాధ్యపడదు!"</string>
    <string name="extmedia_format_message" product="default" msgid="14131895027543830">"మీ కార్డులోని మొత్తం డేటాను కోల్పోతారు."</string>
    <string name="extmedia_format_button_format" msgid="4131064560127478695">"ఫార్మాట్ చేయి"</string>
    <string name="adb_active_notification_title" msgid="6729044778949189918">"USB డీబగ్గింగ్ కనెక్ట్ చేయబడింది"</string>
    <string name="adb_active_notification_message" msgid="1016654627626476142">"USB డీబగ్గింగ్‌ను నిలిపివేయడానికి తాకండి."</string>
    <string name="select_input_method" msgid="8547250819326693584">"కీబోర్డ్‌ను మార్చు"</string>
    <string name="configure_input_methods" msgid="4769971288371946846">"కీబోర్డ్‌లను ఎంచుకోండి"</string>
    <string name="show_ime" msgid="9157568568695230830">"ఇన్‌పుట్ పద్ధతిని చూపు"</string>
    <string name="hardware" msgid="7517821086888990278">"హార్డ్‌వేర్"</string>
    <string name="select_keyboard_layout_notification_title" msgid="1407367017263030773">"కీబోర్డ్ లేఅవుట్‌ను ఎంచుకోండి"</string>
    <string name="select_keyboard_layout_notification_message" msgid="4465907700449257063">"కీబోర్డ్ లేఅవుట్‌ను ఎంచుకోవడానికి తాకండి."</string>
    <string name="fast_scroll_alphabet" msgid="5433275485499039199">" ABCDEFGHIJKLMNOPQRSTUVWXYZ"</string>
    <string name="fast_scroll_numeric_alphabet" msgid="4030170524595123610">" 0123456789ABCDEFGHIJKLMNOPQRSTUVWXYZ"</string>
    <string name="candidates_style" msgid="4333913089637062257"><u>"క్యాండిడేట్‌లు"</u></string>
    <string name="ext_media_checking_notification_title" product="nosdcard" msgid="3449816005351468560">"USB నిల్వను సిద్ధం చేస్తోంది"</string>
    <string name="ext_media_checking_notification_title" product="default" msgid="5457603418970994050">"SD కార్డు‌ను సిద్ధం చేస్తోంది"</string>
    <string name="ext_media_checking_notification_message" msgid="8287319882926737053">"లోపాల కోసం తనిఖీ చేస్తోంది."</string>
    <string name="ext_media_nofs_notification_title" product="nosdcard" msgid="7788040745686229307">"ఖాళీ USB నిల్వ"</string>
    <string name="ext_media_nofs_notification_title" product="default" msgid="780477838241212997">"ఖాళీ SD కార్డు"</string>
    <string name="ext_media_nofs_notification_message" product="nosdcard" msgid="7840121067427269500">"USB నిల్వ ఖాళీగా ఉంది లేదా మద్దతు లేని ఫైల్ సిస్టమ్‌ను కలిగి ఉంది."</string>
    <string name="ext_media_nofs_notification_message" product="default" msgid="8641065641786923604">"SD కార్డు ఖాళీగా ఉంది లేదా మద్దతు లేని ఫైల్ సిస్టమ్‌ను కలిగి ఉంది."</string>
    <string name="ext_media_unmountable_notification_title" product="nosdcard" msgid="2090046769532713563">"USB నిల్వ పాడైంది"</string>
    <string name="ext_media_unmountable_notification_title" product="default" msgid="6410723906019100189">"SD కార్డు పాడైంది"</string>
    <string name="ext_media_unmountable_notification_message" product="nosdcard" msgid="1795917578395333280">"USB నిల్వ పాడైంది. దాన్ని మళ్లీ ఫార్మాట్ చేయడానికి ప్రయత్నించండి."</string>
    <string name="ext_media_unmountable_notification_message" product="default" msgid="1753898567525568253">"SD కార్డు పాడైంది. దాన్ని మళ్లీ ఫార్మాట్ చేయడానికి ప్రయత్నించండి."</string>
    <string name="ext_media_badremoval_notification_title" product="nosdcard" msgid="1661683031330951073">"USB నిల్వ ఆకస్మికంగా తీసివేయబడింది"</string>
    <string name="ext_media_badremoval_notification_title" product="default" msgid="6872152882604407837">"SD కార్డు ఆకస్మికంగా తీసివేయబడింది"</string>
    <string name="ext_media_badremoval_notification_message" product="nosdcard" msgid="4329848819865594241">"డేటాను కోల్పోవడాన్ని నివారించడానికి USB నిల్వను తీసివేయడానికి ముందు అన్‌మౌంట్ చేయండి."</string>
    <string name="ext_media_badremoval_notification_message" product="default" msgid="7260183293747448241">"డేటాను కోల్పోవడాన్ని నివారించడానికి SD కార్డు‌ను తీసివేయడానికి ముందు అన్‌మౌంట్ చేయండి."</string>
    <string name="ext_media_safe_unmount_notification_title" product="nosdcard" msgid="3967973893270360230">"USB నిల్వను తీసివేయడం సురక్షితం"</string>
    <string name="ext_media_safe_unmount_notification_title" product="default" msgid="6729801130790616200">"SD కార్డు‌ను తీసివేయడం సురక్షితం"</string>
    <string name="ext_media_safe_unmount_notification_message" product="nosdcard" msgid="6142195361606493530">"మీరు USB నిల్వను సురక్షితంగా తీసివేయవచ్చు."</string>
    <string name="ext_media_safe_unmount_notification_message" product="default" msgid="568841278138377604">"మీరు SD కార్డు‌ను సురక్షితంగా తీసివేయవచ్చు."</string>
    <string name="ext_media_nomedia_notification_title" product="nosdcard" msgid="4486377230140227651">"USB నిల్వ తీసివేయబడింది"</string>
    <string name="ext_media_nomedia_notification_title" product="default" msgid="8902518030404381318">"SD కార్డు తీసివేయబడింది"</string>
    <string name="ext_media_nomedia_notification_message" product="nosdcard" msgid="6921126162580574143">"USB నిల్వ తీసివేయబడింది. కొత్త మీడియాను చొప్పించండి."</string>
    <string name="ext_media_nomedia_notification_message" product="default" msgid="3870120652983659641">"SD కార్డు తీసివేయబడింది. కొత్తదాన్ని చొప్పించండి."</string>
    <string name="activity_list_empty" msgid="1675388330786841066">"సరిపోలే కార్యాచరణలు కనుగొనబడలేదు."</string>
    <string name="permlab_pkgUsageStats" msgid="8787352074326748892">"ఉపభాగం వినియోగ గణాంకాలను నవీకరించడం"</string>
    <string name="permdesc_pkgUsageStats" msgid="1106612424254277630">"సేకరించిన అంశాల వినియోగ గణాంకాలను సవరించడానికి అనువర్తనాన్ని అనుమతిస్తుంది. సాధారణ అనువర్తనాల ద్వారా ఉపయోగించడానికి ఉద్దేశించినది కాదు."</string>
    <string name="permlab_copyProtectedData" msgid="4341036311211406692">"కంటెంట్‌ను కాపీ చేయడం"</string>
    <string name="permdesc_copyProtectedData" msgid="4390697124288317831">"కంటెంట్‌ను కాపీ చేయడం కోసం డిఫాల్ట్ కంటైనర్ సేవను అమలు చేయడానికి అనువర్తనాన్ని అనుమతిస్తుంది. సాధారణ అనువర్తనాల ద్వారా ఉపయోగించడానికి ఉద్దేశించినది కాదు."</string>
    <string name="permlab_route_media_output" msgid="1642024455750414694">"ప్రసార మాధ్యమ అవుట్‌పుట్‌ను మళ్లించడం"</string>
    <string name="permdesc_route_media_output" msgid="4932818749547244346">"మీడియా అవుట్‌పుట్‌ను ఇతర బాహ్య పరికరాలకు మళ్లించడానికి అనువర్తనాన్ని అనుమతిస్తుంది."</string>
    <string name="permlab_access_keyguard_secure_storage" msgid="7565552237977815047">"కీగార్డ్ సురక్షిత నిల్వను ప్రాప్యత చేయడం"</string>
    <string name="permdesc_access_keyguard_secure_storage" msgid="5866245484303285762">"కీగార్డ్ సురక్షిత నిల్వను ప్రాప్యత చేయడానికి అనువర్తనాన్ని అనుమతిస్తుంది."</string>
    <string name="permlab_control_keyguard" msgid="172195184207828387">"కీగార్డ్‌ను ప్రదర్శించడాన్ని మరియు దాచిపెట్టడాన్ని నియంత్రించడం"</string>
    <string name="permdesc_control_keyguard" msgid="3043732290518629061">"కీగార్డ్‌ను నియంత్రించడానికి అనువర్తనాన్ని అనుమతిస్తుంది."</string>
    <string name="permlab_trust_listener" msgid="1765718054003704476">"విశ్వసినీయ స్థితి మార్పులను వినడం."</string>
    <string name="permdesc_trust_listener" msgid="8233895334214716864">"విశ్వసనీయ స్థితిలో చేసిన మార్పులను వినడానికి అనువర్తనాన్ని అనుమతిస్తుంది."</string>
    <string name="permlab_provide_trust_agent" msgid="5465587586091358316">"విశ్వసనీయ ఏజెంట్‌ను అందించడం."</string>
    <string name="permdesc_provide_trust_agent" msgid="3865702641053068148">"విశ్వసనీయ ఏజెంట్‌ను అందించడానికి అనువర్తనాన్ని అనుమతిస్తుంది."</string>
    <string name="permlab_launch_trust_agent_settings" msgid="5859430082240410200">"విశ్వసనీయ ఏజెంట్ సెట్టింగ్‌ల మెనుని ప్రారంభించండి."</string>
    <string name="permdesc_launch_trust_agent_settings" msgid="8185142708644913381">"విశ్వసనీయ ఏజెంట్ ప్రవర్తనను మార్చే కార్యాచరణను ప్రారంభించడానికి అనువర్తనాన్ని అనుమతిస్తుంది."</string>
    <string name="permlab_bind_trust_agent_service" msgid="8242093169457695334">"విశ్వసనీయ ఏజెంట్ సేవకు అనుబంధించడం"</string>
    <string name="permdesc_bind_trust_agent_service" msgid="7041930026024507515">"విశ్వసనీయ ఏజెంట్ సేవకు అనుబంధించడానికి అనువర్తనాన్ని అనుమతిస్తుంది."</string>
    <string name="permlab_recovery" msgid="3157024487744125846">"నవీకరణ మరియు పునరుద్ధరణ సిస్టమ్‌తో పరస్పర చర్య చేయడం"</string>
    <string name="permdesc_recovery" msgid="8511774533266359571">"పునరుద్ధరణ సిస్టమ్ మరియు సిస్టమ్ నవీకరణలతో పరస్పర చర్య చేయడానికి అనువర్తనాన్ని అనుమతిస్తుంది."</string>
    <string name="permlab_manageMediaProjection" msgid="1120495449419929218">"మీడియా ప్రొజెక్షన్ సెషన్‌లను నిర్వహించడం"</string>
    <string name="permdesc_manageMediaProjection" msgid="8053759147529492856">"మీడియా ప్రొజెక్షన్ సెషన్‌లను నిర్వహించడానికి అనువర్తనాన్ని అనుమతిస్తుంది. ఈ సెషన్‌లు ప్రదర్శన మరియు ఆడియో కంటెంట్‌లను క్యాప్చర్ చేయగల సామర్థ్యాన్ని అనువర్తనాలకు అందించగలవు. సాధారణ అనువర్తనాలకు ఎప్పటికీ అవసరం ఉండదు."</string>
    <string name="permlab_readInstallSessions" msgid="6165432407628065939">"ఇన్‌స్టాల్ సెషన్‌లను చదవడం"</string>
    <string name="permdesc_readInstallSessions" msgid="2049771699626019849">"ఇన్‌స్టాల్ సెషన్‌లను చదవడానికి అనువర్తనాన్ని అనుమతిస్తుంది. ఇది సక్రియ ప్యాకేజీ ఇన్‌స్టాలేషన్‌ల గురించి వివరాలను చూడటానికి అనువర్తనాన్ని అనుమతిస్తుంది."</string>
    <string name="tutorial_double_tap_to_zoom_message_short" msgid="4070433208160063538">"జూమ్ నియంత్రణ కోసం రెండుసార్లు తాకండి"</string>
    <string name="gadget_host_error_inflating" msgid="4882004314906466162">"విడ్జెట్‌ను జోడించడం సాధ్యపడలేదు."</string>
    <string name="ime_action_go" msgid="8320845651737369027">"వెళ్లు"</string>
    <string name="ime_action_search" msgid="658110271822807811">"శోధించు"</string>
    <string name="ime_action_send" msgid="2316166556349314424">"పంపు"</string>
    <string name="ime_action_next" msgid="3138843904009813834">"తదుపరి"</string>
    <string name="ime_action_done" msgid="8971516117910934605">"పూర్తయింది"</string>
    <string name="ime_action_previous" msgid="1443550039250105948">"మునుపటి"</string>
    <string name="ime_action_default" msgid="2840921885558045721">"అమలు చేయి"</string>
    <string name="dial_number_using" msgid="5789176425167573586">"<xliff:g id="NUMBER">%s</xliff:g>ని ఉపయోగించి\nనంబర్ డయల్ చేయండి"</string>
    <string name="create_contact_using" msgid="4947405226788104538">"<xliff:g id="NUMBER">%s</xliff:g>ని ఉపయోగించి\nపరిచయాన్ని సృష్టించండి"</string>
    <string name="grant_credentials_permission_message_header" msgid="2106103817937859662">"క్రింది ఒకటి లేదా అంతకంటే ఎక్కువ అనువర్తనాలు మీ ఖాతాను ప్రాప్యత చేయడానికి ఇప్పుడే మరియు భవిష్యత్తులో అనుమతిని అభ్యర్థించవచ్చు."</string>
    <string name="grant_credentials_permission_message_footer" msgid="3125211343379376561">"మీరు ఈ అభ్యర్థనను అనుమతించాలనుకుంటున్నారా?"</string>
    <string name="grant_permissions_header_text" msgid="6874497408201826708">"ప్రాప్యత అభ్యర్థన"</string>
    <string name="allow" msgid="7225948811296386551">"అనుమతించండి"</string>
    <string name="deny" msgid="2081879885755434506">"తిరస్కరించండి"</string>
    <string name="permission_request_notification_title" msgid="6486759795926237907">"అనుమతి అభ్యర్థించబడింది"</string>
    <string name="permission_request_notification_with_subtitle" msgid="8530393139639560189">"ఖాతా <xliff:g id="ACCOUNT">%s</xliff:g> కోసం\nఅనుమతి అభ్యర్థించబడింది."</string>
    <string name="forward_intent_to_owner" msgid="1207197447013960896">"మీరు మీ కార్యాలయ ప్రొఫైల్‌కు వెలుపల ఈ అనువర్తనాన్ని ఉపయోగిస్తున్నారు"</string>
    <string name="forward_intent_to_work" msgid="621480743856004612">"మీరు మీ కార్యాలయ ప్రొఫైల్‌లో ఈ అనువర్తనాన్ని ఉపయోగిస్తున్నారు"</string>
    <string name="input_method_binding_label" msgid="1283557179944992649">"ఇన్‌పుట్ పద్ధతి"</string>
    <string name="sync_binding_label" msgid="3687969138375092423">"సమకాలీకరణ"</string>
    <string name="accessibility_binding_label" msgid="4148120742096474641">"ప్రాప్యత"</string>
    <string name="wallpaper_binding_label" msgid="1240087844304687662">"వాల్‌పేపర్"</string>
    <string name="chooser_wallpaper" msgid="7873476199295190279">"వాల్‌పేపర్‌ను మార్చండి"</string>
    <string name="notification_listener_binding_label" msgid="2014162835481906429">"నోటిఫికేషన్ పరిశీలన"</string>
    <string name="condition_provider_service_binding_label" msgid="1321343352906524564">"షరతు ప్రదాత"</string>
    <string name="vpn_title" msgid="19615213552042827">"VPN సక్రియం చేయబడింది"</string>
    <string name="vpn_title_long" msgid="6400714798049252294">"<xliff:g id="APP">%s</xliff:g> ద్వారా VPN సక్రియం చేయబడింది"</string>
    <string name="vpn_text" msgid="3011306607126450322">"నెట్‌వర్క్‌ను నిర్వహించడానికి తాకండి."</string>
    <string name="vpn_text_long" msgid="6407351006249174473">"<xliff:g id="SESSION">%s</xliff:g>కు కనెక్ట్ చేయబడింది. నెట్‌వర్క్‌ను నిర్వహించడానికి తాకండి."</string>
    <string name="vpn_lockdown_connecting" msgid="6443438964440960745">"ఎల్లప్పుడూ-ఆన్‌లో ఉండే VPN కనెక్ట్ చేయబడుతోంది…"</string>
    <string name="vpn_lockdown_connected" msgid="8202679674819213931">"ఎల్లప్పుడూ-ఆన్‌లో ఉండే VPN కనెక్ట్ చేయబడింది"</string>
    <string name="vpn_lockdown_error" msgid="6009249814034708175">"ఎల్లప్పుడూ-ఆన్‌లో ఉండే VPN లోపం"</string>
    <string name="vpn_lockdown_config" msgid="6415899150671537970">"కాన్ఫిగర్ చేయడానికి తాకండి"</string>
    <string name="upload_file" msgid="2897957172366730416">"ఫైల్‌ను ఎంచుకోండి"</string>
    <string name="no_file_chosen" msgid="6363648562170759465">"ఫైల్ ఎంచుకోబడలేదు"</string>
    <string name="reset" msgid="2448168080964209908">"రీసెట్ చేయి"</string>
    <string name="submit" msgid="1602335572089911941">"సమర్పించు"</string>
    <string name="car_mode_disable_notification_title" msgid="3164768212003864316">"కారు మోడ్ ప్రారంభించబడింది"</string>
    <string name="car_mode_disable_notification_message" msgid="8035230537563503262">"కారు మోడ్ నుండి నిష్క్రమించడానికి తాకండి."</string>
    <string name="tethered_notification_title" msgid="3146694234398202601">"టీథర్ చేయబడినది లేదా హాట్‌స్పాట్ సక్రియంగా ఉండేది"</string>
    <string name="tethered_notification_message" msgid="6857031760103062982">"సెటప్ చేయడానికి తాకండి."</string>
    <string name="back_button_label" msgid="2300470004503343439">"వెనుకకు"</string>
    <string name="next_button_label" msgid="1080555104677992408">"తదుపరి"</string>
    <string name="skip_button_label" msgid="1275362299471631819">"దాటవేయి"</string>
    <string name="no_matches" msgid="8129421908915840737">"సరిపోలికలు లేవు"</string>
    <string name="find_on_page" msgid="1946799233822820384">"పేజీలో కనుగొనండి"</string>
  <plurals name="matches_found">
    <item quantity="one" msgid="8167147081136579439">"1 సరిపోలిక"</item>
    <item quantity="other" msgid="4641872797067609177">"<xliff:g id="TOTAL">%d</xliff:g>లో <xliff:g id="INDEX">%d</xliff:g>"</item>
  </plurals>
    <string name="action_mode_done" msgid="7217581640461922289">"పూర్తయింది"</string>
    <string name="progress_unmounting" product="nosdcard" msgid="3923810448507612746">"USB నిల్వను అన్‌మౌంట్ చేస్తోంది…"</string>
    <string name="progress_unmounting" product="default" msgid="1327894998409537190">"SD కార్డు‌ను అన్‌మౌంట్ చేస్తోంది…"</string>
    <string name="progress_erasing" product="nosdcard" msgid="4521573321524340058">"USB నిల్వను ఎరేజ్ చేస్తోంది…"</string>
    <string name="progress_erasing" product="default" msgid="6596988875507043042">"SD కార్డు‌ను ఎరేజ్ చేస్తోంది…"</string>
    <string name="format_error" product="nosdcard" msgid="6299769563624776948">"USB నిల్వను ఎరేజ్ చేయడం సాధ్యపడలేదు."</string>
    <string name="format_error" product="default" msgid="7315248696644510935">"SD కార్డు‌ను ఎరేజ్ చేయడం సాధ్యపడలేదు."</string>
    <string name="media_bad_removal" msgid="7960864061016603281">"SD కార్డు అన్‌మౌంట్ చేయబడటానికి ముందే తీసివేయబడింది."</string>
    <string name="media_checking" product="nosdcard" msgid="418188720009569693">"USB నిల్వ ప్రస్తుతం తనిఖీ చేయబడుతోంది."</string>
    <string name="media_checking" product="default" msgid="7334762503904827481">"SD కార్డు ప్రస్తుతం తనిఖీ చేయబడుతోంది."</string>
    <string name="media_removed" msgid="7001526905057952097">"SD కార్డు తీసివేయబడింది."</string>
    <string name="media_shared" product="nosdcard" msgid="5830814349250834225">"USB నిల్వ ప్రస్తుతం కంప్యూటర్‌లో ఉపయోగంలో ఉంది."</string>
    <string name="media_shared" product="default" msgid="5706130568133540435">"SD కార్డు ప్రస్తుతం కంప్యూటర్‌లో ఉపయోగంలో ఉంది."</string>
    <string name="media_unknown_state" msgid="729192782197290385">"బాహ్య మీడియా స్థితి తెలియదు."</string>
    <string name="share" msgid="1778686618230011964">"భాగస్వామ్యం చేయండి"</string>
    <string name="find" msgid="4808270900322985960">"కనుగొనండి"</string>
    <string name="websearch" msgid="4337157977400211589">"వెబ్ శోధన"</string>
    <string name="find_next" msgid="5742124618942193978">"తదుపరిదాన్ని కనుగొను"</string>
    <string name="find_previous" msgid="2196723669388360506">"మునుపటిదాన్ని కనుగొను"</string>
    <string name="gpsNotifTicker" msgid="5622683912616496172">"<xliff:g id="NAME">%s</xliff:g> నుండి స్థాన అభ్యర్థన"</string>
    <string name="gpsNotifTitle" msgid="5446858717157416839">"స్థాన అభ్యర్థన"</string>
    <string name="gpsNotifMessage" msgid="1374718023224000702">"<xliff:g id="NAME">%1$s</xliff:g> (<xliff:g id="SERVICE">%2$s</xliff:g>) ద్వారా అభ్యర్థించబడింది"</string>
    <string name="gpsVerifYes" msgid="2346566072867213563">"అవును"</string>
    <string name="gpsVerifNo" msgid="1146564937346454865">"కాదు"</string>
    <string name="sync_too_many_deletes" msgid="5296321850662746890">"తొలగింపు పరిమితి మించిపోయింది"</string>
    <string name="sync_too_many_deletes_desc" msgid="496551671008694245">"<xliff:g id="TYPE_OF_SYNC">%2$s</xliff:g>, ఖాతా <xliff:g id="ACCOUNT_NAME">%3$s</xliff:g>కి సంబంధించి <xliff:g id="NUMBER_OF_DELETED_ITEMS">%1$d</xliff:g> తొలగించబడే అంశాలు ఉన్నాయి. మీరు ఏమి చేయాలనుకుంటున్నారు?"</string>
    <string name="sync_really_delete" msgid="2572600103122596243">"అంశాలను తొలగించు"</string>
    <string name="sync_undo_deletes" msgid="2941317360600338602">"తొలగింపులను చర్య రద్దు చేయండి"</string>
    <string name="sync_do_nothing" msgid="3743764740430821845">"ఇప్పటికీ ఏమీ చేయవద్దు"</string>
    <string name="choose_account_label" msgid="5655203089746423927">"ఖాతాను ఎంచుకోండి"</string>
    <string name="add_account_label" msgid="2935267344849993553">"ఖాతాను జోడించండి"</string>
    <string name="add_account_button_label" msgid="3611982894853435874">"ఖాతాను జోడించండి"</string>
    <string name="number_picker_increment_button" msgid="2412072272832284313">"పెంచు"</string>
    <string name="number_picker_decrement_button" msgid="476050778386779067">"తగ్గించు"</string>
    <string name="number_picker_increment_scroll_mode" msgid="3073101067441638428">"<xliff:g id="VALUE">%s</xliff:g>ని నొక్కి ఉంచండి."</string>
    <string name="number_picker_increment_scroll_action" msgid="9101473045891835490">"పెంచడానికి పైకి మరియు తగ్గించడానికి క్రిందికి స్లైడ్ చేయండి."</string>
    <string name="time_picker_increment_minute_button" msgid="8865885114028614321">"నిమిషాన్ని పెంచు"</string>
    <string name="time_picker_decrement_minute_button" msgid="6246834937080684791">"నిమిషాన్ని తగ్గించు"</string>
    <string name="time_picker_increment_hour_button" msgid="3652056055810223139">"గంటను పెంచు"</string>
    <string name="time_picker_decrement_hour_button" msgid="1377479863429214792">"గంటను తగ్గించు"</string>
    <string name="time_picker_increment_set_pm_button" msgid="4147590696151230863">"PMని సెట్ చేయి"</string>
    <string name="time_picker_decrement_set_am_button" msgid="8302140353539486752">"AMను సెట్ చేయండి"</string>
    <string name="date_picker_increment_month_button" msgid="5369998479067934110">"నెలని పెంచండి"</string>
    <string name="date_picker_decrement_month_button" msgid="1832698995541726019">"నెలను తగ్గించండి"</string>
    <string name="date_picker_increment_day_button" msgid="7130465412308173903">"రోజుని పెంచండి"</string>
    <string name="date_picker_decrement_day_button" msgid="4131881521818750031">"రోజును తగ్గించండి"</string>
    <string name="date_picker_increment_year_button" msgid="6318697384310808899">"సంవత్సరాన్ని పెంచండి"</string>
    <string name="date_picker_decrement_year_button" msgid="4482021813491121717">"సంవత్సరాన్ని తగ్గించండి"</string>
    <string name="keyboardview_keycode_alt" msgid="4856868820040051939">"Alt"</string>
    <string name="keyboardview_keycode_cancel" msgid="1203984017245783244">"రద్దు చేయి"</string>
    <string name="keyboardview_keycode_delete" msgid="3337914833206635744">"తొలగించు"</string>
    <string name="keyboardview_keycode_done" msgid="1992571118466679775">"పూర్తయింది"</string>
    <string name="keyboardview_keycode_mode_change" msgid="4547387741906537519">"మోడ్ మార్పు"</string>
    <string name="keyboardview_keycode_shift" msgid="2270748814315147690">"Shift"</string>
    <string name="keyboardview_keycode_enter" msgid="2985864015076059467">"Enter"</string>
    <string name="activitychooserview_choose_application" msgid="2125168057199941199">"అనువర్తనాన్ని ఎంచుకోండి"</string>
    <string name="activitychooserview_choose_application_error" msgid="8624618365481126668">"<xliff:g id="APPLICATION_NAME">%s</xliff:g>ని ప్రారంభించడం సాధ్యపడలేదు"</string>
    <string name="shareactionprovider_share_with" msgid="806688056141131819">"వీటితో భాగస్వామ్యం చేయండి"</string>
    <string name="shareactionprovider_share_with_application" msgid="5627411384638389738">"<xliff:g id="APPLICATION_NAME">%s</xliff:g>తో భాగస్వామ్యం చేయండి"</string>
    <string name="content_description_sliding_handle" msgid="415975056159262248">"స్లైడింగ్ హ్యాండిల్. తాకి, ఆపై నొక్కి ఉంచండి."</string>
    <string name="description_target_unlock_tablet" msgid="3833195335629795055">"అన్‌లాక్ చేయడానికి స్వైప్ చేయండి."</string>
    <string name="keyboard_headset_required_to_hear_password" msgid="7011927352267668657">"చదివి వినిపించే పాస్‌వర్డ్ కీలను వినడానికి హెడ్‌సెట్‌ను ప్లగిన్ చేయండి."</string>
    <string name="keyboard_password_character_no_headset" msgid="2859873770886153678">"చుక్క."</string>
    <string name="action_bar_home_description" msgid="5293600496601490216">"హోమ్‌కు నావిగేట్ చేయండి"</string>
    <string name="action_bar_up_description" msgid="2237496562952152589">"పైకి నావిగేట్ చేయండి"</string>
    <string name="action_menu_overflow_description" msgid="2295659037509008453">"మరిన్ని ఎంపికలు"</string>
    <string name="action_bar_home_description_format" msgid="7965984360903693903">"%1$s, %2$s"</string>
    <string name="action_bar_home_subtitle_description_format" msgid="6985546530471780727">"%1$s, %2$s, %3$s"</string>
    <string name="storage_internal" msgid="4891916833657929263">"అంతర్గత నిల్వ"</string>
    <string name="storage_sd_card" msgid="3282948861378286745">"SD కార్డు"</string>
    <string name="storage_usb" msgid="3017954059538517278">"USB నిల్వ"</string>
    <string name="extract_edit_menu_button" msgid="8940478730496610137">"సవరించు"</string>
    <string name="data_usage_warning_title" msgid="1955638862122232342">"డేటా వినియోగం హెచ్చరిక"</string>
    <string name="data_usage_warning_body" msgid="2814673551471969954">"వినియోగం మరియు సెట్టింగ్‌లను వీక్షించడానికి తాకండి."</string>
    <string name="data_usage_3g_limit_title" msgid="4361523876818447683">"2G-3G డేటా పరిమితిని చేరుకుంది"</string>
    <string name="data_usage_4g_limit_title" msgid="4609566827219442376">"4G డేటా పరిమితిని చేరుకుంది"</string>
    <string name="data_usage_mobile_limit_title" msgid="557158376602636112">"సెల్యులార్ డేటా పరిమి. చేరుకుంది"</string>
    <string name="data_usage_wifi_limit_title" msgid="5803363779034792676">"Wi-Fi డేటా పరిమితిని చేరుకుంది"</string>
    <string name="data_usage_limit_body" msgid="291731708279614081">"మిగిలిన కార్యా. డేటా పాజ్ చేయబ."</string>
    <string name="data_usage_3g_limit_snoozed_title" msgid="7026739121138005231">"2G-3G డేటా పరిమితి మించిపోయింది"</string>
    <string name="data_usage_4g_limit_snoozed_title" msgid="1106562779311209039">"4G డేటా పరిమితి మించిపోయింది"</string>
    <string name="data_usage_mobile_limit_snoozed_title" msgid="4941346653729943789">"సెల్యులార్ డేటా పరిమితిని మించిపోయింది"</string>
    <string name="data_usage_wifi_limit_snoozed_title" msgid="8743856006384825974">"Wi-Fi డేటా పరిమితి మించిపోయింది"</string>
    <string name="data_usage_limit_snoozed_body" msgid="7035490278298441767">"పేర్కొన్న పరిమితి కంటే <xliff:g id="SIZE">%s</xliff:g> మించిపోయింది."</string>
    <string name="data_usage_restricted_title" msgid="5965157361036321914">"నేపథ్య డేటా పరిమితం చేయబడింది"</string>
    <string name="data_usage_restricted_body" msgid="6741521330997452990">"పరిమితిని తీసివేయడానికి తాకండి."</string>
    <string name="ssl_certificate" msgid="6510040486049237639">"భద్రతా ప్రమాణపత్రం"</string>
    <string name="ssl_certificate_is_valid" msgid="6825263250774569373">"ఈ ప్రమాణపత్రం చెల్లుబాటు అవుతుంది."</string>
    <string name="issued_to" msgid="454239480274921032">"దీనికి జారీ చేయబడింది:"</string>
    <string name="common_name" msgid="2233209299434172646">"సాధారణ పేరు:"</string>
    <string name="org_name" msgid="6973561190762085236">"సంస్థ:"</string>
    <string name="org_unit" msgid="7265981890422070383">"సంస్థాగత యూనిట్:"</string>
    <string name="issued_by" msgid="2647584988057481566">"జారీ చేసినది:"</string>
    <string name="validity_period" msgid="8818886137545983110">"చెల్లుబాటు:"</string>
    <string name="issued_on" msgid="5895017404361397232">"జారీ చేసినది:"</string>
    <string name="expires_on" msgid="3676242949915959821">"గడువు ముగిసేది:"</string>
    <string name="serial_number" msgid="758814067660862493">"క్రమ సంఖ్య:"</string>
    <string name="fingerprints" msgid="4516019619850763049">"వేలిముద్రలు:"</string>
    <string name="sha256_fingerprint" msgid="4391271286477279263">"SHA-256 వేలిముద్ర:"</string>
    <string name="sha1_fingerprint" msgid="7930330235269404581">"SHA-1 వేలిముద్ర:"</string>
    <string name="activity_chooser_view_see_all" msgid="4292569383976636200">"అన్నీ చూడండి"</string>
    <string name="activity_chooser_view_dialog_title_default" msgid="4710013864974040615">"కార్యాచరణను ఎంచుకోండి"</string>
    <string name="share_action_provider_share_with" msgid="5247684435979149216">"వీటితో భాగస్వామ్యం చేయండి"</string>
    <string name="list_delimeter" msgid="3975117572185494152">", "</string>
    <string name="sending" msgid="3245653681008218030">"పంపుతోంది..."</string>
    <string name="launchBrowserDefault" msgid="2057951947297614725">"బ్రౌజర్‌ను ప్రారంభించాలా?"</string>
    <string name="SetupCallDefault" msgid="5834948469253758575">"కాల్‌ను ఆమోదించాలా?"</string>
    <string name="activity_resolver_use_always" msgid="8017770747801494933">"ఎల్లప్పుడూ"</string>
    <string name="activity_resolver_use_once" msgid="2404644797149173758">"ఒకసారి"</string>
    <string name="activity_resolver_work_profiles_support" msgid="185598180676883455">"%1$s కార్యాలయ ప్రొఫైల్‌కు మద్దతు ఇవ్వదు"</string>
    <string name="default_audio_route_name" product="tablet" msgid="4617053898167127471">"టాబ్లెట్"</string>
    <string name="default_audio_route_name" product="tv" msgid="9158088547603019321">"టీవీ"</string>
    <string name="default_audio_route_name" product="default" msgid="4239291273420140123">"ఫోన్"</string>
    <string name="default_audio_route_name_headphones" msgid="8119971843803439110">"హెడ్‌ఫోన్‌లు"</string>
    <string name="default_audio_route_name_dock_speakers" msgid="6240602982276591864">"డాక్ స్పీకర్‌లు"</string>
    <string name="default_media_route_name_hdmi" msgid="2450970399023478055">"HDMI"</string>
    <string name="default_audio_route_category_name" msgid="3722811174003886946">"సిస్టమ్"</string>
    <string name="bluetooth_a2dp_audio_route_name" msgid="8575624030406771015">"బ్లూటూత్ ఆడియో"</string>
    <string name="wireless_display_route_description" msgid="9070346425023979651">"వైర్‌లెస్ డిస్‌ప్లే"</string>
    <string name="media_route_button_content_description" msgid="591703006349356016">"ప్రసారం చేయండి"</string>
    <string name="media_route_chooser_title" msgid="1751618554539087622">"పరికరానికి కనెక్ట్ చేయండి"</string>
    <string name="media_route_chooser_title_for_remote_display" msgid="3395541745872017583">"స్క్రీన్‌ను పరికరానికి ప్రసారం చేయండి"</string>
    <string name="media_route_chooser_searching" msgid="4776236202610828706">"పరికరాల కోసం శోధిస్తోంది…"</string>
    <string name="media_route_chooser_extended_settings" msgid="87015534236701604">"సెట్టింగ్‌లు"</string>
    <string name="media_route_controller_disconnect" msgid="8966120286374158649">"డిస్‌కనెక్ట్ చేయి"</string>
    <string name="media_route_status_scanning" msgid="7279908761758293783">"స్కాన్ చేస్తోంది..."</string>
    <string name="media_route_status_connecting" msgid="6422571716007825440">"కనెక్ట్ చేస్తోంది..."</string>
    <string name="media_route_status_available" msgid="6983258067194649391">"అందుబాటులో ఉంది"</string>
    <string name="media_route_status_not_available" msgid="6739899962681886401">"అందుబాటులో లేదు"</string>
    <string name="media_route_status_in_use" msgid="4533786031090198063">"ఉపయోగంలో ఉంది"</string>
    <string name="display_manager_built_in_display_name" msgid="2583134294292563941">"అంతర్నిర్మిత స్క్రీన్"</string>
    <string name="display_manager_hdmi_display_name" msgid="1555264559227470109">"HDMI స్క్రీన్"</string>
    <string name="display_manager_overlay_display_name" msgid="5142365982271620716">"అతివ్యాప్తి #<xliff:g id="ID">%1$d</xliff:g>"</string>
    <string name="display_manager_overlay_display_title" msgid="652124517672257172">"<xliff:g id="NAME">%1$s</xliff:g>: <xliff:g id="WIDTH">%2$d</xliff:g>x<xliff:g id="HEIGHT">%3$d</xliff:g>, <xliff:g id="DPI">%4$d</xliff:g> dpi"</string>
    <string name="display_manager_overlay_display_secure_suffix" msgid="6022119702628572080">", సురక్షితం"</string>
    <string name="kg_emergency_call_label" msgid="684946192523830531">"అత్యవసర కాల్"</string>
    <string name="kg_forgot_pattern_button_text" msgid="8852021467868220608">"నమూనాను మర్చిపోయాను"</string>
    <string name="kg_wrong_pattern" msgid="1850806070801358830">"నమూనా తప్పు"</string>
    <string name="kg_wrong_password" msgid="2333281762128113157">"పాస్‌వర్డ్ తప్పు"</string>
    <string name="kg_wrong_pin" msgid="1131306510833563801">"పిన్‌ తప్పు"</string>
    <string name="kg_too_many_failed_attempts_countdown" msgid="6358110221603297548">"<xliff:g id="NUMBER">%1$d</xliff:g> సెకన్లలో మళ్లీ ప్రయత్నించండి."</string>
    <string name="kg_pattern_instructions" msgid="398978611683075868">"మీ నమూనాను గీయండి"</string>
    <string name="kg_sim_pin_instructions" msgid="2319508550934557331">"సిమ్ పిన్‌ను నమోదు చేయండి"</string>
    <string name="kg_pin_instructions" msgid="2377242233495111557">"పిన్‌ను నమోదు చేయండి"</string>
    <string name="kg_password_instructions" msgid="5753646556186936819">"పాస్‌వర్డ్‌ని నమోదు చేయండి"</string>
    <string name="kg_puk_enter_puk_hint" msgid="453227143861735537">"సిమ్ ఇప్పుడు నిలిపివేయబడింది. కొనసాగడానికి PUK కోడ్‌ను నమోదు చేయండి. వివరాల కోసం క్యారియర్‌ను సంప్రదించండి."</string>
    <string name="kg_puk_enter_pin_hint" msgid="7871604527429602024">"కోరుకునే పిన్‌ కోడ్‌ను నమోదు చేయండి"</string>
    <string name="kg_enter_confirm_pin_hint" msgid="325676184762529976">"కావల్సిన పిన్‌ కోడ్‌ను నిర్ధారించండి"</string>
    <string name="kg_sim_unlock_progress_dialog_message" msgid="8950398016976865762">"సిమ్ కార్డు‌ను అన్‌లాక్ చేస్తోంది…"</string>
    <string name="kg_password_wrong_pin_code" msgid="1139324887413846912">"చెల్లని పిన్‌ కోడ్."</string>
    <string name="kg_invalid_sim_pin_hint" msgid="8795159358110620001">"4 నుండి 8 సంఖ్యలు ఉండే పిన్‌ను టైప్ చేయండి."</string>
    <string name="kg_invalid_sim_puk_hint" msgid="6025069204539532000">"PUK కోడ్ 8 సంఖ్యలు ఉండాలి."</string>
    <string name="kg_invalid_puk" msgid="3638289409676051243">"సరైన PUK కోడ్‌ను మళ్లీ నమోదు చేయండి. పునరావృత ప్రయత్నాల వలన సిమ్ శాశ్వతంగా నిలిపివేయబడుతుంది."</string>
    <string name="kg_invalid_confirm_pin_hint" product="default" msgid="7003469261464593516">"పిన్‌ కోడ్‌లు సరిపోలలేదు"</string>
    <string name="kg_login_too_many_attempts" msgid="6486842094005698475">"చాలా ఎక్కువ నమూనా ప్రయత్నాలు చేసారు"</string>
    <string name="kg_login_instructions" msgid="1100551261265506448">"అన్‌లాక్ చేయడానికి, మీ Google ఖాతాతో సైన్ ఇన్ చేయండి."</string>
    <string name="kg_login_username_hint" msgid="5718534272070920364">"వినియోగదారు పేరు (ఇమెయిల్)"</string>
    <string name="kg_login_password_hint" msgid="9057289103827298549">"పాస్‌వర్డ్"</string>
    <string name="kg_login_submit_button" msgid="5355904582674054702">"సైన్ ఇన్ చేయి"</string>
    <string name="kg_login_invalid_input" msgid="5754664119319872197">"చెల్లని వినియోగదారు పేరు లేదా పాస్‌వర్డ్."</string>
    <string name="kg_login_account_recovery_hint" msgid="5690709132841752974">"మీ వినియోగదారు పేరు లేదా పాస్‌వర్డ్‌ను మర్చిపోయారా?\n"<b>"google.com/accounts/recovery"</b>"ని సందర్శించండి."</string>
    <string name="kg_login_checking_password" msgid="1052685197710252395">"ఖాతాను తనిఖీ చేస్తోంది…"</string>
    <string name="kg_too_many_failed_pin_attempts_dialog_message" msgid="8276745642049502550">"మీరు మీ పిన్‌ను <xliff:g id="NUMBER_0">%d</xliff:g> సార్లు తప్పుగా టైప్ చేసారు. \n\n<xliff:g id="NUMBER_1">%d</xliff:g> సెకన్లలో మళ్లీ ప్రయత్నించండి."</string>
    <string name="kg_too_many_failed_password_attempts_dialog_message" msgid="7813713389422226531">"మీరు మీ పాస్‌వర్డ్‌ను <xliff:g id="NUMBER_0">%d</xliff:g> సార్లు తప్పుగా టైప్ చేసారు. \n\n<xliff:g id="NUMBER_1">%d</xliff:g> సెకన్లలో మళ్లీ ప్రయత్నించండి."</string>
    <string name="kg_too_many_failed_pattern_attempts_dialog_message" msgid="74089475965050805">"మీరు మీ అన్‌లాక్ నమూనాను <xliff:g id="NUMBER_0">%d</xliff:g> సార్లు తప్పుగా గీసారు. \n\n<xliff:g id="NUMBER_1">%d</xliff:g> సెకన్లలో మళ్లీ ప్రయత్నించండి."</string>
    <string name="kg_failed_attempts_almost_at_wipe" product="tablet" msgid="1575557200627128949">"మీరు టాబ్లెట్‌ను అన్‌లాక్ చేయడానికి <xliff:g id="NUMBER_0">%d</xliff:g> చెల్లని ప్రయత్నాలు చేసారు. మరో <xliff:g id="NUMBER_1">%d</xliff:g> విఫల ప్రయత్నాల తర్వాత, టాబ్లెట్ ఫ్యాక్టరీ డిఫాల్ట్‌కు రీసెట్ చేయబడుతుంది మరియు మొత్తం వినియోగదారు డేటాను కోల్పోవడం సంభవిస్తుంది."</string>
    <string name="kg_failed_attempts_almost_at_wipe" product="tv" msgid="5621231220154419413">"మీరు టీవీని అన్‌లాక్ చేయడానికి <xliff:g id="NUMBER_0">%d</xliff:g> సార్లు చెల్లని ప్రయత్నాలు చేశారు. మరో <xliff:g id="NUMBER_1">%d</xliff:g> ప్రయత్నాలు విఫలమైతే, టీవీ ఫ్యాక్టరీ డిఫాల్ట్‌కు రీసెట్ చేయబడుతుంది మరియు మొత్తం వినియోగదారు డేటాను కోల్పోతారు."</string>
    <string name="kg_failed_attempts_almost_at_wipe" product="default" msgid="4051015943038199910">"మీరు ఫోన్‌ను అన్‌లాక్ చేయడానికి <xliff:g id="NUMBER_0">%d</xliff:g> చెల్లని ప్రయత్నాలు చేసారు. మరో <xliff:g id="NUMBER_1">%d</xliff:g> విఫల ప్రయత్నాల తర్వాత, ఫోన్ ఫ్యాక్టరీ డిఫాల్ట్‌కు రీసెట్ చేయబడుతుంది మరియు మొత్తం వినియోగదారు డేటాను కోల్పోవడం సంభవిస్తుంది."</string>
    <string name="kg_failed_attempts_now_wiping" product="tablet" msgid="2072996269148483637">"మీరు టాబ్లెట్‌ను అన్‌లాక్ చేయడానికి <xliff:g id="NUMBER">%d</xliff:g> చెల్లని ప్రయత్నాలు చేసారు. టాబ్లెట్ ఇప్పుడు ఫ్యాక్టరీ డిఫాల్ట్‌కు రీసెట్ చేయబడుతుంది."</string>
    <string name="kg_failed_attempts_now_wiping" product="tv" msgid="4987878286750741463">"మీరు టీవీని అన్‌లాక్ చేయడానికి <xliff:g id="NUMBER">%d</xliff:g> సార్లు చెల్లని ప్రయత్నాలు చేశారు. టీవీ ఇప్పుడు ఫ్యాక్టరీ డిఫాల్ట్‌కు రీసెట్ చేయబడుతుంది."</string>
    <string name="kg_failed_attempts_now_wiping" product="default" msgid="4817627474419471518">"మీరు ఫోన్‌ను అన్‌లాక్ చేయడానికి <xliff:g id="NUMBER">%d</xliff:g> చెల్లని ప్రయత్నాలు చేసారు. ఫోన్ ఇప్పుడు ఫ్యాక్టరీ డిఫాల్ట్‌కు రీసెట్ చేయబడుతుంది."</string>
    <string name="kg_failed_attempts_almost_at_login" product="tablet" msgid="3253575572118914370">"మీరు మీ అన్‌లాక్ నమూనాను <xliff:g id="NUMBER_0">%d</xliff:g> సార్లు తప్పుగా గీసారు. మరో <xliff:g id="NUMBER_1">%d</xliff:g> విఫల ప్రయత్నాల తర్వాత, ఇమెయిల్ ఖాతాను ఉపయోగించి మీ టాబ్లెట్‌ను అన్‌లాక్ చేయాల్సిందిగా మిమ్మల్ని అడుగుతారు.\n\n <xliff:g id="NUMBER_2">%d</xliff:g> సెకన్లలో మళ్లీ ప్రయత్నించండి."</string>
    <string name="kg_failed_attempts_almost_at_login" product="tv" msgid="4224651132862313471">"మీరు మీ అన్‌లాక్ నమూనాను <xliff:g id="NUMBER_0">%d</xliff:g> సార్లు తప్పుగా గీశారు. మరో <xliff:g id="NUMBER_1">%d</xliff:g> ప్రయత్నాలు విఫలమైతే, ఇమెయిల్ ఖాతాను ఉపయోగించి మీ టీవీని అన్‌లాక్ చేయమని మిమ్మల్ని అడుగుతాము.\n\n <xliff:g id="NUMBER_2">%d</xliff:g> సెకన్లలో మళ్లీ ప్రయత్నించండి."</string>
    <string name="kg_failed_attempts_almost_at_login" product="default" msgid="1437638152015574839">"మీరు మీ అన్‌లాక్ నమూనాను <xliff:g id="NUMBER_0">%d</xliff:g> సార్లు తప్పుగా గీసారు. మరో <xliff:g id="NUMBER_1">%d</xliff:g> విఫల ప్రయత్నాల తర్వాత, ఇమెయిల్ ఖాతాను ఉపయోగించి మీ ఫోన్‌ను అన్‌లాక్ చేయాల్సిందిగా మిమ్మల్ని అడుగుతారు.\n\n <xliff:g id="NUMBER_2">%d</xliff:g> సెకన్లలో మళ్లీ ప్రయత్నించండి."</string>
    <string name="kg_text_message_separator" product="default" msgid="4160700433287233771">" — "</string>
    <string name="kg_reordering_delete_drop_target_text" msgid="7899202978204438708">"తీసివేయి"</string>
    <string name="safe_media_volume_warning" product="default" msgid="2276318909314492312">"వాల్యూమ్‌ను సిఫార్సు చేయబడిన స్థాయి కంటే ఎక్కువగా పెంచాలా?\n\nసుదీర్ఘ వ్యవధుల పాటు అధిక వాల్యూమ్‌లో వినడం వలన మీ వినికిడి శక్తి దెబ్బ తినవచ్చు."</string>
    <string name="continue_to_enable_accessibility" msgid="1626427372316070258">"ప్రాప్యతను ప్రారంభించడానికి రెండు వేళ్లను నొక్కి ఉంచండి."</string>
    <string name="accessibility_enabled" msgid="1381972048564547685">"ప్రాప్యత ప్రారంభించబడింది."</string>
    <string name="enable_accessibility_canceled" msgid="3833923257966635673">"ప్రాప్యత రద్దు చేయబడింది."</string>
    <string name="user_switched" msgid="3768006783166984410">"ప్రస్తుత వినియోగదారు <xliff:g id="NAME">%1$s</xliff:g>."</string>
    <string name="user_switching_message" msgid="2871009331809089783">"<xliff:g id="NAME">%1$s</xliff:g>కి మారుస్తోంది…"</string>
    <string name="owner_name" msgid="2716755460376028154">"యజమాని"</string>
    <string name="error_message_title" msgid="4510373083082500195">"లోపం"</string>
    <string name="error_message_change_not_allowed" msgid="1347282344200417578">"ఈ మార్పును మీ నిర్వాహకుడు అనుమతించలేదు"</string>
    <string name="app_not_found" msgid="3429141853498927379">"ఈ చర్యను నిర్వహించడానికి అనువర్తనం ఏదీ కనుగొనబడలేదు"</string>
    <string name="revoke" msgid="5404479185228271586">"ఉపసంహరించండి"</string>
    <string name="mediasize_iso_a0" msgid="1994474252931294172">"ISO A0"</string>
    <string name="mediasize_iso_a1" msgid="3333060421529791786">"ISO A1"</string>
    <string name="mediasize_iso_a2" msgid="3097535991925798280">"ISO A2"</string>
    <string name="mediasize_iso_a3" msgid="3023213259314236123">"ISO A3"</string>
    <string name="mediasize_iso_a4" msgid="231745325296873764">"ISO A4"</string>
    <string name="mediasize_iso_a5" msgid="3484327407340865411">"ISO A5"</string>
    <string name="mediasize_iso_a6" msgid="4861908487129577530">"ISO A6"</string>
    <string name="mediasize_iso_a7" msgid="5890208588072936130">"ISO A7"</string>
    <string name="mediasize_iso_a8" msgid="4319425041085816612">"ISO A8"</string>
    <string name="mediasize_iso_a9" msgid="4882220529506432008">"ISO A9"</string>
    <string name="mediasize_iso_a10" msgid="2382866026365359391">"ISO A10"</string>
    <string name="mediasize_iso_b0" msgid="3651827147402009675">"ISO B0"</string>
    <string name="mediasize_iso_b1" msgid="6072859628278739957">"ISO B1"</string>
    <string name="mediasize_iso_b2" msgid="1348731852150380378">"ISO B2"</string>
    <string name="mediasize_iso_b3" msgid="2612510181259261379">"ISO B3"</string>
    <string name="mediasize_iso_b4" msgid="695151378838115434">"ISO B4"</string>
    <string name="mediasize_iso_b5" msgid="4863754285582212487">"ISO B5"</string>
    <string name="mediasize_iso_b6" msgid="5305816292139647241">"ISO B6"</string>
    <string name="mediasize_iso_b7" msgid="531673542602786624">"ISO B7"</string>
    <string name="mediasize_iso_b8" msgid="9164474595708850034">"ISO B8"</string>
    <string name="mediasize_iso_b9" msgid="282102976764774160">"ISO B9"</string>
    <string name="mediasize_iso_b10" msgid="4517141714407898976">"ISO B10"</string>
    <string name="mediasize_iso_c0" msgid="3103521357901591100">"ISO C0"</string>
    <string name="mediasize_iso_c1" msgid="1231954105985048595">"ISO C1"</string>
    <string name="mediasize_iso_c2" msgid="927702816980087462">"ISO C2"</string>
    <string name="mediasize_iso_c3" msgid="835154173518304159">"ISO C3"</string>
    <string name="mediasize_iso_c4" msgid="5095951985108194011">"ISO C4"</string>
    <string name="mediasize_iso_c5" msgid="1985397450332305739">"ISO C5"</string>
    <string name="mediasize_iso_c6" msgid="8147421924174693013">"ISO C6"</string>
    <string name="mediasize_iso_c7" msgid="8993994925276122950">"ISO C7"</string>
    <string name="mediasize_iso_c8" msgid="6871178104139598957">"ISO C8"</string>
    <string name="mediasize_iso_c9" msgid="7983532635227561362">"ISO C9"</string>
    <string name="mediasize_iso_c10" msgid="5040764293406765584">"ISO C10"</string>
    <string name="mediasize_na_letter" msgid="2841414839888344296">"లెటర్"</string>
    <string name="mediasize_na_gvrnmt_letter" msgid="5295836838862962809">"ప్రభుత్వ లేఖ"</string>
    <string name="mediasize_na_legal" msgid="8621364037680465666">"లీగల్"</string>
    <string name="mediasize_na_junior_legal" msgid="3309324162155085904">"జూనియర్ లీగల్"</string>
    <string name="mediasize_na_ledger" msgid="5567030340509075333">"లెడ్జరు"</string>
    <string name="mediasize_na_tabloid" msgid="4571735038501661757">"టాబ్లాయిడ్"</string>
    <string name="mediasize_na_index_3x5" msgid="5182901917818625126">"సూచిక కార్డ్ 3x5"</string>
    <string name="mediasize_na_index_4x6" msgid="7687620625422312396">"సూచిక కార్డ్ 4x6"</string>
    <string name="mediasize_na_index_5x8" msgid="8834215284646872800">"సూచిక కార్డ్ 5x8"</string>
    <string name="mediasize_na_monarch" msgid="213639906956550754">"మోనార్క్"</string>
    <string name="mediasize_na_quarto" msgid="835778493593023223">"క్వార్టో"</string>
    <string name="mediasize_na_foolscap" msgid="1573911237983677138">"ఫుల్‌స్కేప్"</string>
    <string name="mediasize_chinese_roc_8k" msgid="3626855847189438896">"ROC 8K"</string>
    <string name="mediasize_chinese_roc_16k" msgid="9182191577022943355">"ROC 16K"</string>
    <string name="mediasize_chinese_prc_1" msgid="4793232644980170500">"PRC 1"</string>
    <string name="mediasize_chinese_prc_2" msgid="5404109730975720670">"PRC 2"</string>
    <string name="mediasize_chinese_prc_3" msgid="1335092253339363526">"PRC 3"</string>
    <string name="mediasize_chinese_prc_4" msgid="9167997800486569834">"PRC 4"</string>
    <string name="mediasize_chinese_prc_5" msgid="845875168823541497">"PRC 5"</string>
    <string name="mediasize_chinese_prc_6" msgid="3220325667692648789">"PRC 6"</string>
    <string name="mediasize_chinese_prc_7" msgid="1776792138507038527">"PRC 7"</string>
    <string name="mediasize_chinese_prc_8" msgid="1417176642687456692">"PRC 8"</string>
    <string name="mediasize_chinese_prc_9" msgid="4785983473123798365">"PRC 9"</string>
    <string name="mediasize_chinese_prc_10" msgid="7847982299391851899">"PRC 10"</string>
    <string name="mediasize_chinese_prc_16k" msgid="262793383539980677">"PRC 16K"</string>
    <string name="mediasize_chinese_om_pa_kai" msgid="5256815579447959814">"పా కాయ్"</string>
    <string name="mediasize_chinese_om_dai_pa_kai" msgid="7336412963441354407">"డాయ్ పా కాయ్"</string>
    <string name="mediasize_chinese_om_jurro_ku_kai" msgid="6324465444100490742">"జుర్రో కు కాయ్"</string>
    <string name="mediasize_japanese_jis_b10" msgid="1787262845627694376">"JIS B10"</string>
    <string name="mediasize_japanese_jis_b9" msgid="3336035783663287470">"JIS B9"</string>
    <string name="mediasize_japanese_jis_b8" msgid="6195398299104345731">"JIS B8"</string>
    <string name="mediasize_japanese_jis_b7" msgid="1674621886902828884">"JIS B7"</string>
    <string name="mediasize_japanese_jis_b6" msgid="4170576286062657435">"JIS B6"</string>
    <string name="mediasize_japanese_jis_b5" msgid="4899297958100032533">"JIS B5"</string>
    <string name="mediasize_japanese_jis_b4" msgid="4213158129126666847">"JIS B4"</string>
    <string name="mediasize_japanese_jis_b3" msgid="8513715307410310696">"JIS B3"</string>
    <string name="mediasize_japanese_jis_b2" msgid="4777690211897131190">"JIS B2"</string>
    <string name="mediasize_japanese_jis_b1" msgid="4608142385457034603">"JIS B1"</string>
    <string name="mediasize_japanese_jis_b0" msgid="7587108366572243991">"JIS B0"</string>
    <string name="mediasize_japanese_jis_exec" msgid="5244075432263649068">"JIS Exec"</string>
    <string name="mediasize_japanese_chou4" msgid="4941652015032631361">"చావ్4"</string>
    <string name="mediasize_japanese_chou3" msgid="6387319169263957010">"చావ్3"</string>
    <string name="mediasize_japanese_chou2" msgid="1299112025415343982">"చావ్2"</string>
    <string name="mediasize_japanese_hagaki" msgid="8070115620644254565">"హగాకీ"</string>
    <string name="mediasize_japanese_oufuku" msgid="6049065587307896564">"ఔఫుకు"</string>
    <string name="mediasize_japanese_kahu" msgid="6872696027560065173">"కాహు"</string>
    <string name="mediasize_japanese_kaku2" msgid="2359077233775455405">"కాకు2"</string>
    <string name="mediasize_japanese_you4" msgid="2091777168747058008">"యు4"</string>
    <string name="mediasize_unknown_portrait" msgid="3088043641616409762">"తెలియని పొర్ట్రెయిట్"</string>
    <string name="mediasize_unknown_landscape" msgid="4876995327029361552">"తెలియని ల్యాండ్‍స్కేప్"</string>
    <string name="write_fail_reason_cancelled" msgid="7091258378121627624">"రద్దు చేయబడింది"</string>
    <string name="write_fail_reason_cannot_write" msgid="8132505417935337724">"కంటెంట్‌ను వ్రాయడంలో లోపం"</string>
    <string name="reason_unknown" msgid="6048913880184628119">"తెలియదు"</string>
    <string name="reason_service_unavailable" msgid="7824008732243903268">"ముద్రణ సేవ ప్రారంభించబడలేదు"</string>
    <string name="print_service_installed_title" msgid="2246317169444081628">"<xliff:g id="NAME">%s</xliff:g> సేవ ఇన్‌స్టాల్ చేయబడింది"</string>
    <string name="print_service_installed_message" msgid="5897362931070459152">"ప్రారంభించడానికి నొక్కండి"</string>
    <string name="restr_pin_enter_admin_pin" msgid="783643731895143970">"నిర్వాహకుని పిన్‌ను నమోదు చేయండి"</string>
    <string name="restr_pin_enter_pin" msgid="3395953421368476103">"పిన్‌ను నమోదు చేయండి"</string>
    <string name="restr_pin_incorrect" msgid="8571512003955077924">"తప్పు"</string>
    <string name="restr_pin_enter_old_pin" msgid="1462206225512910757">"ప్రస్తుత పిన్‌"</string>
    <string name="restr_pin_enter_new_pin" msgid="5959606691619959184">"కొత్త పిన్‌"</string>
    <string name="restr_pin_confirm_pin" msgid="8501523829633146239">"కొత్త పిన్‌ను నిర్ధారించండి"</string>
    <string name="restr_pin_create_pin" msgid="8017600000263450337">"నియంత్రణలను సవరించడానికి పిన్‌ను రూపొందించండి"</string>
    <string name="restr_pin_error_doesnt_match" msgid="2224214190906994548">"PINలు సరిపోలలేదు. మళ్లీ ప్రయత్నించండి."</string>
    <string name="restr_pin_error_too_short" msgid="8173982756265777792">"పిన్‌ చాలా చిన్నదిగా ఉంది. తప్పనిసరిగా కనీసం 4 అంకెలు ఉండాలి."</string>
  <plurals name="restr_pin_countdown">
    <item quantity="one" msgid="311050995198548675">"1 సెకనులో మళ్లీ ప్రయత్నించండి"</item>
    <item quantity="other" msgid="4730868920742952817">"<xliff:g id="COUNT">%d</xliff:g> సెకన్లలో మళ్లీ ప్రయత్నించండి"</item>
  </plurals>
    <string name="restr_pin_try_later" msgid="973144472490532377">"తర్వాత మళ్లీ ప్రయత్నించండి"</string>
    <string name="immersive_mode_confirmation" msgid="7227416894979047467">"పూర్తి స్క్రీన్ నుండి నిష్క్రమించడానికి పైనుండి కిందికి స్వైప్ చేయండి."</string>
    <string name="done_label" msgid="2093726099505892398">"పూర్తయింది"</string>
    <string name="hour_picker_description" msgid="6698199186859736512">"గంటల వృత్తాకార స్లయిడర్"</string>
    <string name="minute_picker_description" msgid="8606010966873791190">"నిమిషాల వృత్తాకార స్లయిడర్"</string>
    <string name="select_hours" msgid="6043079511766008245">"గంటలను ఎంచుకోండి"</string>
    <string name="select_minutes" msgid="3974345615920336087">"నిమిషాలను ఎంచుకోండి"</string>
    <string name="day_picker_description" msgid="8990847925961297968">"రోజుల యొక్క నెల గ్రిడ్"</string>
    <string name="year_picker_description" msgid="5524331207436052403">"సంవత్సర జాబితా"</string>
    <string name="select_day" msgid="7774759604701773332">"నెల మరియు రోజును ఎంచుకోండి"</string>
    <string name="select_year" msgid="7952052866994196170">"సంవత్సరాన్ని ఎంచుకోండి"</string>
    <string name="item_is_selected" msgid="949687401682476608">"<xliff:g id="ITEM">%1$s</xliff:g> ఎంచుకోబడింది"</string>
    <string name="deleted_key" msgid="7659477886625566590">"<xliff:g id="KEY">%1$s</xliff:g> తొలగించబడింది"</string>
    <string name="managed_profile_label_badge" msgid="2355652472854327647">"కార్యాలయం <xliff:g id="LABEL">%1$s</xliff:g>"</string>
    <string name="lock_to_app_toast" msgid="7570091317001980053">"ఈ స్క్రీన్‌ను అన్‌పిన్ చేయడానికి, వెనుకకు మరియు అవలోకనం బటన్‌లను ఒకేసారి నొక్కి, ఉంచండి."</string>
    <string name="lock_to_app_toast_accessible" msgid="8239120109365070664">"ఈ స్క్రీన్‌ని అన్‌పిన్ చేయడానికి, అవలోకనం నొక్కి, ఉంచండి."</string>
    <string name="lock_to_app_toast_locked" msgid="8739004135132606329">"స్క్రీన్ పిన్ చేయబడింది. మీ సంస్థలో అన్‌పిన్ చేయడానికి అనుమతి లేదు."</string>
    <string name="lock_to_app_start" msgid="6643342070839862795">"స్క్రీన్ పిన్ చేయబడింది"</string>
    <string name="lock_to_app_exit" msgid="8598219838213787430">"స్క్రీన్ అన్‌పిన్ చేయబడింది"</string>
    <string name="lock_to_app_unlock_pin" msgid="2552556656504331634">"అన్‌పిన్ చేయడానికి ముందు పిన్‌ కోసం అడుగు"</string>
    <string name="lock_to_app_unlock_pattern" msgid="4182192144797225137">"అన్‌పిన్ చేయడానికి ముందు అన్‌లాక్ నమూనా కోసం అడుగు"</string>
    <string name="lock_to_app_unlock_password" msgid="6380979775916974414">"అన్‌పిన్ చేయడానికి ముందు పాస్‌వర్డ్ కోసం అడుగు"</string>
    <string name="battery_saver_description" msgid="1960431123816253034">"బ్యాటరీ జీవితకాలాన్ని మెరుగుపరచడంలో సహాయపడటానికి, బ్యాటరీ సేవర్ మీ పరికరం పనితీరును తగ్గిస్తుంది మరియు వైబ్రేషన్‌ను, స్థాన సేవలను మరియు ఎక్కువ నేపథ్య డేటాను పరిమితం చేస్తుంది. ఇమెయిల్, మెసేజింగ్ మరియు సమకాలీకరణపై ఆధారపడే ఇతర అనువర్తనాలు మీరు వాటిని తెరిస్తే మినహా నవీకరించబడవు.\n\nమీ పరికరం ఛార్జ్ అవుతున్నప్పుడు బ్యాటరీ సేవర్ స్వయంచాలకంగా ఆఫ్ అవుతుంది."</string>
    <string name="downtime_condition_summary" msgid="8761776337475705749">"మీ వృథా సమయం <xliff:g id="FORMATTEDTIME">%1$s</xliff:g>కి ముగిసే వరకు"</string>
    <string name="downtime_condition_line_one" msgid="8762708714645352010">"మీ వృథా సమయం ముగిసేవరకు"</string>
  <plurals name="zen_mode_duration_minutes_summary">
    <item quantity="one" msgid="3177683545388923234">"ఒక నిమిషం పాటు (<xliff:g id="FORMATTEDTIME">%2$s</xliff:g> వరకు)"</item>
    <item quantity="other" msgid="2787867221129368935">"%1$d నిమిషాల పాటు (<xliff:g id="FORMATTEDTIME">%2$s</xliff:g> వరకు)"</item>
  </plurals>
  <plurals name="zen_mode_duration_hours_summary">
    <item quantity="one" msgid="597194865053253679">"ఒక గంట పాటు (<xliff:g id="FORMATTEDTIME">%2$s</xliff:g> వరకు)"</item>
    <item quantity="other" msgid="2827214920627669898">"%1$d గంటల పాటు (<xliff:g id="FORMATTEDTIME">%2$s</xliff:g> వరకు)"</item>
  </plurals>
  <plurals name="zen_mode_duration_minutes">
    <item quantity="one" msgid="9040808414992812341">"ఒక నిమిషానికి"</item>
    <item quantity="other" msgid="6924190729213550991">"%d నిమిషాలకి"</item>
  </plurals>
  <plurals name="zen_mode_duration_hours">
    <item quantity="one" msgid="3480040795582254384">"ఒక గంటకు"</item>
    <item quantity="other" msgid="5408537517529822157">"%d గంటలకు"</item>
  </plurals>
    <string name="zen_mode_until" msgid="7336308492289875088">"<xliff:g id="FORMATTEDTIME">%1$s</xliff:g> వరకు"</string>
    <string name="zen_mode_forever" msgid="4316804956488785559">"నిరవధికంగా"</string>
    <string name="toolbar_collapse_description" msgid="2821479483960330739">"కుదించండి"</string>
    <string name="zen_mode_next_alarm_summary" msgid="5915140424683747372">"<xliff:g id="FORMATTEDTIME">%1$s</xliff:g>కి సెట్ చేసిన తదుపరి అలారం వరకు"</string>
    <string name="zen_mode_next_alarm_line_one" msgid="5537042951553420916">"తదుపరి అలారం వరకు"</string>
    <string name="muted_by" msgid="6147073845094180001">"<xliff:g id="THIRD_PARTY">%1$s</xliff:g> ద్వారా మ్యూట్ చేయబడింది"</string>
    <string name="system_error_wipe_data" msgid="6608165524785354962">"మీ పరికరంతో అంతర్గత సమస్య ఏర్పడింది మరియు మీరు ఫ్యాక్టరీ డేటా రీసెట్ చేసే వరకు అస్థిరంగా ఉంటుంది."</string>
    <string name="system_error_manufacturer" msgid="8086872414744210668">"మీ పరికరంతో అంతర్గత సమస్య ఏర్పడింది. వివరాల కోసం మీ తయారీదారుని సంప్రదించండి."</string>
    <string name="stk_cc_ussd_to_dial" msgid="5202342984749947872">"USSD అభ్యర్థన డయల్ అభ్యర్థనగా సవరించబడింది."</string>
    <string name="stk_cc_ussd_to_ss" msgid="2345360594181405482">"USSD అభ్యర్థన SS అభ్యర్థనగా సవరించబడింది."</string>
    <string name="stk_cc_ussd_to_ussd" msgid="7466087659967191653">"USSD అభ్యర్థన కొత్త USSD అభ్యర్థనగా సవరించబడింది."</string>
    <string name="stk_cc_ss_to_dial" msgid="2151304435775557162">"SS అభ్యర్థన డయల్ అభ్యర్థనగా సవరించబడింది."</string>
    <string name="stk_cc_ss_to_ussd" msgid="3951862188105305589">"SS అభ్యర్థన USSD అభ్యర్థనగా సవరించబడింది."</string>
    <string name="stk_cc_ss_to_ss" msgid="5470768854991452695">"SS అభ్యర్థన కొత్త SS అభ్యర్థనగా సవరించబడింది."</string>
    <string name="usb_midi_peripheral_manufacturer_name" msgid="7176526170008970168">"Android"</string>
    <string name="usb_midi_peripheral_model_name" msgid="1959288763942653301">"USB పెరిఫెరాల్ పోర్ట్"</string>
</resources><|MERGE_RESOLUTION|>--- conflicted
+++ resolved
@@ -1131,25 +1131,7 @@
     <string name="enable_explore_by_touch_warning_message" product="default" msgid="2708199672852373195">"<xliff:g id="ACCESSIBILITY_SERVICE_NAME">%1$s</xliff:g> తాకడం ద్వారా విశ్లేషణను ప్రారంభించాలనుకుంటోంది. తాకడం ద్వారా విశ్లేషణ ఆన్ చేయబడినప్పుడు, మీరు మీ వేలి క్రింద ఉన్నవాటి యొక్క వివరణలను వినవచ్చు లేదా చూడవచ్చు లేదా ఫోన్‌తో పరస్పర చర్య చేయడానికి సంజ్ఞలు చేయవచ్చు."</string>
     <string name="oneMonthDurationPast" msgid="7396384508953779925">"1 నెల క్రితం"</string>
     <string name="beforeOneMonthDurationPast" msgid="909134546836499826">"1 నెలకు ముందు"</string>
-<<<<<<< HEAD
-  <plurals name="num_seconds_ago">
-    <item quantity="one" msgid="4869870056547896011">"1 సెకను క్రితం"</item>
-    <item quantity="other" msgid="3903706804349556379">"<xliff:g id="COUNT">%d</xliff:g> సెకన్ల క్రితం"</item>
-  </plurals>
-  <plurals name="num_minutes_ago">
-    <item quantity="one" msgid="3306787433088810191">"1 నిమిషం క్రితం"</item>
-    <item quantity="other" msgid="2176942008915455116">"<xliff:g id="COUNT">%d</xliff:g> నిమిషాల క్రితం"</item>
-  </plurals>
-  <plurals name="num_hours_ago">
-    <item quantity="one" msgid="9150797944610821849">"1 గంట క్రితం"</item>
-    <item quantity="other" msgid="2467273239587587569">"<xliff:g id="COUNT">%d</xliff:g> గంటల క్రితం"</item>
-  </plurals>
     <!-- no translation found for last_num_days:one (7555846096746489821) -->
-=======
-  <plurals name="last_num_days">
-    <item quantity="other" msgid="3069992808164318268">"గత <xliff:g id="COUNT">%d</xliff:g> రోజులు"</item>
-  </plurals>
->>>>>>> 6d8886ac
     <string name="last_month" msgid="3959346739979055432">"గత నెల"</string>
     <string name="older" msgid="5211975022815554840">"పాతది"</string>
     <string name="preposition_for_date" msgid="9093949757757445117">"<xliff:g id="DATE">%s</xliff:g>న"</string>
