--- conflicted
+++ resolved
@@ -1299,15 +1299,11 @@
      * methods may be called on a WebView after destroy.
      */
     public void destroy() {
-<<<<<<< HEAD
         clearHelpers();
-=======
-        clearTextEntry(false);
         if (mListBoxDialog != null) {
             mListBoxDialog.dismiss();
             mListBoxDialog = null;
         }
->>>>>>> e3cfd35b
         if (mWebViewCore != null) {
             // Set the handlers to null before destroying WebViewCore so no
             // more messages will be posted.
