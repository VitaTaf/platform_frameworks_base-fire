/*
 * Copyright (C) 2007 The Android Open Source Project
 *
 * Licensed under the Apache License, Version 2.0 (the "License");
 * you may not use this file except in compliance with the License.
 * You may obtain a copy of the License at
 *
 *      http://www.apache.org/licenses/LICENSE-2.0
 *
 * Unless required by applicable law or agreed to in writing, software
 * distributed under the License is distributed on an "AS IS" BASIS,
 * WITHOUT WARRANTIES OR CONDITIONS OF ANY KIND, either express or implied.
 * See the License for the specific language governing permissions and
 * limitations under the License.
 */

package android.os;

import android.util.ArrayMap;
import android.util.Log;
import android.util.SparseArray;

import java.io.Serializable;
import java.util.ArrayList;
import java.util.List;
import java.util.Set;

/**
 * A mapping from String values to various Parcelable types.
 *
 */
public final class Bundle implements Parcelable, Cloneable {
    private static final String TAG = "Bundle";
    static final boolean DEBUG = false;
    public static final Bundle EMPTY;

    static final int BUNDLE_MAGIC = 0x4C444E42; // 'B' 'N' 'D' 'L'
<<<<<<< HEAD
=======
    static final Parcel EMPTY_PARCEL;
>>>>>>> bac61807

    static {
        EMPTY = new Bundle();
        EMPTY.mMap = ArrayMap.EMPTY;
<<<<<<< HEAD
=======
        EMPTY_PARCEL = Parcel.obtain();
>>>>>>> bac61807
    }

    // Invariant - exactly one of mMap / mParcelledData will be null
    // (except inside a call to unparcel)

    /* package */ ArrayMap<String, Object> mMap = null;

    /*
     * If mParcelledData is non-null, then mMap will be null and the
     * data are stored as a Parcel containing a Bundle.  When the data
     * are unparcelled, mParcelledData willbe set to null.
     */
    /* package */ Parcel mParcelledData = null;

    private boolean mHasFds = false;
    private boolean mFdsKnown = true;
    private boolean mAllowFds = true;

    /**
     * The ClassLoader used when unparcelling data from mParcelledData.
     */
    private ClassLoader mClassLoader;

    /**
     * Constructs a new, empty Bundle.
     */
    public Bundle() {
        mMap = new ArrayMap<String, Object>();
        mClassLoader = getClass().getClassLoader();
    }

    /**
     * Constructs a Bundle whose data is stored as a Parcel.  The data
     * will be unparcelled on first contact, using the assigned ClassLoader.
     *
     * @param parcelledData a Parcel containing a Bundle
     */
    Bundle(Parcel parcelledData) {
        readFromParcel(parcelledData);
    }

    /* package */ Bundle(Parcel parcelledData, int length) {
        readFromParcelInner(parcelledData, length);
    }

    /**
     * Constructs a new, empty Bundle that uses a specific ClassLoader for
     * instantiating Parcelable and Serializable objects.
     *
     * @param loader An explicit ClassLoader to use when instantiating objects
     * inside of the Bundle.
     */
    public Bundle(ClassLoader loader) {
        mMap = new ArrayMap<String, Object>();
        mClassLoader = loader;
    }

    /**
     * Constructs a new, empty Bundle sized to hold the given number of
     * elements. The Bundle will grow as needed.
     *
     * @param capacity the initial capacity of the Bundle
     */
    public Bundle(int capacity) {
        mMap = new ArrayMap<String, Object>(capacity);
        mClassLoader = getClass().getClassLoader();
    }

    /**
     * Constructs a Bundle containing a copy of the mappings from the given
     * Bundle.
     *
     * @param b a Bundle to be copied.
     */
    public Bundle(Bundle b) {
        if (b.mParcelledData != null) {
            if (b.mParcelledData == EMPTY_PARCEL) {
                mParcelledData = EMPTY_PARCEL;
            } else {
                mParcelledData = Parcel.obtain();
                mParcelledData.appendFrom(b.mParcelledData, 0, b.mParcelledData.dataSize());
                mParcelledData.setDataPosition(0);
            }
        } else {
            mParcelledData = null;
        }

        if (b.mMap != null) {
            mMap = new ArrayMap<String, Object>(b.mMap);
        } else {
            mMap = null;
        }

        mHasFds = b.mHasFds;
        mFdsKnown = b.mFdsKnown;
        mClassLoader = b.mClassLoader;
    }

    /**
     * Make a Bundle for a single key/value pair.
     *
     * @hide
     */
    public static Bundle forPair(String key, String value) {
        // TODO: optimize this case.
        Bundle b = new Bundle(1);
        b.putString(key, value);
        return b;
    }

    /**
     * TODO: optimize this later (getting just the value part of a Bundle
     * with a single pair) once Bundle.forPair() above is implemented
     * with a special single-value Map implementation/serialization.
     *
     * Note: value in single-pair Bundle may be null.
     *
     * @hide
     */
    public String getPairValue() {
        unparcel();
        int size = mMap.size();
        if (size > 1) {
            Log.w(TAG, "getPairValue() used on Bundle with multiple pairs.");
        }
        if (size == 0) {
            return null;
        }
        Object o = mMap.valueAt(0);
        try {
            return (String) o;
        } catch (ClassCastException e) {
            typeWarning("getPairValue()", o, "String", e);
            return null;
        }
    }

    /**
     * Changes the ClassLoader this Bundle uses when instantiating objects.
     *
     * @param loader An explicit ClassLoader to use when instantiating objects
     * inside of the Bundle.
     */
    public void setClassLoader(ClassLoader loader) {
        mClassLoader = loader;
    }

    /**
     * Return the ClassLoader currently associated with this Bundle.
     */
    public ClassLoader getClassLoader() {
        return mClassLoader;
    }

    /** @hide */
    public boolean setAllowFds(boolean allowFds) {
        boolean orig = mAllowFds;
        mAllowFds = allowFds;
        return orig;
    }

    /**
     * Clones the current Bundle. The internal map is cloned, but the keys and
     * values to which it refers are copied by reference.
     */
    @Override
    public Object clone() {
        return new Bundle(this);
    }

    /**
     * If the underlying data are stored as a Parcel, unparcel them
     * using the currently assigned class loader.
     */
    /* package */ synchronized void unparcel() {
        if (mParcelledData == null) {
            if (DEBUG) Log.d(TAG, "unparcel " + Integer.toHexString(System.identityHashCode(this))
                    + ": no parcelled data");
<<<<<<< HEAD
=======
            return;
        }

        if (mParcelledData == EMPTY_PARCEL) {
            if (DEBUG) Log.d(TAG, "unparcel " + Integer.toHexString(System.identityHashCode(this))
                    + ": empty");
            if (mMap == null) {
                mMap = new ArrayMap<String, Object>(1);
            } else {
                mMap.erase();
            }
            mParcelledData = null;
>>>>>>> bac61807
            return;
        }

        int N = mParcelledData.readInt();
        if (DEBUG) Log.d(TAG, "unparcel " + Integer.toHexString(System.identityHashCode(this))
                + ": reading " + N + " maps");
        if (N < 0) {
            return;
        }
        if (mMap == null) {
            mMap = new ArrayMap<String, Object>(N);
        } else {
            mMap.erase();
            mMap.ensureCapacity(N);
        }
        mParcelledData.readArrayMapInternal(mMap, N, mClassLoader);
        mParcelledData.recycle();
        mParcelledData = null;
        if (DEBUG) Log.d(TAG, "unparcel " + Integer.toHexString(System.identityHashCode(this))
                + " final map: " + mMap);
    }

    /**
     * @hide
     */
    public boolean isParcelled() {
        return mParcelledData != null;
    }

    /**
     * Returns the number of mappings contained in this Bundle.
     *
     * @return the number of mappings as an int.
     */
    public int size() {
        unparcel();
        return mMap.size();
    }

    /**
     * Returns true if the mapping of this Bundle is empty, false otherwise.
     */
    public boolean isEmpty() {
        unparcel();
        return mMap.isEmpty();
    }

    /**
     * Removes all elements from the mapping of this Bundle.
     */
    public void clear() {
        unparcel();
        mMap.clear();
        mHasFds = false;
        mFdsKnown = true;
    }

    /**
     * Returns true if the given key is contained in the mapping
     * of this Bundle.
     *
     * @param key a String key
     * @return true if the key is part of the mapping, false otherwise
     */
    public boolean containsKey(String key) {
        unparcel();
        return mMap.containsKey(key);
    }

    /**
     * Returns the entry with the given key as an object.
     *
     * @param key a String key
     * @return an Object, or null
     */
    public Object get(String key) {
        unparcel();
        return mMap.get(key);
    }

    /**
     * Removes any entry with the given key from the mapping of this Bundle.
     *
     * @param key a String key
     */
    public void remove(String key) {
        unparcel();
        mMap.remove(key);
    }

    /**
     * Inserts all mappings from the given Bundle into this Bundle.
     *
     * @param map a Bundle
     */
    public void putAll(Bundle map) {
        unparcel();
        map.unparcel();
        mMap.putAll(map.mMap);

        // fd state is now known if and only if both bundles already knew
        mHasFds |= map.mHasFds;
        mFdsKnown = mFdsKnown && map.mFdsKnown;
    }

    /**
     * Returns a Set containing the Strings used as keys in this Bundle.
     *
     * @return a Set of String keys
     */
    public Set<String> keySet() {
        unparcel();
        return mMap.keySet();
    }

    /**
     * Reports whether the bundle contains any parcelled file descriptors.
     */
    public boolean hasFileDescriptors() {
        if (!mFdsKnown) {
            boolean fdFound = false;    // keep going until we find one or run out of data
            
            if (mParcelledData != null) {
                if (mParcelledData.hasFileDescriptors()) {
                    fdFound = true;
                }
            } else {
                // It's been unparcelled, so we need to walk the map
                for (int i=mMap.size()-1; i>=0; i--) {
                    Object obj = mMap.valueAt(i);
                    if (obj instanceof Parcelable) {
                        if ((((Parcelable)obj).describeContents()
                                & Parcelable.CONTENTS_FILE_DESCRIPTOR) != 0) {
                            fdFound = true;
                            break;
                        }
                    } else if (obj instanceof Parcelable[]) {
                        Parcelable[] array = (Parcelable[]) obj;
                        for (int n = array.length - 1; n >= 0; n--) {
                            if ((array[n].describeContents()
                                    & Parcelable.CONTENTS_FILE_DESCRIPTOR) != 0) {
                                fdFound = true;
                                break;
                            }
                        }
                    } else if (obj instanceof SparseArray) {
                        SparseArray<? extends Parcelable> array =
                                (SparseArray<? extends Parcelable>) obj;
                        for (int n = array.size() - 1; n >= 0; n--) {
                            if ((array.valueAt(n).describeContents()
                                    & Parcelable.CONTENTS_FILE_DESCRIPTOR) != 0) {
                                fdFound = true;
                                break;
                            }
                        }
                    } else if (obj instanceof ArrayList) {
                        ArrayList array = (ArrayList) obj;
                        // an ArrayList here might contain either Strings or
                        // Parcelables; only look inside for Parcelables
                        if ((array.size() > 0)
                                && (array.get(0) instanceof Parcelable)) {
                            for (int n = array.size() - 1; n >= 0; n--) {
                                Parcelable p = (Parcelable) array.get(n);
                                if (p != null && ((p.describeContents()
                                        & Parcelable.CONTENTS_FILE_DESCRIPTOR) != 0)) {
                                    fdFound = true;
                                    break;
                                }
                            }
                        }
                    }
                }
            }

            mHasFds = fdFound;
            mFdsKnown = true;
        }
        return mHasFds;
    }
    
    /**
     * Inserts a Boolean value into the mapping of this Bundle, replacing
     * any existing value for the given key.  Either key or value may be null.
     *
     * @param key a String, or null
     * @param value a Boolean, or null
     */
    public void putBoolean(String key, boolean value) {
        unparcel();
        mMap.put(key, value);
    }

    /**
     * Inserts a byte value into the mapping of this Bundle, replacing
     * any existing value for the given key.
     *
     * @param key a String, or null
     * @param value a byte
     */
    public void putByte(String key, byte value) {
        unparcel();
        mMap.put(key, value);
    }

    /**
     * Inserts a char value into the mapping of this Bundle, replacing
     * any existing value for the given key.
     *
     * @param key a String, or null
     * @param value a char, or null
     */
    public void putChar(String key, char value) {
        unparcel();
        mMap.put(key, value);
    }

    /**
     * Inserts a short value into the mapping of this Bundle, replacing
     * any existing value for the given key.
     *
     * @param key a String, or null
     * @param value a short
     */
    public void putShort(String key, short value) {
        unparcel();
        mMap.put(key, value);
    }

    /**
     * Inserts an int value into the mapping of this Bundle, replacing
     * any existing value for the given key.
     *
     * @param key a String, or null
     * @param value an int, or null
     */
    public void putInt(String key, int value) {
        unparcel();
        mMap.put(key, value);
    }

    /**
     * Inserts a long value into the mapping of this Bundle, replacing
     * any existing value for the given key.
     *
     * @param key a String, or null
     * @param value a long
     */
    public void putLong(String key, long value) {
        unparcel();
        mMap.put(key, value);
    }

    /**
     * Inserts a float value into the mapping of this Bundle, replacing
     * any existing value for the given key.
     *
     * @param key a String, or null
     * @param value a float
     */
    public void putFloat(String key, float value) {
        unparcel();
        mMap.put(key, value);
    }

    /**
     * Inserts a double value into the mapping of this Bundle, replacing
     * any existing value for the given key.
     *
     * @param key a String, or null
     * @param value a double
     */
    public void putDouble(String key, double value) {
        unparcel();
        mMap.put(key, value);
    }

    /**
     * Inserts a String value into the mapping of this Bundle, replacing
     * any existing value for the given key.  Either key or value may be null.
     *
     * @param key a String, or null
     * @param value a String, or null
     */
    public void putString(String key, String value) {
        unparcel();
        mMap.put(key, value);
    }

    /**
     * Inserts a CharSequence value into the mapping of this Bundle, replacing
     * any existing value for the given key.  Either key or value may be null.
     *
     * @param key a String, or null
     * @param value a CharSequence, or null
     */
    public void putCharSequence(String key, CharSequence value) {
        unparcel();
        mMap.put(key, value);
    }

    /**
     * Inserts a Parcelable value into the mapping of this Bundle, replacing
     * any existing value for the given key.  Either key or value may be null.
     *
     * @param key a String, or null
     * @param value a Parcelable object, or null
     */
    public void putParcelable(String key, Parcelable value) {
        unparcel();
        mMap.put(key, value);
        mFdsKnown = false;
    }

    /**
     * Inserts an array of Parcelable values into the mapping of this Bundle,
     * replacing any existing value for the given key.  Either key or value may
     * be null.
     *
     * @param key a String, or null
     * @param value an array of Parcelable objects, or null
     */
    public void putParcelableArray(String key, Parcelable[] value) {
        unparcel();
        mMap.put(key, value);
        mFdsKnown = false;
    }

    /**
     * Inserts a List of Parcelable values into the mapping of this Bundle,
     * replacing any existing value for the given key.  Either key or value may
     * be null.
     *
     * @param key a String, or null
     * @param value an ArrayList of Parcelable objects, or null
     */
    public void putParcelableArrayList(String key,
        ArrayList<? extends Parcelable> value) {
        unparcel();
        mMap.put(key, value);
        mFdsKnown = false;
    }

    /** {@hide} */
    public void putParcelableList(String key, List<? extends Parcelable> value) {
        unparcel();
        mMap.put(key, value);
        mFdsKnown = false;
    }

    /**
     * Inserts a SparceArray of Parcelable values into the mapping of this
     * Bundle, replacing any existing value for the given key.  Either key
     * or value may be null.
     *
     * @param key a String, or null
     * @param value a SparseArray of Parcelable objects, or null
     */
    public void putSparseParcelableArray(String key,
            SparseArray<? extends Parcelable> value) {
        unparcel();
        mMap.put(key, value);
        mFdsKnown = false;
    }

    /**
     * Inserts an ArrayList<Integer> value into the mapping of this Bundle, replacing
     * any existing value for the given key.  Either key or value may be null.
     *
     * @param key a String, or null
     * @param value an ArrayList<Integer> object, or null
     */
    public void putIntegerArrayList(String key, ArrayList<Integer> value) {
        unparcel();
        mMap.put(key, value);
    }

    /**
     * Inserts an ArrayList<String> value into the mapping of this Bundle, replacing
     * any existing value for the given key.  Either key or value may be null.
     *
     * @param key a String, or null
     * @param value an ArrayList<String> object, or null
     */
    public void putStringArrayList(String key, ArrayList<String> value) {
        unparcel();
        mMap.put(key, value);
    }

    /**
     * Inserts an ArrayList<CharSequence> value into the mapping of this Bundle, replacing
     * any existing value for the given key.  Either key or value may be null.
     *
     * @param key a String, or null
     * @param value an ArrayList<CharSequence> object, or null
     */
    public void putCharSequenceArrayList(String key, ArrayList<CharSequence> value) {
        unparcel();
        mMap.put(key, value);
    }

    /**
     * Inserts a Serializable value into the mapping of this Bundle, replacing
     * any existing value for the given key.  Either key or value may be null.
     *
     * @param key a String, or null
     * @param value a Serializable object, or null
     */
    public void putSerializable(String key, Serializable value) {
        unparcel();
        mMap.put(key, value);
    }

    /**
     * Inserts a boolean array value into the mapping of this Bundle, replacing
     * any existing value for the given key.  Either key or value may be null.
     *
     * @param key a String, or null
     * @param value a boolean array object, or null
     */
    public void putBooleanArray(String key, boolean[] value) {
        unparcel();
        mMap.put(key, value);
    }

    /**
     * Inserts a byte array value into the mapping of this Bundle, replacing
     * any existing value for the given key.  Either key or value may be null.
     *
     * @param key a String, or null
     * @param value a byte array object, or null
     */
    public void putByteArray(String key, byte[] value) {
        unparcel();
        mMap.put(key, value);
    }

    /**
     * Inserts a short array value into the mapping of this Bundle, replacing
     * any existing value for the given key.  Either key or value may be null.
     *
     * @param key a String, or null
     * @param value a short array object, or null
     */
    public void putShortArray(String key, short[] value) {
        unparcel();
        mMap.put(key, value);
    }

    /**
     * Inserts a char array value into the mapping of this Bundle, replacing
     * any existing value for the given key.  Either key or value may be null.
     *
     * @param key a String, or null
     * @param value a char array object, or null
     */
    public void putCharArray(String key, char[] value) {
        unparcel();
        mMap.put(key, value);
    }

    /**
     * Inserts an int array value into the mapping of this Bundle, replacing
     * any existing value for the given key.  Either key or value may be null.
     *
     * @param key a String, or null
     * @param value an int array object, or null
     */
    public void putIntArray(String key, int[] value) {
        unparcel();
        mMap.put(key, value);
    }

    /**
     * Inserts a long array value into the mapping of this Bundle, replacing
     * any existing value for the given key.  Either key or value may be null.
     *
     * @param key a String, or null
     * @param value a long array object, or null
     */
    public void putLongArray(String key, long[] value) {
        unparcel();
        mMap.put(key, value);
    }

    /**
     * Inserts a float array value into the mapping of this Bundle, replacing
     * any existing value for the given key.  Either key or value may be null.
     *
     * @param key a String, or null
     * @param value a float array object, or null
     */
    public void putFloatArray(String key, float[] value) {
        unparcel();
        mMap.put(key, value);
    }

    /**
     * Inserts a double array value into the mapping of this Bundle, replacing
     * any existing value for the given key.  Either key or value may be null.
     *
     * @param key a String, or null
     * @param value a double array object, or null
     */
    public void putDoubleArray(String key, double[] value) {
        unparcel();
        mMap.put(key, value);
    }

    /**
     * Inserts a String array value into the mapping of this Bundle, replacing
     * any existing value for the given key.  Either key or value may be null.
     *
     * @param key a String, or null
     * @param value a String array object, or null
     */
    public void putStringArray(String key, String[] value) {
        unparcel();
        mMap.put(key, value);
    }

    /**
     * Inserts a CharSequence array value into the mapping of this Bundle, replacing
     * any existing value for the given key.  Either key or value may be null.
     *
     * @param key a String, or null
     * @param value a CharSequence array object, or null
     */
    public void putCharSequenceArray(String key, CharSequence[] value) {
        unparcel();
        mMap.put(key, value);
    }

    /**
     * Inserts a Bundle value into the mapping of this Bundle, replacing
     * any existing value for the given key.  Either key or value may be null.
     *
     * @param key a String, or null
     * @param value a Bundle object, or null
     */
    public void putBundle(String key, Bundle value) {
        unparcel();
        mMap.put(key, value);
    }

    /**
     * Inserts an {@link IBinder} value into the mapping of this Bundle, replacing
     * any existing value for the given key.  Either key or value may be null.
     *
     * <p class="note">You should be very careful when using this function.  In many
     * places where Bundles are used (such as inside of Intent objects), the Bundle
     * can live longer inside of another process than the process that had originally
     * created it.  In that case, the IBinder you supply here will become invalid
     * when your process goes away, and no longer usable, even if a new process is
     * created for you later on.</p>
     *
     * @param key a String, or null
     * @param value an IBinder object, or null
     */
    public void putBinder(String key, IBinder value) {
        unparcel();
        mMap.put(key, value);
    }

    /**
     * Inserts an IBinder value into the mapping of this Bundle, replacing
     * any existing value for the given key.  Either key or value may be null.
     *
     * @param key a String, or null
     * @param value an IBinder object, or null
     *
     * @deprecated
     * @hide This is the old name of the function.
     */
    @Deprecated
    public void putIBinder(String key, IBinder value) {
        unparcel();
        mMap.put(key, value);
    }

    /**
     * Returns the value associated with the given key, or false if
     * no mapping of the desired type exists for the given key.
     *
     * @param key a String
     * @return a boolean value
     */
    public boolean getBoolean(String key) {
        unparcel();
        if (DEBUG) Log.d(TAG, "Getting boolean in "
                + Integer.toHexString(System.identityHashCode(this)));
        return getBoolean(key, false);
    }

    // Log a message if the value was non-null but not of the expected type
    private void typeWarning(String key, Object value, String className,
        Object defaultValue, ClassCastException e) {
        StringBuilder sb = new StringBuilder();
        sb.append("Key ");
        sb.append(key);
        sb.append(" expected ");
        sb.append(className);
        sb.append(" but value was a ");
        sb.append(value.getClass().getName());
        sb.append(".  The default value ");
        sb.append(defaultValue);
        sb.append(" was returned.");
        Log.w(TAG, sb.toString());
        Log.w(TAG, "Attempt to cast generated internal exception:", e);
    }

    private void typeWarning(String key, Object value, String className,
        ClassCastException e) {
        typeWarning(key, value, className, "<null>", e);
    }

    /**
     * Returns the value associated with the given key, or defaultValue if
     * no mapping of the desired type exists for the given key.
     *
     * @param key a String
     * @param defaultValue Value to return if key does not exist
     * @return a boolean value
     */
    public boolean getBoolean(String key, boolean defaultValue) {
        unparcel();
        Object o = mMap.get(key);
        if (o == null) {
            return defaultValue;
        }
        try {
            return (Boolean) o;
        } catch (ClassCastException e) {
            typeWarning(key, o, "Boolean", defaultValue, e);
            return defaultValue;
        }
    }

    /**
     * Returns the value associated with the given key, or (byte) 0 if
     * no mapping of the desired type exists for the given key.
     *
     * @param key a String
     * @return a byte value
     */
    public byte getByte(String key) {
        unparcel();
        return getByte(key, (byte) 0);
    }

    /**
     * Returns the value associated with the given key, or defaultValue if
     * no mapping of the desired type exists for the given key.
     *
     * @param key a String
     * @param defaultValue Value to return if key does not exist
     * @return a byte value
     */
    public Byte getByte(String key, byte defaultValue) {
        unparcel();
        Object o = mMap.get(key);
        if (o == null) {
            return defaultValue;
        }
        try {
            return (Byte) o;
        } catch (ClassCastException e) {
            typeWarning(key, o, "Byte", defaultValue, e);
            return defaultValue;
        }
    }

    /**
     * Returns the value associated with the given key, or (char) 0 if
     * no mapping of the desired type exists for the given key.
     *
     * @param key a String
     * @return a char value
     */
    public char getChar(String key) {
        unparcel();
        return getChar(key, (char) 0);
    }

    /**
     * Returns the value associated with the given key, or defaultValue if
     * no mapping of the desired type exists for the given key.
     *
     * @param key a String
     * @param defaultValue Value to return if key does not exist
     * @return a char value
     */
    public char getChar(String key, char defaultValue) {
        unparcel();
        Object o = mMap.get(key);
        if (o == null) {
            return defaultValue;
        }
        try {
            return (Character) o;
        } catch (ClassCastException e) {
            typeWarning(key, o, "Character", defaultValue, e);
            return defaultValue;
        }
    }

    /**
     * Returns the value associated with the given key, or (short) 0 if
     * no mapping of the desired type exists for the given key.
     *
     * @param key a String
     * @return a short value
     */
    public short getShort(String key) {
        unparcel();
        return getShort(key, (short) 0);
    }

    /**
     * Returns the value associated with the given key, or defaultValue if
     * no mapping of the desired type exists for the given key.
     *
     * @param key a String
     * @param defaultValue Value to return if key does not exist
     * @return a short value
     */
    public short getShort(String key, short defaultValue) {
        unparcel();
        Object o = mMap.get(key);
        if (o == null) {
            return defaultValue;
        }
        try {
            return (Short) o;
        } catch (ClassCastException e) {
            typeWarning(key, o, "Short", defaultValue, e);
            return defaultValue;
        }
    }

    /**
     * Returns the value associated with the given key, or 0 if
     * no mapping of the desired type exists for the given key.
     *
     * @param key a String
     * @return an int value
     */
    public int getInt(String key) {
        unparcel();
        return getInt(key, 0);
    }

    /**
     * Returns the value associated with the given key, or defaultValue if
     * no mapping of the desired type exists for the given key.
     *
     * @param key a String
     * @param defaultValue Value to return if key does not exist
     * @return an int value
     */
    public int getInt(String key, int defaultValue) {
        unparcel();
        Object o = mMap.get(key);
        if (o == null) {
            return defaultValue;
        }
        try {
            return (Integer) o;
        } catch (ClassCastException e) {
            typeWarning(key, o, "Integer", defaultValue, e);
            return defaultValue;
        }
    }

    /**
     * Returns the value associated with the given key, or 0L if
     * no mapping of the desired type exists for the given key.
     *
     * @param key a String
     * @return a long value
     */
    public long getLong(String key) {
        unparcel();
        return getLong(key, 0L);
    }

    /**
     * Returns the value associated with the given key, or defaultValue if
     * no mapping of the desired type exists for the given key.
     *
     * @param key a String
     * @param defaultValue Value to return if key does not exist
     * @return a long value
     */
    public long getLong(String key, long defaultValue) {
        unparcel();
        Object o = mMap.get(key);
        if (o == null) {
            return defaultValue;
        }
        try {
            return (Long) o;
        } catch (ClassCastException e) {
            typeWarning(key, o, "Long", defaultValue, e);
            return defaultValue;
        }
    }

    /**
     * Returns the value associated with the given key, or 0.0f if
     * no mapping of the desired type exists for the given key.
     *
     * @param key a String
     * @return a float value
     */
    public float getFloat(String key) {
        unparcel();
        return getFloat(key, 0.0f);
    }

    /**
     * Returns the value associated with the given key, or defaultValue if
     * no mapping of the desired type exists for the given key.
     *
     * @param key a String
     * @param defaultValue Value to return if key does not exist
     * @return a float value
     */
    public float getFloat(String key, float defaultValue) {
        unparcel();
        Object o = mMap.get(key);
        if (o == null) {
            return defaultValue;
        }
        try {
            return (Float) o;
        } catch (ClassCastException e) {
            typeWarning(key, o, "Float", defaultValue, e);
            return defaultValue;
        }
    }

    /**
     * Returns the value associated with the given key, or 0.0 if
     * no mapping of the desired type exists for the given key.
     *
     * @param key a String
     * @return a double value
     */
    public double getDouble(String key) {
        unparcel();
        return getDouble(key, 0.0);
    }

    /**
     * Returns the value associated with the given key, or defaultValue if
     * no mapping of the desired type exists for the given key.
     *
     * @param key a String
     * @param defaultValue Value to return if key does not exist
     * @return a double value
     */
    public double getDouble(String key, double defaultValue) {
        unparcel();
        Object o = mMap.get(key);
        if (o == null) {
            return defaultValue;
        }
        try {
            return (Double) o;
        } catch (ClassCastException e) {
            typeWarning(key, o, "Double", defaultValue, e);
            return defaultValue;
        }
    }

    /**
     * Returns the value associated with the given key, or null if
     * no mapping of the desired type exists for the given key or a null
     * value is explicitly associated with the key.
     *
     * @param key a String, or null
     * @return a String value, or null
     */
    public String getString(String key) {
        unparcel();
        final Object o = mMap.get(key);
        try {
            return (String) o;
        } catch (ClassCastException e) {
            typeWarning(key, o, "String", e);
            return null;
        }
    }

    /**
     * Returns the value associated with the given key, or defaultValue if
     * no mapping of the desired type exists for the given key.
     *
     * @param key a String, or null
     * @param defaultValue Value to return if key does not exist
     * @return the String value associated with the given key, or defaultValue
     *     if no valid String object is currently mapped to that key.
     */
    public String getString(String key, String defaultValue) {
        final String s = getString(key);
        return (s == null) ? defaultValue : s;
    }

    /**
     * Returns the value associated with the given key, or null if
     * no mapping of the desired type exists for the given key or a null
     * value is explicitly associated with the key.
     *
     * @param key a String, or null
     * @return a CharSequence value, or null
     */
    public CharSequence getCharSequence(String key) {
        unparcel();
        final Object o = mMap.get(key);
        try {
            return (CharSequence) o;
        } catch (ClassCastException e) {
            typeWarning(key, o, "CharSequence", e);
            return null;
        }
    }

    /**
     * Returns the value associated with the given key, or defaultValue if
     * no mapping of the desired type exists for the given key.
     *
     * @param key a String, or null
     * @param defaultValue Value to return if key does not exist
     * @return the CharSequence value associated with the given key, or defaultValue
     *     if no valid CharSequence object is currently mapped to that key.
     */
    public CharSequence getCharSequence(String key, CharSequence defaultValue) {
        final CharSequence cs = getCharSequence(key);
        return (cs == null) ? defaultValue : cs;
    }

    /**
     * Returns the value associated with the given key, or null if
     * no mapping of the desired type exists for the given key or a null
     * value is explicitly associated with the key.
     *
     * @param key a String, or null
     * @return a Bundle value, or null
     */
    public Bundle getBundle(String key) {
        unparcel();
        Object o = mMap.get(key);
        if (o == null) {
            return null;
        }
        try {
            return (Bundle) o;
        } catch (ClassCastException e) {
            typeWarning(key, o, "Bundle", e);
            return null;
        }
    }

    /**
     * Returns the value associated with the given key, or null if
     * no mapping of the desired type exists for the given key or a null
     * value is explicitly associated with the key.
     *
     * @param key a String, or null
     * @return a Parcelable value, or null
     */
    public <T extends Parcelable> T getParcelable(String key) {
        unparcel();
        Object o = mMap.get(key);
        if (o == null) {
            return null;
        }
        try {
            return (T) o;
        } catch (ClassCastException e) {
            typeWarning(key, o, "Parcelable", e);
            return null;
        }
    }

    /**
     * Returns the value associated with the given key, or null if
     * no mapping of the desired type exists for the given key or a null
     * value is explicitly associated with the key.
     *
     * @param key a String, or null
     * @return a Parcelable[] value, or null
     */
    public Parcelable[] getParcelableArray(String key) {
        unparcel();
        Object o = mMap.get(key);
        if (o == null) {
            return null;
        }
        try {
            return (Parcelable[]) o;
        } catch (ClassCastException e) {
            typeWarning(key, o, "Parcelable[]", e);
            return null;
        }
    }

    /**
     * Returns the value associated with the given key, or null if
     * no mapping of the desired type exists for the given key or a null
     * value is explicitly associated with the key.
     *
     * @param key a String, or null
     * @return an ArrayList<T> value, or null
     */
    public <T extends Parcelable> ArrayList<T> getParcelableArrayList(String key) {
        unparcel();
        Object o = mMap.get(key);
        if (o == null) {
            return null;
        }
        try {
            return (ArrayList<T>) o;
        } catch (ClassCastException e) {
            typeWarning(key, o, "ArrayList", e);
            return null;
        }
    }

    /**
     * Returns the value associated with the given key, or null if
     * no mapping of the desired type exists for the given key or a null
     * value is explicitly associated with the key.
     *
     * @param key a String, or null
     *
     * @return a SparseArray of T values, or null
     */
    public <T extends Parcelable> SparseArray<T> getSparseParcelableArray(String key) {
        unparcel();
        Object o = mMap.get(key);
        if (o == null) {
            return null;
        }
        try {
            return (SparseArray<T>) o;
        } catch (ClassCastException e) {
            typeWarning(key, o, "SparseArray", e);
            return null;
        }
    }

    /**
     * Returns the value associated with the given key, or null if
     * no mapping of the desired type exists for the given key or a null
     * value is explicitly associated with the key.
     *
     * @param key a String, or null
     * @return a Serializable value, or null
     */
    public Serializable getSerializable(String key) {
        unparcel();
        Object o = mMap.get(key);
        if (o == null) {
            return null;
        }
        try {
            return (Serializable) o;
        } catch (ClassCastException e) {
            typeWarning(key, o, "Serializable", e);
            return null;
        }
    }

    /**
     * Returns the value associated with the given key, or null if
     * no mapping of the desired type exists for the given key or a null
     * value is explicitly associated with the key.
     *
     * @param key a String, or null
     * @return an ArrayList<String> value, or null
     */
    public ArrayList<Integer> getIntegerArrayList(String key) {
        unparcel();
        Object o = mMap.get(key);
        if (o == null) {
            return null;
        }
        try {
            return (ArrayList<Integer>) o;
        } catch (ClassCastException e) {
            typeWarning(key, o, "ArrayList<Integer>", e);
            return null;
        }
    }

    /**
     * Returns the value associated with the given key, or null if
     * no mapping of the desired type exists for the given key or a null
     * value is explicitly associated with the key.
     *
     * @param key a String, or null
     * @return an ArrayList<String> value, or null
     */
    public ArrayList<String> getStringArrayList(String key) {
        unparcel();
        Object o = mMap.get(key);
        if (o == null) {
            return null;
        }
        try {
            return (ArrayList<String>) o;
        } catch (ClassCastException e) {
            typeWarning(key, o, "ArrayList<String>", e);
            return null;
        }
    }

    /**
     * Returns the value associated with the given key, or null if
     * no mapping of the desired type exists for the given key or a null
     * value is explicitly associated with the key.
     *
     * @param key a String, or null
     * @return an ArrayList<CharSequence> value, or null
     */
    public ArrayList<CharSequence> getCharSequenceArrayList(String key) {
        unparcel();
        Object o = mMap.get(key);
        if (o == null) {
            return null;
        }
        try {
            return (ArrayList<CharSequence>) o;
        } catch (ClassCastException e) {
            typeWarning(key, o, "ArrayList<CharSequence>", e);
            return null;
        }
    }

    /**
     * Returns the value associated with the given key, or null if
     * no mapping of the desired type exists for the given key or a null
     * value is explicitly associated with the key.
     *
     * @param key a String, or null
     * @return a boolean[] value, or null
     */
    public boolean[] getBooleanArray(String key) {
        unparcel();
        Object o = mMap.get(key);
        if (o == null) {
            return null;
        }
        try {
            return (boolean[]) o;
        } catch (ClassCastException e) {
            typeWarning(key, o, "byte[]", e);
            return null;
        }
    }

    /**
     * Returns the value associated with the given key, or null if
     * no mapping of the desired type exists for the given key or a null
     * value is explicitly associated with the key.
     *
     * @param key a String, or null
     * @return a byte[] value, or null
     */
    public byte[] getByteArray(String key) {
        unparcel();
        Object o = mMap.get(key);
        if (o == null) {
            return null;
        }
        try {
            return (byte[]) o;
        } catch (ClassCastException e) {
            typeWarning(key, o, "byte[]", e);
            return null;
        }
    }

    /**
     * Returns the value associated with the given key, or null if
     * no mapping of the desired type exists for the given key or a null
     * value is explicitly associated with the key.
     *
     * @param key a String, or null
     * @return a short[] value, or null
     */
    public short[] getShortArray(String key) {
        unparcel();
        Object o = mMap.get(key);
        if (o == null) {
            return null;
        }
        try {
            return (short[]) o;
        } catch (ClassCastException e) {
            typeWarning(key, o, "short[]", e);
            return null;
        }
    }

    /**
     * Returns the value associated with the given key, or null if
     * no mapping of the desired type exists for the given key or a null
     * value is explicitly associated with the key.
     *
     * @param key a String, or null
     * @return a char[] value, or null
     */
    public char[] getCharArray(String key) {
        unparcel();
        Object o = mMap.get(key);
        if (o == null) {
            return null;
        }
        try {
            return (char[]) o;
        } catch (ClassCastException e) {
            typeWarning(key, o, "char[]", e);
            return null;
        }
    }

    /**
     * Returns the value associated with the given key, or null if
     * no mapping of the desired type exists for the given key or a null
     * value is explicitly associated with the key.
     *
     * @param key a String, or null
     * @return an int[] value, or null
     */
    public int[] getIntArray(String key) {
        unparcel();
        Object o = mMap.get(key);
        if (o == null) {
            return null;
        }
        try {
            return (int[]) o;
        } catch (ClassCastException e) {
            typeWarning(key, o, "int[]", e);
            return null;
        }
    }

    /**
     * Returns the value associated with the given key, or null if
     * no mapping of the desired type exists for the given key or a null
     * value is explicitly associated with the key.
     *
     * @param key a String, or null
     * @return a long[] value, or null
     */
    public long[] getLongArray(String key) {
        unparcel();
        Object o = mMap.get(key);
        if (o == null) {
            return null;
        }
        try {
            return (long[]) o;
        } catch (ClassCastException e) {
            typeWarning(key, o, "long[]", e);
            return null;
        }
    }

    /**
     * Returns the value associated with the given key, or null if
     * no mapping of the desired type exists for the given key or a null
     * value is explicitly associated with the key.
     *
     * @param key a String, or null
     * @return a float[] value, or null
     */
    public float[] getFloatArray(String key) {
        unparcel();
        Object o = mMap.get(key);
        if (o == null) {
            return null;
        }
        try {
            return (float[]) o;
        } catch (ClassCastException e) {
            typeWarning(key, o, "float[]", e);
            return null;
        }
    }

    /**
     * Returns the value associated with the given key, or null if
     * no mapping of the desired type exists for the given key or a null
     * value is explicitly associated with the key.
     *
     * @param key a String, or null
     * @return a double[] value, or null
     */
    public double[] getDoubleArray(String key) {
        unparcel();
        Object o = mMap.get(key);
        if (o == null) {
            return null;
        }
        try {
            return (double[]) o;
        } catch (ClassCastException e) {
            typeWarning(key, o, "double[]", e);
            return null;
        }
    }

    /**
     * Returns the value associated with the given key, or null if
     * no mapping of the desired type exists for the given key or a null
     * value is explicitly associated with the key.
     *
     * @param key a String, or null
     * @return a String[] value, or null
     */
    public String[] getStringArray(String key) {
        unparcel();
        Object o = mMap.get(key);
        if (o == null) {
            return null;
        }
        try {
            return (String[]) o;
        } catch (ClassCastException e) {
            typeWarning(key, o, "String[]", e);
            return null;
        }
    }

    /**
     * Returns the value associated with the given key, or null if
     * no mapping of the desired type exists for the given key or a null
     * value is explicitly associated with the key.
     *
     * @param key a String, or null
     * @return a CharSequence[] value, or null
     */
    public CharSequence[] getCharSequenceArray(String key) {
        unparcel();
        Object o = mMap.get(key);
        if (o == null) {
            return null;
        }
        try {
            return (CharSequence[]) o;
        } catch (ClassCastException e) {
            typeWarning(key, o, "CharSequence[]", e);
            return null;
        }
    }

    /**
     * Returns the value associated with the given key, or null if
     * no mapping of the desired type exists for the given key or a null
     * value is explicitly associated with the key.
     *
     * @param key a String, or null
     * @return an IBinder value, or null
     */
    public IBinder getBinder(String key) {
        unparcel();
        Object o = mMap.get(key);
        if (o == null) {
            return null;
        }
        try {
            return (IBinder) o;
        } catch (ClassCastException e) {
            typeWarning(key, o, "IBinder", e);
            return null;
        }
    }

    /**
     * Returns the value associated with the given key, or null if
     * no mapping of the desired type exists for the given key or a null
     * value is explicitly associated with the key.
     *
     * @param key a String, or null
     * @return an IBinder value, or null
     *
     * @deprecated
     * @hide This is the old name of the function.
     */
    @Deprecated
    public IBinder getIBinder(String key) {
        unparcel();
        Object o = mMap.get(key);
        if (o == null) {
            return null;
        }
        try {
            return (IBinder) o;
        } catch (ClassCastException e) {
            typeWarning(key, o, "IBinder", e);
            return null;
        }
    }

    public static final Parcelable.Creator<Bundle> CREATOR =
        new Parcelable.Creator<Bundle>() {
        public Bundle createFromParcel(Parcel in) {
            return in.readBundle();
        }

        public Bundle[] newArray(int size) {
            return new Bundle[size];
        }
    };

    /**
     * Report the nature of this Parcelable's contents
     */
    public int describeContents() {
        int mask = 0;
        if (hasFileDescriptors()) {
            mask |= Parcelable.CONTENTS_FILE_DESCRIPTOR;
        }
        return mask;
    }
    
    /**
     * Writes the Bundle contents to a Parcel, typically in order for
     * it to be passed through an IBinder connection.
     * @param parcel The parcel to copy this bundle to.
     */
    public void writeToParcel(Parcel parcel, int flags) {
        final boolean oldAllowFds = parcel.pushAllowFds(mAllowFds);
        try {
            if (mParcelledData != null) {
<<<<<<< HEAD
                int length = mParcelledData.dataSize();
                parcel.writeInt(length);
                parcel.writeInt(BUNDLE_MAGIC);
                parcel.appendFrom(mParcelledData, 0, length);
            } else {
=======
                if (mParcelledData == EMPTY_PARCEL) {
                    parcel.writeInt(0);
                } else {
                    int length = mParcelledData.dataSize();
                    parcel.writeInt(length);
                    parcel.writeInt(BUNDLE_MAGIC);
                    parcel.appendFrom(mParcelledData, 0, length);
                }
            } else {
                // Special case for empty bundles.
                if (mMap == null || mMap.size() <= 0) {
                    parcel.writeInt(0);
                    return;
                }
>>>>>>> bac61807
                int lengthPos = parcel.dataPosition();
                parcel.writeInt(-1); // dummy, will hold length
                parcel.writeInt(BUNDLE_MAGIC);
    
                int startPos = parcel.dataPosition();
                parcel.writeArrayMapInternal(mMap);
                int endPos = parcel.dataPosition();
    
                // Backpatch length
                parcel.setDataPosition(lengthPos);
                int length = endPos - startPos;
                parcel.writeInt(length);
                parcel.setDataPosition(endPos);
            }
        } finally {
            parcel.restoreAllowFds(oldAllowFds);
        }
    }

    /**
     * Reads the Parcel contents into this Bundle, typically in order for
     * it to be passed through an IBinder connection.
     * @param parcel The parcel to overwrite this bundle from.
     */
    public void readFromParcel(Parcel parcel) {
        int length = parcel.readInt();
        if (length < 0) {
            throw new RuntimeException("Bad length in parcel: " + length);
        }
        readFromParcelInner(parcel, length);
    }

    void readFromParcelInner(Parcel parcel, int length) {
        if (length == 0) {
            // Empty Bundle or end of data.
            mParcelledData = EMPTY_PARCEL;
            mHasFds = false;
            mFdsKnown = true;
            return;
        }
        int magic = parcel.readInt();
        if (magic != BUNDLE_MAGIC) {
            //noinspection ThrowableInstanceNeverThrown
            throw new IllegalStateException("Bad magic number for Bundle: 0x"
                    + Integer.toHexString(magic));
        }

        // Advance within this Parcel
        int offset = parcel.dataPosition();
        parcel.setDataPosition(offset + length);

        Parcel p = Parcel.obtain();
        p.setDataPosition(0);
        p.appendFrom(parcel, offset, length);
        if (DEBUG) Log.d(TAG, "Retrieving "  + Integer.toHexString(System.identityHashCode(this))
                + ": " + length + " bundle bytes starting at " + offset);
        p.setDataPosition(0);

        mParcelledData = p;
        mHasFds = p.hasFileDescriptors();
        mFdsKnown = true;
    }

    @Override
    public synchronized String toString() {
        if (mParcelledData != null) {
            if (mParcelledData == EMPTY_PARCEL) {
                return "Bundle[EMPTY_PARCEL]";
            } else {
                return "Bundle[mParcelledData.dataSize=" +
                        mParcelledData.dataSize() + "]";
            }
        }
        return "Bundle[" + mMap.toString() + "]";
    }
}<|MERGE_RESOLUTION|>--- conflicted
+++ resolved
@@ -35,18 +35,12 @@
     public static final Bundle EMPTY;
 
     static final int BUNDLE_MAGIC = 0x4C444E42; // 'B' 'N' 'D' 'L'
-<<<<<<< HEAD
-=======
     static final Parcel EMPTY_PARCEL;
->>>>>>> bac61807
 
     static {
         EMPTY = new Bundle();
         EMPTY.mMap = ArrayMap.EMPTY;
-<<<<<<< HEAD
-=======
         EMPTY_PARCEL = Parcel.obtain();
->>>>>>> bac61807
     }
 
     // Invariant - exactly one of mMap / mParcelledData will be null
@@ -225,8 +219,6 @@
         if (mParcelledData == null) {
             if (DEBUG) Log.d(TAG, "unparcel " + Integer.toHexString(System.identityHashCode(this))
                     + ": no parcelled data");
-<<<<<<< HEAD
-=======
             return;
         }
 
@@ -239,7 +231,6 @@
                 mMap.erase();
             }
             mParcelledData = null;
->>>>>>> bac61807
             return;
         }
 
@@ -1679,13 +1670,6 @@
         final boolean oldAllowFds = parcel.pushAllowFds(mAllowFds);
         try {
             if (mParcelledData != null) {
-<<<<<<< HEAD
-                int length = mParcelledData.dataSize();
-                parcel.writeInt(length);
-                parcel.writeInt(BUNDLE_MAGIC);
-                parcel.appendFrom(mParcelledData, 0, length);
-            } else {
-=======
                 if (mParcelledData == EMPTY_PARCEL) {
                     parcel.writeInt(0);
                 } else {
@@ -1700,7 +1684,6 @@
                     parcel.writeInt(0);
                     return;
                 }
->>>>>>> bac61807
                 int lengthPos = parcel.dataPosition();
                 parcel.writeInt(-1); // dummy, will hold length
                 parcel.writeInt(BUNDLE_MAGIC);
