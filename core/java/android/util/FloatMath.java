--- conflicted
+++ resolved
@@ -17,7 +17,6 @@
 package android.util;
 
 /**
-<<<<<<< HEAD
  * Math routines similar to those found in {@link java.lang.Math}.
  *
  * <p>Historically these methods were faster than the equivalent double-based
@@ -25,14 +24,8 @@
  * became slower and have since been re-implemented to wrap calls to
  * {@link java.lang.Math}. {@link java.lang.Math} should be used in
  * preference.
-=======
- * Math routines similar to those found in {@link java.lang.Math}. On
- * versions of Android with a JIT, these are significantly slower than
- * the equivalent {@code Math} functions, which should be used in preference
- * to these.
  *
  * @deprecated Use {@link java.lang.Math} instead.
->>>>>>> 12260ad7
  */
 @Deprecated
 public class FloatMath {
