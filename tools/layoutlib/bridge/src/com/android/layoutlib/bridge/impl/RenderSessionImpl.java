--- conflicted
+++ resolved
@@ -43,12 +43,8 @@
 import com.android.layoutlib.bridge.android.BridgeContext;
 import com.android.layoutlib.bridge.android.BridgeLayoutParamsMapAttributes;
 import com.android.layoutlib.bridge.android.BridgeXmlBlockParser;
-<<<<<<< HEAD
-import com.android.layoutlib.bridge.bars.FakeActionBar;
-=======
 import com.android.layoutlib.bridge.bars.ActionBarLayout;
 import com.android.layoutlib.bridge.bars.CustomBar;
->>>>>>> 6d3c4ab2
 import com.android.layoutlib.bridge.bars.NavigationBar;
 import com.android.layoutlib.bridge.bars.StatusBar;
 import com.android.layoutlib.bridge.bars.TitleBar;
@@ -361,16 +357,8 @@
                         mNavigationBarSize > 0) {
                     // system bar
                     try {
-<<<<<<< HEAD
-                        NavigationBar navigationBar = new NavigationBar(context,
-                                hardwareConfig.getDensity(), LinearLayout.HORIZONTAL);
-                        navigationBar.setLayoutParams(
-                                new LinearLayout.LayoutParams(
-                                        LayoutParams.MATCH_PARENT, mNavigationBarSize));
-=======
                         CustomBar navigationBar = createNavigationBar(context,
                                 hardwareConfig.getDensity(), hardwareConfig.getScreenSize());
->>>>>>> 6d3c4ab2
                         topLayout.addView(navigationBar);
                     } catch (XmlPullParserException e) {
 
