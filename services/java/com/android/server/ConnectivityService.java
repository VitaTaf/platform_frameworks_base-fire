/*
 * Copyright (C) 2008 The Android Open Source Project
 *
 * Licensed under the Apache License, Version 2.0 (the "License");
 * you may not use this file except in compliance with the License.
 * You may obtain a copy of the License at
 *
 *      http://www.apache.org/licenses/LICENSE-2.0
 *
 * Unless required by applicable law or agreed to in writing, software
 * distributed under the License is distributed on an "AS IS" BASIS,
 * WITHOUT WARRANTIES OR CONDITIONS OF ANY KIND, either express or implied.
 * See the License for the specific language governing permissions and
 * limitations under the License.
 */

package com.android.server;

import static android.Manifest.permission.CONNECTIVITY_INTERNAL;
import static android.Manifest.permission.MANAGE_NETWORK_POLICY;
import static android.Manifest.permission.RECEIVE_DATA_ACTIVITY_CHANGE;
import static android.net.ConnectivityManager.CONNECTIVITY_ACTION;
import static android.net.ConnectivityManager.CONNECTIVITY_ACTION_IMMEDIATE;
import static android.net.ConnectivityManager.TYPE_BLUETOOTH;
import static android.net.ConnectivityManager.TYPE_DUMMY;
import static android.net.ConnectivityManager.TYPE_ETHERNET;
import static android.net.ConnectivityManager.TYPE_MOBILE;
import static android.net.ConnectivityManager.TYPE_WIFI;
import static android.net.ConnectivityManager.TYPE_WIMAX;
import static android.net.ConnectivityManager.getNetworkTypeName;
import static android.net.ConnectivityManager.isNetworkTypeValid;
import static android.net.NetworkPolicyManager.RULE_ALLOW_ALL;
import static android.net.NetworkPolicyManager.RULE_REJECT_METERED;

import android.bluetooth.BluetoothTetheringDataTracker;
import android.content.BroadcastReceiver;
import android.content.ContentResolver;
import android.content.Context;
import android.content.ContextWrapper;
import android.content.Intent;
import android.content.IntentFilter;
import android.content.pm.PackageManager;
import android.content.res.Resources;
import android.database.ContentObserver;
import android.net.CaptivePortalTracker;
import android.net.ConnectivityManager;
import android.net.DummyDataStateTracker;
import android.net.EthernetDataTracker;
import android.net.IConnectivityManager;
import android.net.INetworkManagementEventObserver;
import android.net.INetworkPolicyListener;
import android.net.INetworkPolicyManager;
import android.net.INetworkStatsService;
import android.net.LinkAddress;
import android.net.LinkProperties;
import android.net.LinkProperties.CompareResult;
import android.net.MobileDataStateTracker;
import android.net.NetworkConfig;
import android.net.NetworkInfo;
import android.net.NetworkInfo.DetailedState;
import android.net.NetworkQuotaInfo;
import android.net.NetworkState;
import android.net.NetworkStateTracker;
import android.net.NetworkUtils;
import android.net.Proxy;
import android.net.ProxyProperties;
import android.net.RouteInfo;
import android.net.wifi.WifiStateTracker;
import android.net.wimax.WimaxManagerConstants;
import android.os.Binder;
import android.os.FileUtils;
import android.os.Handler;
import android.os.HandlerThread;
import android.os.IBinder;
import android.os.INetworkManagementService;
import android.os.Looper;
import android.os.Message;
import android.os.ParcelFileDescriptor;
import android.os.PowerManager;
import android.os.RemoteException;
import android.os.ServiceManager;
import android.os.SystemClock;
import android.os.SystemProperties;
import android.provider.Settings;
import android.security.Credentials;
import android.security.KeyStore;
import android.text.TextUtils;
import android.util.EventLog;
import android.util.Slog;
import android.util.SparseIntArray;

import com.android.internal.net.LegacyVpnInfo;
import com.android.internal.net.VpnConfig;
import com.android.internal.net.VpnProfile;
import com.android.internal.telephony.Phone;
import com.android.internal.telephony.PhoneConstants;
import com.android.server.am.BatteryStatsService;
import com.android.server.connectivity.Tethering;
import com.android.server.connectivity.Vpn;
import com.android.server.net.BaseNetworkObserver;
import com.android.server.net.LockdownVpnTracker;
import com.google.android.collect.Lists;
import com.google.android.collect.Sets;

import dalvik.system.DexClassLoader;

import java.io.FileDescriptor;
import java.io.IOException;
import java.io.PrintWriter;
import java.lang.reflect.Constructor;
import java.net.Inet4Address;
import java.net.Inet6Address;
import java.net.InetAddress;
import java.net.UnknownHostException;
import java.util.ArrayList;
import java.util.Arrays;
import java.util.Collection;
import java.util.GregorianCalendar;
import java.util.HashSet;
import java.util.List;

/**
 * @hide
 */
public class ConnectivityService extends IConnectivityManager.Stub {
    private static final String TAG = "ConnectivityService";

    private static final boolean DBG = true;
    private static final boolean VDBG = false;

    private static final boolean LOGD_RULES = false;

    // TODO: create better separation between radio types and network types

    // how long to wait before switching back to a radio's default network
    private static final int RESTORE_DEFAULT_NETWORK_DELAY = 1 * 60 * 1000;
    // system property that can override the above value
    private static final String NETWORK_RESTORE_DELAY_PROP_NAME =
            "android.telephony.apn-restore";

    // used in recursive route setting to add gateways for the host for which
    // a host route was requested.
    private static final int MAX_HOSTROUTE_CYCLE_COUNT = 10;

    private Tethering mTethering;
    private boolean mTetheringConfigValid = false;

    private KeyStore mKeyStore;

    private Vpn mVpn;
    private VpnCallback mVpnCallback = new VpnCallback();

    private boolean mLockdownEnabled;
    private LockdownVpnTracker mLockdownTracker;

    /** Lock around {@link #mUidRules} and {@link #mMeteredIfaces}. */
    private Object mRulesLock = new Object();
    /** Currently active network rules by UID. */
    private SparseIntArray mUidRules = new SparseIntArray();
    /** Set of ifaces that are costly. */
    private HashSet<String> mMeteredIfaces = Sets.newHashSet();

    /**
     * Sometimes we want to refer to the individual network state
     * trackers separately, and sometimes we just want to treat them
     * abstractly.
     */
    private NetworkStateTracker mNetTrackers[];

    /* Handles captive portal check on a network */
    private CaptivePortalTracker mCaptivePortalTracker;

    /**
     * The link properties that define the current links
     */
    private LinkProperties mCurrentLinkProperties[];

    /**
     * A per Net list of the PID's that requested access to the net
     * used both as a refcount and for per-PID DNS selection
     */
    private List mNetRequestersPids[];

    // priority order of the nettrackers
    // (excluding dynamically set mNetworkPreference)
    // TODO - move mNetworkTypePreference into this
    private int[] mPriorityList;

    private Context mContext;
    private int mNetworkPreference;
    private int mActiveDefaultNetwork = -1;
    // 0 is full bad, 100 is full good
    private int mDefaultInetCondition = 0;
    private int mDefaultInetConditionPublished = 0;
    private boolean mInetConditionChangeInFlight = false;
    private int mDefaultConnectionSequence = 0;

    private Object mDnsLock = new Object();
    private int mNumDnsEntries;
    private boolean mDnsOverridden = false;

    private boolean mTestMode;
    private static ConnectivityService sServiceInstance;

    private INetworkManagementService mNetd;
    private INetworkPolicyManager mPolicyManager;

    private static final int ENABLED  = 1;
    private static final int DISABLED = 0;

    private static final boolean ADD = true;
    private static final boolean REMOVE = false;

    private static final boolean TO_DEFAULT_TABLE = true;
    private static final boolean TO_SECONDARY_TABLE = false;

    /**
     * used internally as a delayed event to make us switch back to the
     * default network
     */
    private static final int EVENT_RESTORE_DEFAULT_NETWORK = 1;

    /**
     * used internally to change our mobile data enabled flag
     */
    private static final int EVENT_CHANGE_MOBILE_DATA_ENABLED = 2;

    /**
     * used internally to change our network preference setting
     * arg1 = networkType to prefer
     */
    private static final int EVENT_SET_NETWORK_PREFERENCE = 3;

    /**
     * used internally to synchronize inet condition reports
     * arg1 = networkType
     * arg2 = condition (0 bad, 100 good)
     */
    private static final int EVENT_INET_CONDITION_CHANGE = 4;

    /**
     * used internally to mark the end of inet condition hold periods
     * arg1 = networkType
     */
    private static final int EVENT_INET_CONDITION_HOLD_END = 5;

    /**
     * used internally to set enable/disable cellular data
     * arg1 = ENBALED or DISABLED
     */
    private static final int EVENT_SET_MOBILE_DATA = 7;

    /**
     * used internally to clear a wakelock when transitioning
     * from one net to another
     */
    private static final int EVENT_CLEAR_NET_TRANSITION_WAKELOCK = 8;

    /**
     * used internally to reload global proxy settings
     */
    private static final int EVENT_APPLY_GLOBAL_HTTP_PROXY = 9;

    /**
     * used internally to set external dependency met/unmet
     * arg1 = ENABLED (met) or DISABLED (unmet)
     * arg2 = NetworkType
     */
    private static final int EVENT_SET_DEPENDENCY_MET = 10;

    /**
     * used internally to restore DNS properties back to the
     * default network
     */
    private static final int EVENT_RESTORE_DNS = 11;

    /**
     * used internally to send a sticky broadcast delayed.
     */
    private static final int EVENT_SEND_STICKY_BROADCAST_INTENT = 12;

    /**
     * Used internally to
     * {@link NetworkStateTracker#setPolicyDataEnable(boolean)}.
     */
    private static final int EVENT_SET_POLICY_DATA_ENABLE = 13;

    private static final int EVENT_VPN_STATE_CHANGED = 14;

    /** Handler used for internal events. */
    private InternalHandler mHandler;
    /** Handler used for incoming {@link NetworkStateTracker} events. */
    private NetworkStateTrackerHandler mTrackerHandler;

    // list of DeathRecipients used to make sure features are turned off when
    // a process dies
    private List<FeatureUser> mFeatureUsers;

    private boolean mSystemReady;
    private Intent mInitialBroadcast;

    private PowerManager.WakeLock mNetTransitionWakeLock;
    private String mNetTransitionWakeLockCausedBy = "";
    private int mNetTransitionWakeLockSerialNumber;
    private int mNetTransitionWakeLockTimeout;

    private InetAddress mDefaultDns;

    // this collection is used to refcount the added routes - if there are none left
    // it's time to remove the route from the route table
    private Collection<RouteInfo> mAddedRoutes = new ArrayList<RouteInfo>();

    // used in DBG mode to track inet condition reports
    private static final int INET_CONDITION_LOG_MAX_SIZE = 15;
    private ArrayList mInetLog;

    // track the current default http proxy - tell the world if we get a new one (real change)
    private ProxyProperties mDefaultProxy = null;
    private Object mDefaultProxyLock = new Object();
    private boolean mDefaultProxyDisabled = false;

    // track the global proxy.
    private ProxyProperties mGlobalProxy = null;
    private final Object mGlobalProxyLock = new Object();

    private SettingsObserver mSettingsObserver;

    NetworkConfig[] mNetConfigs;
    int mNetworksDefined;

    private static class RadioAttributes {
        public int mSimultaneity;
        public int mType;
        public RadioAttributes(String init) {
            String fragments[] = init.split(",");
            mType = Integer.parseInt(fragments[0]);
            mSimultaneity = Integer.parseInt(fragments[1]);
        }
    }
    RadioAttributes[] mRadioAttributes;

    // the set of network types that can only be enabled by system/sig apps
    List mProtectedNetworks;

    public ConnectivityService(Context context, INetworkManagementService netd,
            INetworkStatsService statsService, INetworkPolicyManager policyManager) {
        // Currently, omitting a NetworkFactory will create one internally
        // TODO: create here when we have cleaner WiMAX support
        this(context, netd, statsService, policyManager, null);
    }

    public ConnectivityService(Context context, INetworkManagementService netManager,
            INetworkStatsService statsService, INetworkPolicyManager policyManager,
            NetworkFactory netFactory) {
        if (DBG) log("ConnectivityService starting up");

        HandlerThread handlerThread = new HandlerThread("ConnectivityServiceThread");
        handlerThread.start();
        mHandler = new InternalHandler(handlerThread.getLooper());
        mTrackerHandler = new NetworkStateTrackerHandler(handlerThread.getLooper());

        if (netFactory == null) {
            netFactory = new DefaultNetworkFactory(context, mTrackerHandler);
        }

        // setup our unique device name
        if (TextUtils.isEmpty(SystemProperties.get("net.hostname"))) {
            String id = Settings.Secure.getString(context.getContentResolver(),
                    Settings.Secure.ANDROID_ID);
            if (id != null && id.length() > 0) {
                String name = new String("android-").concat(id);
                SystemProperties.set("net.hostname", name);
            }
        }

        // read our default dns server ip
        String dns = Settings.Secure.getString(context.getContentResolver(),
                Settings.Secure.DEFAULT_DNS_SERVER);
        if (dns == null || dns.length() == 0) {
            dns = context.getResources().getString(
                    com.android.internal.R.string.config_default_dns_server);
        }
        try {
            mDefaultDns = NetworkUtils.numericToInetAddress(dns);
        } catch (IllegalArgumentException e) {
            loge("Error setting defaultDns using " + dns);
        }

        mContext = checkNotNull(context, "missing Context");
        mNetd = checkNotNull(netManager, "missing INetworkManagementService");
        mPolicyManager = checkNotNull(policyManager, "missing INetworkPolicyManager");
        mKeyStore = KeyStore.getInstance();

        try {
            mPolicyManager.registerListener(mPolicyListener);
        } catch (RemoteException e) {
            // ouch, no rules updates means some processes may never get network
            loge("unable to register INetworkPolicyListener" + e.toString());
        }

        final PowerManager powerManager = (PowerManager) context.getSystemService(
                Context.POWER_SERVICE);
        mNetTransitionWakeLock = powerManager.newWakeLock(PowerManager.PARTIAL_WAKE_LOCK, TAG);
        mNetTransitionWakeLockTimeout = mContext.getResources().getInteger(
                com.android.internal.R.integer.config_networkTransitionTimeout);

        mNetTrackers = new NetworkStateTracker[
                ConnectivityManager.MAX_NETWORK_TYPE+1];
        mCurrentLinkProperties = new LinkProperties[ConnectivityManager.MAX_NETWORK_TYPE+1];

        mNetworkPreference = getPersistedNetworkPreference();

        mRadioAttributes = new RadioAttributes[ConnectivityManager.MAX_RADIO_TYPE+1];
        mNetConfigs = new NetworkConfig[ConnectivityManager.MAX_NETWORK_TYPE+1];

        // Load device network attributes from resources
        String[] raStrings = context.getResources().getStringArray(
                com.android.internal.R.array.radioAttributes);
        for (String raString : raStrings) {
            RadioAttributes r = new RadioAttributes(raString);
            if (r.mType > ConnectivityManager.MAX_RADIO_TYPE) {
                loge("Error in radioAttributes - ignoring attempt to define type " + r.mType);
                continue;
            }
            if (mRadioAttributes[r.mType] != null) {
                loge("Error in radioAttributes - ignoring attempt to redefine type " +
                        r.mType);
                continue;
            }
            mRadioAttributes[r.mType] = r;
        }

        String[] naStrings = context.getResources().getStringArray(
                com.android.internal.R.array.networkAttributes);
        for (String naString : naStrings) {
            try {
                NetworkConfig n = new NetworkConfig(naString);
                if (n.type > ConnectivityManager.MAX_NETWORK_TYPE) {
                    loge("Error in networkAttributes - ignoring attempt to define type " +
                            n.type);
                    continue;
                }
                if (mNetConfigs[n.type] != null) {
                    loge("Error in networkAttributes - ignoring attempt to redefine type " +
                            n.type);
                    continue;
                }
                if (mRadioAttributes[n.radio] == null) {
                    loge("Error in networkAttributes - ignoring attempt to use undefined " +
                            "radio " + n.radio + " in network type " + n.type);
                    continue;
                }
                mNetConfigs[n.type] = n;
                mNetworksDefined++;
            } catch(Exception e) {
                // ignore it - leave the entry null
            }
        }

        mProtectedNetworks = new ArrayList<Integer>();
        int[] protectedNetworks = context.getResources().getIntArray(
                com.android.internal.R.array.config_protectedNetworks);
        for (int p : protectedNetworks) {
            if ((mNetConfigs[p] != null) && (mProtectedNetworks.contains(p) == false)) {
                mProtectedNetworks.add(p);
            } else {
                if (DBG) loge("Ignoring protectedNetwork " + p);
            }
        }

        // high priority first
        mPriorityList = new int[mNetworksDefined];
        {
            int insertionPoint = mNetworksDefined-1;
            int currentLowest = 0;
            int nextLowest = 0;
            while (insertionPoint > -1) {
                for (NetworkConfig na : mNetConfigs) {
                    if (na == null) continue;
                    if (na.priority < currentLowest) continue;
                    if (na.priority > currentLowest) {
                        if (na.priority < nextLowest || nextLowest == 0) {
                            nextLowest = na.priority;
                        }
                        continue;
                    }
                    mPriorityList[insertionPoint--] = na.type;
                }
                currentLowest = nextLowest;
                nextLowest = 0;
            }
        }

        mNetRequestersPids = new ArrayList[ConnectivityManager.MAX_NETWORK_TYPE+1];
        for (int i : mPriorityList) {
            mNetRequestersPids[i] = new ArrayList();
        }

        mFeatureUsers = new ArrayList<FeatureUser>();

        mNumDnsEntries = 0;

        mTestMode = SystemProperties.get("cm.test.mode").equals("true")
                && SystemProperties.get("ro.build.type").equals("eng");

        // Create and start trackers for hard-coded networks
        for (int targetNetworkType : mPriorityList) {
            final NetworkConfig config = mNetConfigs[targetNetworkType];
            final NetworkStateTracker tracker;
            try {
                tracker = netFactory.createTracker(targetNetworkType, config);
                mNetTrackers[targetNetworkType] = tracker;
            } catch (IllegalArgumentException e) {
                Slog.e(TAG, "Problem creating " + getNetworkTypeName(targetNetworkType)
                        + " tracker: " + e);
                continue;
            }

            tracker.startMonitoring(context, mTrackerHandler);
            if (config.isDefault()) {
                tracker.reconnect();
            }
        }

        mTethering = new Tethering(mContext, mNetd, statsService, this, mHandler.getLooper());
        mTetheringConfigValid = ((mTethering.getTetherableUsbRegexs().length != 0 ||
                                  mTethering.getTetherableWifiRegexs().length != 0 ||
                                  mTethering.getTetherableBluetoothRegexs().length != 0) &&
                                 mTethering.getUpstreamIfaceTypes().length != 0);

        mVpn = new Vpn(mContext, mVpnCallback, mNetd);
        mVpn.startMonitoring(mContext, mTrackerHandler);

        try {
            mNetd.registerObserver(mTethering);
            mNetd.registerObserver(mDataActivityObserver);
        } catch (RemoteException e) {
            loge("Error registering observer :" + e);
        }

        if (DBG) {
            mInetLog = new ArrayList();
        }

        mSettingsObserver = new SettingsObserver(mHandler, EVENT_APPLY_GLOBAL_HTTP_PROXY);
        mSettingsObserver.observe(mContext);

        loadGlobalProxy();
    }

    /**
     * Factory that creates {@link NetworkStateTracker} instances using given
     * {@link NetworkConfig}.
     */
    public interface NetworkFactory {
        public NetworkStateTracker createTracker(int targetNetworkType, NetworkConfig config);
    }

    private static class DefaultNetworkFactory implements NetworkFactory {
        private final Context mContext;
        private final Handler mTrackerHandler;

        public DefaultNetworkFactory(Context context, Handler trackerHandler) {
            mContext = context;
            mTrackerHandler = trackerHandler;
        }

        @Override
        public NetworkStateTracker createTracker(int targetNetworkType, NetworkConfig config) {
            switch (config.radio) {
                case TYPE_WIFI:
                    return new WifiStateTracker(targetNetworkType, config.name);
                case TYPE_MOBILE:
                    return new MobileDataStateTracker(targetNetworkType, config.name);
                case TYPE_DUMMY:
                    return new DummyDataStateTracker(targetNetworkType, config.name);
                case TYPE_BLUETOOTH:
                    return BluetoothTetheringDataTracker.getInstance();
                case TYPE_WIMAX:
                    return makeWimaxStateTracker(mContext, mTrackerHandler);
                case TYPE_ETHERNET:
                    return EthernetDataTracker.getInstance();
                default:
                    throw new IllegalArgumentException(
                            "Trying to create a NetworkStateTracker for an unknown radio type: "
                            + config.radio);
            }
        }
    }

    /**
     * Loads external WiMAX library and registers as system service, returning a
     * {@link NetworkStateTracker} for WiMAX. Caller is still responsible for
     * invoking {@link NetworkStateTracker#startMonitoring(Context, Handler)}.
     */
    private static NetworkStateTracker makeWimaxStateTracker(
            Context context, Handler trackerHandler) {
        // Initialize Wimax
        DexClassLoader wimaxClassLoader;
        Class wimaxStateTrackerClass = null;
        Class wimaxServiceClass = null;
        Class wimaxManagerClass;
        String wimaxJarLocation;
        String wimaxLibLocation;
        String wimaxManagerClassName;
        String wimaxServiceClassName;
        String wimaxStateTrackerClassName;

        NetworkStateTracker wimaxStateTracker = null;

        boolean isWimaxEnabled = context.getResources().getBoolean(
                com.android.internal.R.bool.config_wimaxEnabled);

        if (isWimaxEnabled) {
            try {
                wimaxJarLocation = context.getResources().getString(
                        com.android.internal.R.string.config_wimaxServiceJarLocation);
                wimaxLibLocation = context.getResources().getString(
                        com.android.internal.R.string.config_wimaxNativeLibLocation);
                wimaxManagerClassName = context.getResources().getString(
                        com.android.internal.R.string.config_wimaxManagerClassname);
                wimaxServiceClassName = context.getResources().getString(
                        com.android.internal.R.string.config_wimaxServiceClassname);
                wimaxStateTrackerClassName = context.getResources().getString(
                        com.android.internal.R.string.config_wimaxStateTrackerClassname);

                log("wimaxJarLocation: " + wimaxJarLocation);
                wimaxClassLoader =  new DexClassLoader(wimaxJarLocation,
                        new ContextWrapper(context).getCacheDir().getAbsolutePath(),
                        wimaxLibLocation, ClassLoader.getSystemClassLoader());

                try {
                    wimaxManagerClass = wimaxClassLoader.loadClass(wimaxManagerClassName);
                    wimaxStateTrackerClass = wimaxClassLoader.loadClass(wimaxStateTrackerClassName);
                    wimaxServiceClass = wimaxClassLoader.loadClass(wimaxServiceClassName);
                } catch (ClassNotFoundException ex) {
                    loge("Exception finding Wimax classes: " + ex.toString());
                    return null;
                }
            } catch(Resources.NotFoundException ex) {
                loge("Wimax Resources does not exist!!! ");
                return null;
            }

            try {
                log("Starting Wimax Service... ");

                Constructor wmxStTrkrConst = wimaxStateTrackerClass.getConstructor
                        (new Class[] {Context.class, Handler.class});
                wimaxStateTracker = (NetworkStateTracker) wmxStTrkrConst.newInstance(
                        context, trackerHandler);

                Constructor wmxSrvConst = wimaxServiceClass.getDeclaredConstructor
                        (new Class[] {Context.class, wimaxStateTrackerClass});
                wmxSrvConst.setAccessible(true);
                IBinder svcInvoker = (IBinder)wmxSrvConst.newInstance(context, wimaxStateTracker);
                wmxSrvConst.setAccessible(false);

                ServiceManager.addService(WimaxManagerConstants.WIMAX_SERVICE, svcInvoker);

            } catch(Exception ex) {
                loge("Exception creating Wimax classes: " + ex.toString());
                return null;
            }
        } else {
            loge("Wimax is not enabled or not added to the network attributes!!! ");
            return null;
        }

        return wimaxStateTracker;
    }

    /**
     * Sets the preferred network.
     * @param preference the new preference
     */
    public void setNetworkPreference(int preference) {
        enforceChangePermission();

        mHandler.sendMessage(
                mHandler.obtainMessage(EVENT_SET_NETWORK_PREFERENCE, preference, 0));
    }

    public int getNetworkPreference() {
        enforceAccessPermission();
        int preference;
        synchronized(this) {
            preference = mNetworkPreference;
        }
        return preference;
    }

    private void handleSetNetworkPreference(int preference) {
        if (ConnectivityManager.isNetworkTypeValid(preference) &&
                mNetConfigs[preference] != null &&
                mNetConfigs[preference].isDefault()) {
            if (mNetworkPreference != preference) {
                final ContentResolver cr = mContext.getContentResolver();
                Settings.Secure.putInt(cr, Settings.Secure.NETWORK_PREFERENCE, preference);
                synchronized(this) {
                    mNetworkPreference = preference;
                }
                enforcePreference();
            }
        }
    }

    private int getConnectivityChangeDelay() {
        final ContentResolver cr = mContext.getContentResolver();

        /** Check system properties for the default value then use secure settings value, if any. */
        int defaultDelay = SystemProperties.getInt(
                "conn." + Settings.Secure.CONNECTIVITY_CHANGE_DELAY,
                Settings.Secure.CONNECTIVITY_CHANGE_DELAY_DEFAULT);
        return Settings.Secure.getInt(cr, Settings.Secure.CONNECTIVITY_CHANGE_DELAY,
                defaultDelay);
    }

    private int getPersistedNetworkPreference() {
        final ContentResolver cr = mContext.getContentResolver();

        final int networkPrefSetting = Settings.Secure
                .getInt(cr, Settings.Secure.NETWORK_PREFERENCE, -1);
        if (networkPrefSetting != -1) {
            return networkPrefSetting;
        }

        return ConnectivityManager.DEFAULT_NETWORK_PREFERENCE;
    }

    /**
     * Make the state of network connectivity conform to the preference settings
     * In this method, we only tear down a non-preferred network. Establishing
     * a connection to the preferred network is taken care of when we handle
     * the disconnect event from the non-preferred network
     * (see {@link #handleDisconnect(NetworkInfo)}).
     */
    private void enforcePreference() {
        if (mNetTrackers[mNetworkPreference].getNetworkInfo().isConnected())
            return;

        if (!mNetTrackers[mNetworkPreference].isAvailable())
            return;

        for (int t=0; t <= ConnectivityManager.MAX_RADIO_TYPE; t++) {
            if (t != mNetworkPreference && mNetTrackers[t] != null &&
                    mNetTrackers[t].getNetworkInfo().isConnected()) {
                if (DBG) {
                    log("tearing down " + mNetTrackers[t].getNetworkInfo() +
                            " in enforcePreference");
                }
                teardown(mNetTrackers[t]);
            }
        }
    }

    private boolean teardown(NetworkStateTracker netTracker) {
        if (netTracker.teardown()) {
            netTracker.setTeardownRequested(true);
            return true;
        } else {
            return false;
        }
    }

    /**
     * Check if UID should be blocked from using the network represented by the
     * given {@link NetworkStateTracker}.
     */
    private boolean isNetworkBlocked(NetworkStateTracker tracker, int uid) {
        final String iface = tracker.getLinkProperties().getInterfaceName();

        final boolean networkCostly;
        final int uidRules;
        synchronized (mRulesLock) {
            networkCostly = mMeteredIfaces.contains(iface);
            uidRules = mUidRules.get(uid, RULE_ALLOW_ALL);
        }

        if (networkCostly && (uidRules & RULE_REJECT_METERED) != 0) {
            return true;
        }

        // no restrictive rules; network is visible
        return false;
    }

    /**
     * Return a filtered {@link NetworkInfo}, potentially marked
     * {@link DetailedState#BLOCKED} based on
     * {@link #isNetworkBlocked(NetworkStateTracker, int)}.
     */
    private NetworkInfo getFilteredNetworkInfo(NetworkStateTracker tracker, int uid) {
        NetworkInfo info = tracker.getNetworkInfo();
        if (isNetworkBlocked(tracker, uid)) {
            // network is blocked; clone and override state
            info = new NetworkInfo(info);
            info.setDetailedState(DetailedState.BLOCKED, null, null);
        }
        if (mLockdownTracker != null) {
            info = mLockdownTracker.augmentNetworkInfo(info);
        }
        return info;
    }

    /**
     * Return NetworkInfo for the active (i.e., connected) network interface.
     * It is assumed that at most one network is active at a time. If more
     * than one is active, it is indeterminate which will be returned.
     * @return the info for the active network, or {@code null} if none is
     * active
     */
    @Override
    public NetworkInfo getActiveNetworkInfo() {
        enforceAccessPermission();
        final int uid = Binder.getCallingUid();
        return getNetworkInfo(mActiveDefaultNetwork, uid);
    }

    public NetworkInfo getActiveNetworkInfoUnfiltered() {
        enforceAccessPermission();
        if (isNetworkTypeValid(mActiveDefaultNetwork)) {
            final NetworkStateTracker tracker = mNetTrackers[mActiveDefaultNetwork];
            if (tracker != null) {
                return tracker.getNetworkInfo();
            }
        }
        return null;
    }

    @Override
    public NetworkInfo getActiveNetworkInfoForUid(int uid) {
        enforceConnectivityInternalPermission();
        return getNetworkInfo(mActiveDefaultNetwork, uid);
    }

    @Override
    public NetworkInfo getNetworkInfo(int networkType) {
        enforceAccessPermission();
        final int uid = Binder.getCallingUid();
        return getNetworkInfo(networkType, uid);
    }

    private NetworkInfo getNetworkInfo(int networkType, int uid) {
        NetworkInfo info = null;
        if (isNetworkTypeValid(networkType)) {
            final NetworkStateTracker tracker = mNetTrackers[networkType];
            if (tracker != null) {
                info = getFilteredNetworkInfo(tracker, uid);
            }
        }
        return info;
    }

    @Override
    public NetworkInfo[] getAllNetworkInfo() {
        enforceAccessPermission();
        final int uid = Binder.getCallingUid();
        final ArrayList<NetworkInfo> result = Lists.newArrayList();
        synchronized (mRulesLock) {
            for (NetworkStateTracker tracker : mNetTrackers) {
                if (tracker != null) {
                    result.add(getFilteredNetworkInfo(tracker, uid));
                }
            }
        }
        return result.toArray(new NetworkInfo[result.size()]);
    }

    @Override
    public boolean isNetworkSupported(int networkType) {
        enforceAccessPermission();
        return (isNetworkTypeValid(networkType) && (mNetTrackers[networkType] != null));
    }

    /**
     * Return LinkProperties for the active (i.e., connected) default
     * network interface.  It is assumed that at most one default network
     * is active at a time. If more than one is active, it is indeterminate
     * which will be returned.
     * @return the ip properties for the active network, or {@code null} if
     * none is active
     */
    @Override
    public LinkProperties getActiveLinkProperties() {
        return getLinkProperties(mActiveDefaultNetwork);
    }

    @Override
    public LinkProperties getLinkProperties(int networkType) {
        enforceAccessPermission();
        if (isNetworkTypeValid(networkType)) {
            final NetworkStateTracker tracker = mNetTrackers[networkType];
            if (tracker != null) {
                return tracker.getLinkProperties();
            }
        }
        return null;
    }

    @Override
    public NetworkState[] getAllNetworkState() {
        enforceAccessPermission();
        final int uid = Binder.getCallingUid();
        final ArrayList<NetworkState> result = Lists.newArrayList();
        synchronized (mRulesLock) {
            for (NetworkStateTracker tracker : mNetTrackers) {
                if (tracker != null) {
                    final NetworkInfo info = getFilteredNetworkInfo(tracker, uid);
                    result.add(new NetworkState(
                            info, tracker.getLinkProperties(), tracker.getLinkCapabilities()));
                }
            }
        }
        return result.toArray(new NetworkState[result.size()]);
    }

    private NetworkState getNetworkStateUnchecked(int networkType) {
        if (isNetworkTypeValid(networkType)) {
            final NetworkStateTracker tracker = mNetTrackers[networkType];
            if (tracker != null) {
                return new NetworkState(tracker.getNetworkInfo(), tracker.getLinkProperties(),
                        tracker.getLinkCapabilities());
            }
        }
        return null;
    }

    @Override
    public NetworkQuotaInfo getActiveNetworkQuotaInfo() {
        enforceAccessPermission();

        final long token = Binder.clearCallingIdentity();
        try {
            final NetworkState state = getNetworkStateUnchecked(mActiveDefaultNetwork);
            if (state != null) {
                try {
                    return mPolicyManager.getNetworkQuotaInfo(state);
                } catch (RemoteException e) {
                }
            }
            return null;
        } finally {
            Binder.restoreCallingIdentity(token);
        }
    }

    @Override
    public boolean isActiveNetworkMetered() {
        enforceAccessPermission();
        final long token = Binder.clearCallingIdentity();
        try {
            return isNetworkMeteredUnchecked(mActiveDefaultNetwork);
        } finally {
            Binder.restoreCallingIdentity(token);
        }
    }

    private boolean isNetworkMeteredUnchecked(int networkType) {
        final NetworkState state = getNetworkStateUnchecked(networkType);
        if (state != null) {
            try {
                return mPolicyManager.isNetworkMetered(state);
            } catch (RemoteException e) {
            }
        }
        return false;
    }

    public boolean setRadios(boolean turnOn) {
        boolean result = true;
        enforceChangePermission();
        for (NetworkStateTracker t : mNetTrackers) {
            if (t != null) result = t.setRadio(turnOn) && result;
        }
        return result;
    }

    public boolean setRadio(int netType, boolean turnOn) {
        enforceChangePermission();
        if (!ConnectivityManager.isNetworkTypeValid(netType)) {
            return false;
        }
        NetworkStateTracker tracker = mNetTrackers[netType];
        return tracker != null && tracker.setRadio(turnOn);
    }

    private INetworkManagementEventObserver mDataActivityObserver = new BaseNetworkObserver() {
        @Override
        public void interfaceClassDataActivityChanged(String label, boolean active) {
            int deviceType = Integer.parseInt(label);
            sendDataActivityBroadcast(deviceType, active);
        }
    };

    /**
     * Used to notice when the calling process dies so we can self-expire
     *
     * Also used to know if the process has cleaned up after itself when
     * our auto-expire timer goes off.  The timer has a link to an object.
     *
     */
    private class FeatureUser implements IBinder.DeathRecipient {
        int mNetworkType;
        String mFeature;
        IBinder mBinder;
        int mPid;
        int mUid;
        long mCreateTime;

        FeatureUser(int type, String feature, IBinder binder) {
            super();
            mNetworkType = type;
            mFeature = feature;
            mBinder = binder;
            mPid = getCallingPid();
            mUid = getCallingUid();
            mCreateTime = System.currentTimeMillis();

            try {
                mBinder.linkToDeath(this, 0);
            } catch (RemoteException e) {
                binderDied();
            }
        }

        void unlinkDeathRecipient() {
            mBinder.unlinkToDeath(this, 0);
        }

        public void binderDied() {
            log("ConnectivityService FeatureUser binderDied(" +
                    mNetworkType + ", " + mFeature + ", " + mBinder + "), created " +
                    (System.currentTimeMillis() - mCreateTime) + " mSec ago");
            stopUsingNetworkFeature(this, false);
        }

        public void expire() {
            if (VDBG) {
                log("ConnectivityService FeatureUser expire(" +
                        mNetworkType + ", " + mFeature + ", " + mBinder +"), created " +
                        (System.currentTimeMillis() - mCreateTime) + " mSec ago");
            }
            stopUsingNetworkFeature(this, false);
        }

        public boolean isSameUser(FeatureUser u) {
            if (u == null) return false;

            return isSameUser(u.mPid, u.mUid, u.mNetworkType, u.mFeature);
        }

        public boolean isSameUser(int pid, int uid, int networkType, String feature) {
            if ((mPid == pid) && (mUid == uid) && (mNetworkType == networkType) &&
                TextUtils.equals(mFeature, feature)) {
                return true;
            }
            return false;
        }

        public String toString() {
            return "FeatureUser("+mNetworkType+","+mFeature+","+mPid+","+mUid+"), created " +
                    (System.currentTimeMillis() - mCreateTime) + " mSec ago";
        }
    }

    // javadoc from interface
    public int startUsingNetworkFeature(int networkType, String feature,
            IBinder binder) {
        long startTime = 0;
        if (DBG) {
            startTime = SystemClock.elapsedRealtime();
        }
        if (VDBG) {
            log("startUsingNetworkFeature for net " + networkType + ": " + feature + ", uid="
                    + Binder.getCallingUid());
        }
        enforceChangePermission();
        try {
            if (!ConnectivityManager.isNetworkTypeValid(networkType) ||
                    mNetConfigs[networkType] == null) {
                return PhoneConstants.APN_REQUEST_FAILED;
            }

            FeatureUser f = new FeatureUser(networkType, feature, binder);

            // TODO - move this into individual networktrackers
            int usedNetworkType = convertFeatureToNetworkType(networkType, feature);

            if (mLockdownEnabled) {
                // Since carrier APNs usually aren't available from VPN
                // endpoint, mark them as unavailable.
                return PhoneConstants.APN_TYPE_NOT_AVAILABLE;
            }

            if (mProtectedNetworks.contains(usedNetworkType)) {
                enforceConnectivityInternalPermission();
            }

            // if UID is restricted, don't allow them to bring up metered APNs
            final boolean networkMetered = isNetworkMeteredUnchecked(usedNetworkType);
            final int uidRules;
            synchronized (mRulesLock) {
                uidRules = mUidRules.get(Binder.getCallingUid(), RULE_ALLOW_ALL);
            }
            if (networkMetered && (uidRules & RULE_REJECT_METERED) != 0) {
                return PhoneConstants.APN_REQUEST_FAILED;
            }

            NetworkStateTracker network = mNetTrackers[usedNetworkType];
            if (network != null) {
                Integer currentPid = new Integer(getCallingPid());
                if (usedNetworkType != networkType) {
                    NetworkInfo ni = network.getNetworkInfo();

                    if (ni.isAvailable() == false) {
                        if (!TextUtils.equals(feature,Phone.FEATURE_ENABLE_DUN_ALWAYS)) {
                            if (DBG) log("special network not available ni=" + ni.getTypeName());
                            return PhoneConstants.APN_TYPE_NOT_AVAILABLE;
                        } else {
                            // else make the attempt anyway - probably giving REQUEST_STARTED below
                            if (DBG) {
                                log("special network not available, but try anyway ni=" +
                                        ni.getTypeName());
                            }
                        }
                    }

                    int restoreTimer = getRestoreDefaultNetworkDelay(usedNetworkType);

                    synchronized(this) {
                        boolean addToList = true;
                        if (restoreTimer < 0) {
                            // In case there is no timer is specified for the feature,
                            // make sure we don't add duplicate entry with the same request.
                            for (FeatureUser u : mFeatureUsers) {
                                if (u.isSameUser(f)) {
                                    // Duplicate user is found. Do not add.
                                    addToList = false;
                                    break;
                                }
                            }
                        }

                        if (addToList) mFeatureUsers.add(f);
                        if (!mNetRequestersPids[usedNetworkType].contains(currentPid)) {
                            // this gets used for per-pid dns when connected
                            mNetRequestersPids[usedNetworkType].add(currentPid);
                        }
                    }

                    if (restoreTimer >= 0) {
                        mHandler.sendMessageDelayed(mHandler.obtainMessage(
                                EVENT_RESTORE_DEFAULT_NETWORK, f), restoreTimer);
                    }

                    if ((ni.isConnectedOrConnecting() == true) &&
                            !network.isTeardownRequested()) {
                        if (ni.isConnected() == true) {
                            final long token = Binder.clearCallingIdentity();
                            try {
                                // add the pid-specific dns
                                handleDnsConfigurationChange(usedNetworkType);
                                if (VDBG) log("special network already active");
                            } finally {
                                Binder.restoreCallingIdentity(token);
                            }
                            return PhoneConstants.APN_ALREADY_ACTIVE;
                        }
                        if (VDBG) log("special network already connecting");
                        return PhoneConstants.APN_REQUEST_STARTED;
                    }

                    // check if the radio in play can make another contact
                    // assume if cannot for now

                    if (DBG) {
                        log("startUsingNetworkFeature reconnecting to " + networkType + ": " +
                                feature);
                    }
                    network.reconnect();
                    return PhoneConstants.APN_REQUEST_STARTED;
                } else {
                    // need to remember this unsupported request so we respond appropriately on stop
                    synchronized(this) {
                        mFeatureUsers.add(f);
                        if (!mNetRequestersPids[usedNetworkType].contains(currentPid)) {
                            // this gets used for per-pid dns when connected
                            mNetRequestersPids[usedNetworkType].add(currentPid);
                        }
                    }
                    return -1;
                }
            }
            return PhoneConstants.APN_TYPE_NOT_AVAILABLE;
         } finally {
            if (DBG) {
                final long execTime = SystemClock.elapsedRealtime() - startTime;
                if (execTime > 250) {
                    loge("startUsingNetworkFeature took too long: " + execTime + "ms");
                } else {
                    if (VDBG) log("startUsingNetworkFeature took " + execTime + "ms");
                }
            }
         }
    }

    // javadoc from interface
    public int stopUsingNetworkFeature(int networkType, String feature) {
        enforceChangePermission();

        int pid = getCallingPid();
        int uid = getCallingUid();

        FeatureUser u = null;
        boolean found = false;

        synchronized(this) {
            for (FeatureUser x : mFeatureUsers) {
                if (x.isSameUser(pid, uid, networkType, feature)) {
                    u = x;
                    found = true;
                    break;
                }
            }
        }
        if (found && u != null) {
            // stop regardless of how many other time this proc had called start
            return stopUsingNetworkFeature(u, true);
        } else {
            // none found!
            if (VDBG) log("stopUsingNetworkFeature - not a live request, ignoring");
            return 1;
        }
    }

    private int stopUsingNetworkFeature(FeatureUser u, boolean ignoreDups) {
        int networkType = u.mNetworkType;
        String feature = u.mFeature;
        int pid = u.mPid;
        int uid = u.mUid;

        NetworkStateTracker tracker = null;
        boolean callTeardown = false;  // used to carry our decision outside of sync block

        if (VDBG) {
            log("stopUsingNetworkFeature: net " + networkType + ": " + feature);
        }

        if (!ConnectivityManager.isNetworkTypeValid(networkType)) {
            if (DBG) {
                log("stopUsingNetworkFeature: net " + networkType + ": " + feature +
                        ", net is invalid");
            }
            return -1;
        }

        // need to link the mFeatureUsers list with the mNetRequestersPids state in this
        // sync block
        synchronized(this) {
            // check if this process still has an outstanding start request
            if (!mFeatureUsers.contains(u)) {
                if (VDBG) {
                    log("stopUsingNetworkFeature: this process has no outstanding requests" +
                        ", ignoring");
                }
                return 1;
            }
            u.unlinkDeathRecipient();
            mFeatureUsers.remove(mFeatureUsers.indexOf(u));
            // If we care about duplicate requests, check for that here.
            //
            // This is done to support the extension of a request - the app
            // can request we start the network feature again and renew the
            // auto-shutoff delay.  Normal "stop" calls from the app though
            // do not pay attention to duplicate requests - in effect the
            // API does not refcount and a single stop will counter multiple starts.
            if (ignoreDups == false) {
                for (FeatureUser x : mFeatureUsers) {
                    if (x.isSameUser(u)) {
                        if (VDBG) log("stopUsingNetworkFeature: dup is found, ignoring");
                        return 1;
                    }
                }
            }

            // TODO - move to individual network trackers
            int usedNetworkType = convertFeatureToNetworkType(networkType, feature);

            tracker =  mNetTrackers[usedNetworkType];
            if (tracker == null) {
                if (DBG) {
                    log("stopUsingNetworkFeature: net " + networkType + ": " + feature +
                            " no known tracker for used net type " + usedNetworkType);
                }
                return -1;
            }
            if (usedNetworkType != networkType) {
                Integer currentPid = new Integer(pid);
                mNetRequestersPids[usedNetworkType].remove(currentPid);
                reassessPidDns(pid, true);
                if (mNetRequestersPids[usedNetworkType].size() != 0) {
                    if (VDBG) {
                        log("stopUsingNetworkFeature: net " + networkType + ": " + feature +
                                " others still using it");
                    }
                    return 1;
                }
                callTeardown = true;
            } else {
                if (DBG) {
                    log("stopUsingNetworkFeature: net " + networkType + ": " + feature +
                            " not a known feature - dropping");
                }
            }
        }

        if (callTeardown) {
            if (DBG) {
                log("stopUsingNetworkFeature: teardown net " + networkType + ": " + feature);
            }
            tracker.teardown();
            return 1;
        } else {
            return -1;
        }
    }

    /**
     * @deprecated use requestRouteToHostAddress instead
     *
     * Ensure that a network route exists to deliver traffic to the specified
     * host via the specified network interface.
     * @param networkType the type of the network over which traffic to the
     * specified host is to be routed
     * @param hostAddress the IP address of the host to which the route is
     * desired
     * @return {@code true} on success, {@code false} on failure
     */
    public boolean requestRouteToHost(int networkType, int hostAddress) {
        InetAddress inetAddress = NetworkUtils.intToInetAddress(hostAddress);

        if (inetAddress == null) {
            return false;
        }

        return requestRouteToHostAddress(networkType, inetAddress.getAddress());
    }

    /**
     * Ensure that a network route exists to deliver traffic to the specified
     * host via the specified network interface.
     * @param networkType the type of the network over which traffic to the
     * specified host is to be routed
     * @param hostAddress the IP address of the host to which the route is
     * desired
     * @return {@code true} on success, {@code false} on failure
     */
    public boolean requestRouteToHostAddress(int networkType, byte[] hostAddress) {
        enforceChangePermission();
        if (mProtectedNetworks.contains(networkType)) {
            enforceConnectivityInternalPermission();
        }

        if (!ConnectivityManager.isNetworkTypeValid(networkType)) {
            if (DBG) log("requestRouteToHostAddress on invalid network: " + networkType);
            return false;
        }
        NetworkStateTracker tracker = mNetTrackers[networkType];
        DetailedState netState = tracker.getNetworkInfo().getDetailedState();

        if (tracker == null || (netState != DetailedState.CONNECTED &&
                netState != DetailedState.CAPTIVE_PORTAL_CHECK) ||
                tracker.isTeardownRequested()) {
            if (VDBG) {
                log("requestRouteToHostAddress on down network " +
                           "(" + networkType + ") - dropped");
            }
            return false;
        }
        final long token = Binder.clearCallingIdentity();
        try {
            InetAddress addr = InetAddress.getByAddress(hostAddress);
            LinkProperties lp = tracker.getLinkProperties();
            return addRouteToAddress(lp, addr);
        } catch (UnknownHostException e) {
            if (DBG) log("requestRouteToHostAddress got " + e.toString());
        } finally {
            Binder.restoreCallingIdentity(token);
        }
        return false;
    }

    private boolean addRoute(LinkProperties p, RouteInfo r, boolean toDefaultTable) {
        return modifyRoute(p.getInterfaceName(), p, r, 0, ADD, toDefaultTable);
    }

    private boolean removeRoute(LinkProperties p, RouteInfo r, boolean toDefaultTable) {
        return modifyRoute(p.getInterfaceName(), p, r, 0, REMOVE, toDefaultTable);
    }

    private boolean addRouteToAddress(LinkProperties lp, InetAddress addr) {
        return modifyRouteToAddress(lp, addr, ADD, TO_DEFAULT_TABLE);
    }

    private boolean removeRouteToAddress(LinkProperties lp, InetAddress addr) {
        return modifyRouteToAddress(lp, addr, REMOVE, TO_DEFAULT_TABLE);
    }

    private boolean modifyRouteToAddress(LinkProperties lp, InetAddress addr, boolean doAdd,
            boolean toDefaultTable) {
        RouteInfo bestRoute = RouteInfo.selectBestRoute(lp.getRoutes(), addr);
        if (bestRoute == null) {
            bestRoute = RouteInfo.makeHostRoute(addr);
        } else {
            if (bestRoute.getGateway().equals(addr)) {
                // if there is no better route, add the implied hostroute for our gateway
                bestRoute = RouteInfo.makeHostRoute(addr);
            } else {
                // if we will connect to this through another route, add a direct route
                // to it's gateway
                bestRoute = RouteInfo.makeHostRoute(addr, bestRoute.getGateway());
            }
        }
        return modifyRoute(lp.getInterfaceName(), lp, bestRoute, 0, doAdd, toDefaultTable);
    }

    private boolean modifyRoute(String ifaceName, LinkProperties lp, RouteInfo r, int cycleCount,
            boolean doAdd, boolean toDefaultTable) {
        if ((ifaceName == null) || (lp == null) || (r == null)) {
            if (DBG) log("modifyRoute got unexpected null: " + ifaceName + ", " + lp + ", " + r);
            return false;
        }

        if (cycleCount > MAX_HOSTROUTE_CYCLE_COUNT) {
            loge("Error modifying route - too much recursion");
            return false;
        }

        if (r.isHostRoute() == false) {
            RouteInfo bestRoute = RouteInfo.selectBestRoute(lp.getRoutes(), r.getGateway());
            if (bestRoute != null) {
                if (bestRoute.getGateway().equals(r.getGateway())) {
                    // if there is no better route, add the implied hostroute for our gateway
                    bestRoute = RouteInfo.makeHostRoute(r.getGateway());
                } else {
                    // if we will connect to our gateway through another route, add a direct
                    // route to it's gateway
                    bestRoute = RouteInfo.makeHostRoute(r.getGateway(), bestRoute.getGateway());
                }
                modifyRoute(ifaceName, lp, bestRoute, cycleCount+1, doAdd, toDefaultTable);
            }
        }
        if (doAdd) {
            if (VDBG) log("Adding " + r + " for interface " + ifaceName);
            try {
                if (toDefaultTable) {
                    mAddedRoutes.add(r);  // only track default table - only one apps can effect
                    mNetd.addRoute(ifaceName, r);
                } else {
                    mNetd.addSecondaryRoute(ifaceName, r);
                }
            } catch (Exception e) {
                // never crash - catch them all
                if (DBG) loge("Exception trying to add a route: " + e);
                return false;
            }
        } else {
            // if we remove this one and there are no more like it, then refcount==0 and
            // we can remove it from the table
            if (toDefaultTable) {
                mAddedRoutes.remove(r);
                if (mAddedRoutes.contains(r) == false) {
                    if (VDBG) log("Removing " + r + " for interface " + ifaceName);
                    try {
                        mNetd.removeRoute(ifaceName, r);
                    } catch (Exception e) {
                        // never crash - catch them all
                        if (VDBG) loge("Exception trying to remove a route: " + e);
                        return false;
                    }
                } else {
                    if (VDBG) log("not removing " + r + " as it's still in use");
                }
            } else {
                if (VDBG) log("Removing " + r + " for interface " + ifaceName);
                try {
                    mNetd.removeSecondaryRoute(ifaceName, r);
                } catch (Exception e) {
                    // never crash - catch them all
                    if (VDBG) loge("Exception trying to remove a route: " + e);
                    return false;
                }
            }
        }
        return true;
    }

    /**
     * @see ConnectivityManager#getMobileDataEnabled()
     */
    public boolean getMobileDataEnabled() {
        // TODO: This detail should probably be in DataConnectionTracker's
        //       which is where we store the value and maybe make this
        //       asynchronous.
        enforceAccessPermission();
        boolean retVal = Settings.Secure.getInt(mContext.getContentResolver(),
                Settings.Secure.MOBILE_DATA, 1) == 1;
        if (VDBG) log("getMobileDataEnabled returning " + retVal);
        return retVal;
    }

    public void setDataDependency(int networkType, boolean met) {
        enforceConnectivityInternalPermission();

        mHandler.sendMessage(mHandler.obtainMessage(EVENT_SET_DEPENDENCY_MET,
                (met ? ENABLED : DISABLED), networkType));
    }

    private void handleSetDependencyMet(int networkType, boolean met) {
        if (mNetTrackers[networkType] != null) {
            if (DBG) {
                log("handleSetDependencyMet(" + networkType + ", " + met + ")");
            }
            mNetTrackers[networkType].setDependencyMet(met);
        }
    }

    private INetworkPolicyListener mPolicyListener = new INetworkPolicyListener.Stub() {
        @Override
        public void onUidRulesChanged(int uid, int uidRules) {
            // caller is NPMS, since we only register with them
            if (LOGD_RULES) {
                log("onUidRulesChanged(uid=" + uid + ", uidRules=" + uidRules + ")");
            }

            synchronized (mRulesLock) {
                // skip update when we've already applied rules
                final int oldRules = mUidRules.get(uid, RULE_ALLOW_ALL);
                if (oldRules == uidRules) return;

                mUidRules.put(uid, uidRules);
            }

            // TODO: notify UID when it has requested targeted updates
        }

        @Override
        public void onMeteredIfacesChanged(String[] meteredIfaces) {
            // caller is NPMS, since we only register with them
            if (LOGD_RULES) {
                log("onMeteredIfacesChanged(ifaces=" + Arrays.toString(meteredIfaces) + ")");
            }

            synchronized (mRulesLock) {
                mMeteredIfaces.clear();
                for (String iface : meteredIfaces) {
                    mMeteredIfaces.add(iface);
                }
            }
        }

        @Override
        public void onRestrictBackgroundChanged(boolean restrictBackground) {
            // caller is NPMS, since we only register with them
            if (LOGD_RULES) {
                log("onRestrictBackgroundChanged(restrictBackground=" + restrictBackground + ")");
            }

            // kick off connectivity change broadcast for active network, since
            // global background policy change is radical.
            final int networkType = mActiveDefaultNetwork;
            if (isNetworkTypeValid(networkType)) {
                final NetworkStateTracker tracker = mNetTrackers[networkType];
                if (tracker != null) {
                    final NetworkInfo info = tracker.getNetworkInfo();
                    if (info != null && info.isConnected()) {
                        sendConnectedBroadcast(info);
                    }
                }
            }
        }
    };

    /**
     * @see ConnectivityManager#setMobileDataEnabled(boolean)
     */
    public void setMobileDataEnabled(boolean enabled) {
        enforceChangePermission();
        if (DBG) log("setMobileDataEnabled(" + enabled + ")");

        mHandler.sendMessage(mHandler.obtainMessage(EVENT_SET_MOBILE_DATA,
                (enabled ? ENABLED : DISABLED), 0));
    }

    private void handleSetMobileData(boolean enabled) {
        if (mNetTrackers[ConnectivityManager.TYPE_MOBILE] != null) {
            if (VDBG) {
                log(mNetTrackers[ConnectivityManager.TYPE_MOBILE].toString() + enabled);
            }
            mNetTrackers[ConnectivityManager.TYPE_MOBILE].setUserDataEnable(enabled);
        }
        if (mNetTrackers[ConnectivityManager.TYPE_WIMAX] != null) {
            if (VDBG) {
                log(mNetTrackers[ConnectivityManager.TYPE_WIMAX].toString() + enabled);
            }
            mNetTrackers[ConnectivityManager.TYPE_WIMAX].setUserDataEnable(enabled);
        }
    }

    @Override
    public void setPolicyDataEnable(int networkType, boolean enabled) {
        // only someone like NPMS should only be calling us
        mContext.enforceCallingOrSelfPermission(MANAGE_NETWORK_POLICY, TAG);

        mHandler.sendMessage(mHandler.obtainMessage(
                EVENT_SET_POLICY_DATA_ENABLE, networkType, (enabled ? ENABLED : DISABLED)));
    }

    private void handleSetPolicyDataEnable(int networkType, boolean enabled) {
        if (isNetworkTypeValid(networkType)) {
            final NetworkStateTracker tracker = mNetTrackers[networkType];
            if (tracker != null) {
                tracker.setPolicyDataEnable(enabled);
            }
        }
    }

    private void enforceAccessPermission() {
        mContext.enforceCallingOrSelfPermission(
                android.Manifest.permission.ACCESS_NETWORK_STATE,
                "ConnectivityService");
    }

    private void enforceChangePermission() {
        mContext.enforceCallingOrSelfPermission(
                android.Manifest.permission.CHANGE_NETWORK_STATE,
                "ConnectivityService");
    }

    // TODO Make this a special check when it goes public
    private void enforceTetherChangePermission() {
        mContext.enforceCallingOrSelfPermission(
                android.Manifest.permission.CHANGE_NETWORK_STATE,
                "ConnectivityService");
    }

    private void enforceTetherAccessPermission() {
        mContext.enforceCallingOrSelfPermission(
                android.Manifest.permission.ACCESS_NETWORK_STATE,
                "ConnectivityService");
    }

    private void enforceConnectivityInternalPermission() {
        mContext.enforceCallingOrSelfPermission(
                android.Manifest.permission.CONNECTIVITY_INTERNAL,
                "ConnectivityService");
    }

    /**
     * Handle a {@code DISCONNECTED} event. If this pertains to the non-active
     * network, we ignore it. If it is for the active network, we send out a
     * broadcast. But first, we check whether it might be possible to connect
     * to a different network.
     * @param info the {@code NetworkInfo} for the network
     */
    private void handleDisconnect(NetworkInfo info) {

        int prevNetType = info.getType();

        mNetTrackers[prevNetType].setTeardownRequested(false);

        // Remove idletimer previously setup in {@code handleConnect}
        removeDataActivityTracking(prevNetType);

        /*
         * If the disconnected network is not the active one, then don't report
         * this as a loss of connectivity. What probably happened is that we're
         * getting the disconnect for a network that we explicitly disabled
         * in accordance with network preference policies.
         */
        if (!mNetConfigs[prevNetType].isDefault()) {
            List pids = mNetRequestersPids[prevNetType];
            for (int i = 0; i<pids.size(); i++) {
                Integer pid = (Integer)pids.get(i);
                // will remove them because the net's no longer connected
                // need to do this now as only now do we know the pids and
                // can properly null things that are no longer referenced.
                reassessPidDns(pid.intValue(), false);
            }
        }

        Intent intent = new Intent(ConnectivityManager.CONNECTIVITY_ACTION);
        intent.putExtra(ConnectivityManager.EXTRA_NETWORK_INFO, info);
        intent.putExtra(ConnectivityManager.EXTRA_NETWORK_TYPE, info.getType());
        if (info.isFailover()) {
            intent.putExtra(ConnectivityManager.EXTRA_IS_FAILOVER, true);
            info.setFailover(false);
        }
        if (info.getReason() != null) {
            intent.putExtra(ConnectivityManager.EXTRA_REASON, info.getReason());
        }
        if (info.getExtraInfo() != null) {
            intent.putExtra(ConnectivityManager.EXTRA_EXTRA_INFO,
                    info.getExtraInfo());
        }

        if (mNetConfigs[prevNetType].isDefault()) {
            tryFailover(prevNetType);
            if (mActiveDefaultNetwork != -1) {
                NetworkInfo switchTo = mNetTrackers[mActiveDefaultNetwork].getNetworkInfo();
                intent.putExtra(ConnectivityManager.EXTRA_OTHER_NETWORK_INFO, switchTo);
            } else {
                mDefaultInetConditionPublished = 0; // we're not connected anymore
                intent.putExtra(ConnectivityManager.EXTRA_NO_CONNECTIVITY, true);
            }
        }
        intent.putExtra(ConnectivityManager.EXTRA_INET_CONDITION, mDefaultInetConditionPublished);

        // Reset interface if no other connections are using the same interface
        boolean doReset = true;
        LinkProperties linkProperties = mNetTrackers[prevNetType].getLinkProperties();
        if (linkProperties != null) {
            String oldIface = linkProperties.getInterfaceName();
            if (TextUtils.isEmpty(oldIface) == false) {
                for (NetworkStateTracker networkStateTracker : mNetTrackers) {
                    if (networkStateTracker == null) continue;
                    NetworkInfo networkInfo = networkStateTracker.getNetworkInfo();
                    if (networkInfo.isConnected() && networkInfo.getType() != prevNetType) {
                        LinkProperties l = networkStateTracker.getLinkProperties();
                        if (l == null) continue;
                        if (oldIface.equals(l.getInterfaceName())) {
                            doReset = false;
                            break;
                        }
                    }
                }
            }
        }

        // do this before we broadcast the change
        handleConnectivityChange(prevNetType, doReset);

        final Intent immediateIntent = new Intent(intent);
        immediateIntent.setAction(CONNECTIVITY_ACTION_IMMEDIATE);
        sendStickyBroadcast(immediateIntent);
        sendStickyBroadcastDelayed(intent, getConnectivityChangeDelay());
        /*
         * If the failover network is already connected, then immediately send
         * out a followup broadcast indicating successful failover
         */
        if (mActiveDefaultNetwork != -1) {
            sendConnectedBroadcastDelayed(mNetTrackers[mActiveDefaultNetwork].getNetworkInfo(),
                    getConnectivityChangeDelay());
        }
    }

    private void tryFailover(int prevNetType) {
        /*
         * If this is a default network, check if other defaults are available.
         * Try to reconnect on all available and let them hash it out when
         * more than one connects.
         */
        if (mNetConfigs[prevNetType].isDefault()) {
            if (mActiveDefaultNetwork == prevNetType) {
                mActiveDefaultNetwork = -1;
            }

            // don't signal a reconnect for anything lower or equal priority than our
            // current connected default
            // TODO - don't filter by priority now - nice optimization but risky
//            int currentPriority = -1;
//            if (mActiveDefaultNetwork != -1) {
//                currentPriority = mNetConfigs[mActiveDefaultNetwork].mPriority;
//            }
            for (int checkType=0; checkType <= ConnectivityManager.MAX_NETWORK_TYPE; checkType++) {
                if (checkType == prevNetType) continue;
                if (mNetConfigs[checkType] == null) continue;
                if (!mNetConfigs[checkType].isDefault()) continue;
                if (mNetTrackers[checkType] == null) continue;

// Enabling the isAvailable() optimization caused mobile to not get
// selected if it was in the middle of error handling. Specifically
// a moble connection that took 30 seconds to complete the DEACTIVATE_DATA_CALL
// would not be available and we wouldn't get connected to anything.
// So removing the isAvailable() optimization below for now. TODO: This
// optimization should work and we need to investigate why it doesn't work.
// This could be related to how DEACTIVATE_DATA_CALL is reporting its
// complete before it is really complete.
//                if (!mNetTrackers[checkType].isAvailable()) continue;

//                if (currentPriority >= mNetConfigs[checkType].mPriority) continue;

                NetworkStateTracker checkTracker = mNetTrackers[checkType];
                NetworkInfo checkInfo = checkTracker.getNetworkInfo();
                if (!checkInfo.isConnectedOrConnecting() || checkTracker.isTeardownRequested()) {
                    checkInfo.setFailover(true);
                    checkTracker.reconnect();
                }
                if (DBG) log("Attempting to switch to " + checkInfo.getTypeName());
            }
        }
    }

    public void sendConnectedBroadcast(NetworkInfo info) {
        sendGeneralBroadcast(info, CONNECTIVITY_ACTION_IMMEDIATE);
        sendGeneralBroadcast(info, CONNECTIVITY_ACTION);
    }

    private void sendConnectedBroadcastDelayed(NetworkInfo info, int delayMs) {
        sendGeneralBroadcast(info, CONNECTIVITY_ACTION_IMMEDIATE);
        sendGeneralBroadcastDelayed(info, CONNECTIVITY_ACTION, delayMs);
    }

    private void sendInetConditionBroadcast(NetworkInfo info) {
        sendGeneralBroadcast(info, ConnectivityManager.INET_CONDITION_ACTION);
    }

    private Intent makeGeneralIntent(NetworkInfo info, String bcastType) {
        if (mLockdownTracker != null) {
            info = mLockdownTracker.augmentNetworkInfo(info);
        }

        Intent intent = new Intent(bcastType);
        intent.putExtra(ConnectivityManager.EXTRA_NETWORK_INFO, info);
        intent.putExtra(ConnectivityManager.EXTRA_NETWORK_TYPE, info.getType());
        if (info.isFailover()) {
            intent.putExtra(ConnectivityManager.EXTRA_IS_FAILOVER, true);
            info.setFailover(false);
        }
        if (info.getReason() != null) {
            intent.putExtra(ConnectivityManager.EXTRA_REASON, info.getReason());
        }
        if (info.getExtraInfo() != null) {
            intent.putExtra(ConnectivityManager.EXTRA_EXTRA_INFO,
                    info.getExtraInfo());
        }
        intent.putExtra(ConnectivityManager.EXTRA_INET_CONDITION, mDefaultInetConditionPublished);
        return intent;
    }

    private void sendGeneralBroadcast(NetworkInfo info, String bcastType) {
        sendStickyBroadcast(makeGeneralIntent(info, bcastType));
    }

    private void sendGeneralBroadcastDelayed(NetworkInfo info, String bcastType, int delayMs) {
        sendStickyBroadcastDelayed(makeGeneralIntent(info, bcastType), delayMs);
    }

    private void sendDataActivityBroadcast(int deviceType, boolean active) {
        Intent intent = new Intent(ConnectivityManager.ACTION_DATA_ACTIVITY_CHANGE);
        intent.putExtra(ConnectivityManager.EXTRA_DEVICE_TYPE, deviceType);
        intent.putExtra(ConnectivityManager.EXTRA_IS_ACTIVE, active);
        mContext.sendOrderedBroadcast(intent, RECEIVE_DATA_ACTIVITY_CHANGE);
    }

    /**
     * Called when an attempt to fail over to another network has failed.
     * @param info the {@link NetworkInfo} for the failed network
     */
    private void handleConnectionFailure(NetworkInfo info) {
        mNetTrackers[info.getType()].setTeardownRequested(false);

        String reason = info.getReason();
        String extraInfo = info.getExtraInfo();

        String reasonText;
        if (reason == null) {
            reasonText = ".";
        } else {
            reasonText = " (" + reason + ").";
        }
        loge("Attempt to connect to " + info.getTypeName() + " failed" + reasonText);

        Intent intent = new Intent(ConnectivityManager.CONNECTIVITY_ACTION);
        intent.putExtra(ConnectivityManager.EXTRA_NETWORK_INFO, info);
        intent.putExtra(ConnectivityManager.EXTRA_NETWORK_TYPE, info.getType());
        if (getActiveNetworkInfo() == null) {
            intent.putExtra(ConnectivityManager.EXTRA_NO_CONNECTIVITY, true);
        }
        if (reason != null) {
            intent.putExtra(ConnectivityManager.EXTRA_REASON, reason);
        }
        if (extraInfo != null) {
            intent.putExtra(ConnectivityManager.EXTRA_EXTRA_INFO, extraInfo);
        }
        if (info.isFailover()) {
            intent.putExtra(ConnectivityManager.EXTRA_IS_FAILOVER, true);
            info.setFailover(false);
        }

        if (mNetConfigs[info.getType()].isDefault()) {
            tryFailover(info.getType());
            if (mActiveDefaultNetwork != -1) {
                NetworkInfo switchTo = mNetTrackers[mActiveDefaultNetwork].getNetworkInfo();
                intent.putExtra(ConnectivityManager.EXTRA_OTHER_NETWORK_INFO, switchTo);
            } else {
                mDefaultInetConditionPublished = 0;
                intent.putExtra(ConnectivityManager.EXTRA_NO_CONNECTIVITY, true);
            }
        }

        intent.putExtra(ConnectivityManager.EXTRA_INET_CONDITION, mDefaultInetConditionPublished);

        final Intent immediateIntent = new Intent(intent);
        immediateIntent.setAction(CONNECTIVITY_ACTION_IMMEDIATE);
        sendStickyBroadcast(immediateIntent);
        sendStickyBroadcast(intent);
        /*
         * If the failover network is already connected, then immediately send
         * out a followup broadcast indicating successful failover
         */
        if (mActiveDefaultNetwork != -1) {
            sendConnectedBroadcast(mNetTrackers[mActiveDefaultNetwork].getNetworkInfo());
        }
    }

    private void sendStickyBroadcast(Intent intent) {
        synchronized(this) {
            if (!mSystemReady) {
                mInitialBroadcast = new Intent(intent);
            }
            intent.addFlags(Intent.FLAG_RECEIVER_REGISTERED_ONLY_BEFORE_BOOT);
            if (VDBG) {
                log("sendStickyBroadcast: action=" + intent.getAction());
            }

            mContext.sendStickyBroadcast(intent);
        }
    }

    private void sendStickyBroadcastDelayed(Intent intent, int delayMs) {
        if (delayMs <= 0) {
            sendStickyBroadcast(intent);
        } else {
            if (VDBG) {
                log("sendStickyBroadcastDelayed: delayMs=" + delayMs + ", action="
                        + intent.getAction());
            }
            mHandler.sendMessageDelayed(mHandler.obtainMessage(
                    EVENT_SEND_STICKY_BROADCAST_INTENT, intent), delayMs);
        }
    }

    void systemReady() {
        synchronized(this) {
            mSystemReady = true;
            if (mInitialBroadcast != null) {
                mContext.sendStickyBroadcast(mInitialBroadcast);
                mInitialBroadcast = null;
            }
        }
        // load the global proxy at startup
        mHandler.sendMessage(mHandler.obtainMessage(EVENT_APPLY_GLOBAL_HTTP_PROXY));

        // Try bringing up tracker, but if KeyStore isn't ready yet, wait
        // for user to unlock device.
        if (!updateLockdownVpn()) {
            final IntentFilter filter = new IntentFilter(Intent.ACTION_USER_PRESENT);
            mContext.registerReceiver(mUserPresentReceiver, filter);
        }
    }

    private BroadcastReceiver mUserPresentReceiver = new BroadcastReceiver() {
        @Override
        public void onReceive(Context context, Intent intent) {
            // Try creating lockdown tracker, since user present usually means
            // unlocked keystore.
            if (updateLockdownVpn()) {
                mContext.unregisterReceiver(this);
            }
        }
    };

    private boolean isNewNetTypePreferredOverCurrentNetType(int type) {
        if ((type != mNetworkPreference &&
                    mNetConfigs[mActiveDefaultNetwork].priority >
                    mNetConfigs[type].priority) ||
                mNetworkPreference == mActiveDefaultNetwork) return false;
        return true;
    }

    private void handleConnect(NetworkInfo info) {
<<<<<<< HEAD
        final int type = info.getType();
        final NetworkStateTracker thisNet = mNetTrackers[type];

        setupDataActivityTracking(type);
=======
        final int newNetType = info.getType();
>>>>>>> 949dcad8

        setupDataActivityTracking(newNetType);

        // snapshot isFailover, because sendConnectedBroadcast() resets it
        boolean isFailover = info.isFailover();
<<<<<<< HEAD
=======
        final NetworkStateTracker thisNet = mNetTrackers[newNetType];
>>>>>>> 949dcad8
        final String thisIface = thisNet.getLinkProperties().getInterfaceName();

        // if this is a default net and other default is running
        // kill the one not preferred
        if (mNetConfigs[newNetType].isDefault()) {
            if (mActiveDefaultNetwork != -1 && mActiveDefaultNetwork != newNetType) {
                if (isNewNetTypePreferredOverCurrentNetType(newNetType)) {
                    // tear down the other
                    NetworkStateTracker otherNet =
                            mNetTrackers[mActiveDefaultNetwork];
                    if (DBG) {
                        log("Policy requires " + otherNet.getNetworkInfo().getTypeName() +
                            " teardown");
                    }
                    if (!teardown(otherNet)) {
                        loge("Network declined teardown request");
                        teardown(thisNet);
                        return;
                    }
                } else {
                       // don't accept this one
                        if (VDBG) {
                            log("Not broadcasting CONNECT_ACTION " +
                                "to torn down network " + info.getTypeName());
                        }
                        teardown(thisNet);
                        return;
                }
            }
            synchronized (ConnectivityService.this) {
                // have a new default network, release the transition wakelock in a second
                // if it's held.  The second pause is to allow apps to reconnect over the
                // new network
                if (mNetTransitionWakeLock.isHeld()) {
                    mHandler.sendMessageDelayed(mHandler.obtainMessage(
                            EVENT_CLEAR_NET_TRANSITION_WAKELOCK,
                            mNetTransitionWakeLockSerialNumber, 0),
                            1000);
                }
            }
            mActiveDefaultNetwork = newNetType;
            // this will cause us to come up initially as unconnected and switching
            // to connected after our normal pause unless somebody reports us as reall
            // disconnected
            mDefaultInetConditionPublished = 0;
            mDefaultConnectionSequence++;
            mInetConditionChangeInFlight = false;
            // Don't do this - if we never sign in stay, grey
            //reportNetworkCondition(mActiveDefaultNetwork, 100);
        }
        thisNet.setTeardownRequested(false);
        updateNetworkSettings(thisNet);
        handleConnectivityChange(newNetType, false);
        sendConnectedBroadcastDelayed(info, getConnectivityChangeDelay());

        // notify battery stats service about this network
        if (thisIface != null) {
            try {
                BatteryStatsService.getService().noteNetworkInterfaceType(thisIface, newNetType);
            } catch (RemoteException e) {
                // ignored; service lives in system_server
            }
        }
    }

    private void handleCaptivePortalTrackerCheck(NetworkInfo info) {
        if (DBG) log("Captive portal check " + info);
        int type = info.getType();
        final NetworkStateTracker thisNet = mNetTrackers[type];
        if (mNetConfigs[type].isDefault()) {
            if (mActiveDefaultNetwork != -1 && mActiveDefaultNetwork != type) {
                if (isNewNetTypePreferredOverCurrentNetType(type)) {
                    if (DBG) log("Captive check on " + info.getTypeName());
                    mCaptivePortalTracker = CaptivePortalTracker.detect(mContext, info,
                            ConnectivityService.this);
                    return;
                } else {
                    if (DBG) log("Tear down low priority net " + info.getTypeName());
                    teardown(thisNet);
                    return;
                }
            }
        }

        thisNet.captivePortalCheckComplete();
    }

    /** @hide */
    public void captivePortalCheckComplete(NetworkInfo info) {
        mNetTrackers[info.getType()].captivePortalCheckComplete();
        mCaptivePortalTracker = null;
    }

    /**
     * Setup data activity tracking for the given network interface.
     *
     * Every {@code setupDataActivityTracking} should be paired with a
     * {@link removeDataActivityTracking} for cleanup.
     */
    private void setupDataActivityTracking(int type) {
        final NetworkStateTracker thisNet = mNetTrackers[type];
        final String iface = thisNet.getLinkProperties().getInterfaceName();

        final int timeout;

        if (ConnectivityManager.isNetworkTypeMobile(type)) {
            timeout = Settings.Secure.getInt(mContext.getContentResolver(),
                                             Settings.Secure.DATA_ACTIVITY_TIMEOUT_MOBILE,
                                             0);
            // Canonicalize mobile network type
            type = ConnectivityManager.TYPE_MOBILE;
        } else if (ConnectivityManager.TYPE_WIFI == type) {
            timeout = Settings.Secure.getInt(mContext.getContentResolver(),
                                             Settings.Secure.DATA_ACTIVITY_TIMEOUT_WIFI,
                                             0);
        } else {
            // do not track any other networks
            timeout = 0;
        }

        if (timeout > 0 && iface != null) {
            try {
                mNetd.addIdleTimer(iface, timeout, Integer.toString(type));
            } catch (RemoteException e) {
            }
        }
    }

    /**
     * Remove data activity tracking when network disconnects.
     */
    private void removeDataActivityTracking(int type) {
        final NetworkStateTracker net = mNetTrackers[type];
        final String iface = net.getLinkProperties().getInterfaceName();

        if (iface != null && (ConnectivityManager.isNetworkTypeMobile(type) ||
                              ConnectivityManager.TYPE_WIFI == type)) {
            try {
                // the call fails silently if no idletimer setup for this interface
                mNetd.removeIdleTimer(iface);
            } catch (RemoteException e) {
            }
        }
    }

    /**
     * After a change in the connectivity state of a network. We're mainly
     * concerned with making sure that the list of DNS servers is set up
     * according to which networks are connected, and ensuring that the
     * right routing table entries exist.
     */
    private void handleConnectivityChange(int netType, boolean doReset) {
        int resetMask = doReset ? NetworkUtils.RESET_ALL_ADDRESSES : 0;

        /*
         * If a non-default network is enabled, add the host routes that
         * will allow it's DNS servers to be accessed.
         */
        handleDnsConfigurationChange(netType);

        LinkProperties curLp = mCurrentLinkProperties[netType];
        LinkProperties newLp = null;

        if (mNetTrackers[netType].getNetworkInfo().isConnected()) {
            newLp = mNetTrackers[netType].getLinkProperties();
            if (VDBG) {
                log("handleConnectivityChange: changed linkProperty[" + netType + "]:" +
                        " doReset=" + doReset + " resetMask=" + resetMask +
                        "\n   curLp=" + curLp +
                        "\n   newLp=" + newLp);
            }

            if (curLp != null) {
                if (curLp.isIdenticalInterfaceName(newLp)) {
                    CompareResult<LinkAddress> car = curLp.compareAddresses(newLp);
                    if ((car.removed.size() != 0) || (car.added.size() != 0)) {
                        for (LinkAddress linkAddr : car.removed) {
                            if (linkAddr.getAddress() instanceof Inet4Address) {
                                resetMask |= NetworkUtils.RESET_IPV4_ADDRESSES;
                            }
                            if (linkAddr.getAddress() instanceof Inet6Address) {
                                resetMask |= NetworkUtils.RESET_IPV6_ADDRESSES;
                            }
                        }
                        if (DBG) {
                            log("handleConnectivityChange: addresses changed" +
                                    " linkProperty[" + netType + "]:" + " resetMask=" + resetMask +
                                    "\n   car=" + car);
                        }
                    } else {
                        if (DBG) {
                            log("handleConnectivityChange: address are the same reset per doReset" +
                                   " linkProperty[" + netType + "]:" +
                                   " resetMask=" + resetMask);
                        }
                    }
                } else {
                    resetMask = NetworkUtils.RESET_ALL_ADDRESSES;
                    if (DBG) {
                        log("handleConnectivityChange: interface not not equivalent reset both" +
                                " linkProperty[" + netType + "]:" +
                                " resetMask=" + resetMask);
                    }
                }
            }
            if (mNetConfigs[netType].isDefault()) {
                handleApplyDefaultProxy(newLp.getHttpProxy());
            }
        } else {
            if (VDBG) {
                log("handleConnectivityChange: changed linkProperty[" + netType + "]:" +
                        " doReset=" + doReset + " resetMask=" + resetMask +
                        "\n  curLp=" + curLp +
                        "\n  newLp= null");
            }
        }
        mCurrentLinkProperties[netType] = newLp;
        boolean resetDns = updateRoutes(newLp, curLp, mNetConfigs[netType].isDefault());

        if (resetMask != 0 || resetDns) {
            LinkProperties linkProperties = mNetTrackers[netType].getLinkProperties();
            if (linkProperties != null) {
                String iface = linkProperties.getInterfaceName();
                if (TextUtils.isEmpty(iface) == false) {
                    if (resetMask != 0) {
                        if (DBG) log("resetConnections(" + iface + ", " + resetMask + ")");
                        NetworkUtils.resetConnections(iface, resetMask);

                        // Tell VPN the interface is down. It is a temporary
                        // but effective fix to make VPN aware of the change.
                        if ((resetMask & NetworkUtils.RESET_IPV4_ADDRESSES) != 0) {
                            mVpn.interfaceStatusChanged(iface, false);
                        }
                    }
                    if (resetDns) {
                        if (VDBG) log("resetting DNS cache for " + iface);
                        try {
                            mNetd.flushInterfaceDnsCache(iface);
                        } catch (Exception e) {
                            // never crash - catch them all
                            if (DBG) loge("Exception resetting dns cache: " + e);
                        }
                    }
                }
            }
        }

        // TODO: Temporary notifying upstread change to Tethering.
        //       @see bug/4455071
        /** Notify TetheringService if interface name has been changed. */
        if (TextUtils.equals(mNetTrackers[netType].getNetworkInfo().getReason(),
                             PhoneConstants.REASON_LINK_PROPERTIES_CHANGED)) {
            if (isTetheringSupported()) {
                mTethering.handleTetherIfaceChange();
            }
        }
    }

    /**
     * Add and remove routes using the old properties (null if not previously connected),
     * new properties (null if becoming disconnected).  May even be double null, which
     * is a noop.
     * Uses isLinkDefault to determine if default routes should be set or conversely if
     * host routes should be set to the dns servers
     * returns a boolean indicating the routes changed
     */
    private boolean updateRoutes(LinkProperties newLp, LinkProperties curLp,
            boolean isLinkDefault) {
        Collection<RouteInfo> routesToAdd = null;
        CompareResult<InetAddress> dnsDiff = new CompareResult<InetAddress>();
        CompareResult<RouteInfo> routeDiff = new CompareResult<RouteInfo>();
        if (curLp != null) {
            // check for the delta between the current set and the new
            routeDiff = curLp.compareRoutes(newLp);
            dnsDiff = curLp.compareDnses(newLp);
        } else if (newLp != null) {
            routeDiff.added = newLp.getRoutes();
            dnsDiff.added = newLp.getDnses();
        }

        boolean routesChanged = (routeDiff.removed.size() != 0 || routeDiff.added.size() != 0);

        for (RouteInfo r : routeDiff.removed) {
            if (isLinkDefault || ! r.isDefaultRoute()) {
                removeRoute(curLp, r, TO_DEFAULT_TABLE);
            }
            if (isLinkDefault == false) {
                // remove from a secondary route table
                removeRoute(curLp, r, TO_SECONDARY_TABLE);
            }
        }

        for (RouteInfo r :  routeDiff.added) {
            if (isLinkDefault || ! r.isDefaultRoute()) {
                addRoute(newLp, r, TO_DEFAULT_TABLE);
            } else {
                // add to a secondary route table
                addRoute(newLp, r, TO_SECONDARY_TABLE);

                // many radios add a default route even when we don't want one.
                // remove the default route unless somebody else has asked for it
                String ifaceName = newLp.getInterfaceName();
                if (TextUtils.isEmpty(ifaceName) == false && mAddedRoutes.contains(r) == false) {
                    if (VDBG) log("Removing " + r + " for interface " + ifaceName);
                    try {
                        mNetd.removeRoute(ifaceName, r);
                    } catch (Exception e) {
                        // never crash - catch them all
                        if (DBG) loge("Exception trying to remove a route: " + e);
                    }
                }
            }
        }

        if (!isLinkDefault) {
            // handle DNS routes
            if (routesChanged) {
                // routes changed - remove all old dns entries and add new
                if (curLp != null) {
                    for (InetAddress oldDns : curLp.getDnses()) {
                        removeRouteToAddress(curLp, oldDns);
                    }
                }
                if (newLp != null) {
                    for (InetAddress newDns : newLp.getDnses()) {
                        addRouteToAddress(newLp, newDns);
                    }
                }
            } else {
                // no change in routes, check for change in dns themselves
                for (InetAddress oldDns : dnsDiff.removed) {
                    removeRouteToAddress(curLp, oldDns);
                }
                for (InetAddress newDns : dnsDiff.added) {
                    addRouteToAddress(newLp, newDns);
                }
            }
        }
        return routesChanged;
    }


   /**
     * Reads the network specific TCP buffer sizes from SystemProperties
     * net.tcp.buffersize.[default|wifi|umts|edge|gprs] and set them for system
     * wide use
     */
   public void updateNetworkSettings(NetworkStateTracker nt) {
        String key = nt.getTcpBufferSizesPropName();
        String bufferSizes = key == null ? null : SystemProperties.get(key);

        if (TextUtils.isEmpty(bufferSizes)) {
            if (VDBG) log(key + " not found in system properties. Using defaults");

            // Setting to default values so we won't be stuck to previous values
            key = "net.tcp.buffersize.default";
            bufferSizes = SystemProperties.get(key);
        }

        // Set values in kernel
        if (bufferSizes.length() != 0) {
            if (VDBG) {
                log("Setting TCP values: [" + bufferSizes
                        + "] which comes from [" + key + "]");
            }
            setBufferSize(bufferSizes);
        }
    }

   /**
     * Writes TCP buffer sizes to /sys/kernel/ipv4/tcp_[r/w]mem_[min/def/max]
     * which maps to /proc/sys/net/ipv4/tcp_rmem and tcpwmem
     *
     * @param bufferSizes in the format of "readMin, readInitial, readMax,
     *        writeMin, writeInitial, writeMax"
     */
    private void setBufferSize(String bufferSizes) {
        try {
            String[] values = bufferSizes.split(",");

            if (values.length == 6) {
              final String prefix = "/sys/kernel/ipv4/tcp_";
                FileUtils.stringToFile(prefix + "rmem_min", values[0]);
                FileUtils.stringToFile(prefix + "rmem_def", values[1]);
                FileUtils.stringToFile(prefix + "rmem_max", values[2]);
                FileUtils.stringToFile(prefix + "wmem_min", values[3]);
                FileUtils.stringToFile(prefix + "wmem_def", values[4]);
                FileUtils.stringToFile(prefix + "wmem_max", values[5]);
            } else {
                loge("Invalid buffersize string: " + bufferSizes);
            }
        } catch (IOException e) {
            loge("Can't set tcp buffer sizes:" + e);
        }
    }

    /**
     * Adjust the per-process dns entries (net.dns<x>.<pid>) based
     * on the highest priority active net which this process requested.
     * If there aren't any, clear it out
     */
    private void reassessPidDns(int myPid, boolean doBump)
    {
        if (VDBG) log("reassessPidDns for pid " + myPid);
        for(int i : mPriorityList) {
            if (mNetConfigs[i].isDefault()) {
                continue;
            }
            NetworkStateTracker nt = mNetTrackers[i];
            if (nt.getNetworkInfo().isConnected() &&
                    !nt.isTeardownRequested()) {
                LinkProperties p = nt.getLinkProperties();
                if (p == null) continue;
                List pids = mNetRequestersPids[i];
                for (int j=0; j<pids.size(); j++) {
                    Integer pid = (Integer)pids.get(j);
                    if (pid.intValue() == myPid) {
                        Collection<InetAddress> dnses = p.getDnses();
                        writePidDns(dnses, myPid);
                        if (doBump) {
                            bumpDns();
                        }
                        return;
                    }
                }
           }
        }
        // nothing found - delete
        for (int i = 1; ; i++) {
            String prop = "net.dns" + i + "." + myPid;
            if (SystemProperties.get(prop).length() == 0) {
                if (doBump) {
                    bumpDns();
                }
                return;
            }
            SystemProperties.set(prop, "");
        }
    }

    // return true if results in a change
    private boolean writePidDns(Collection <InetAddress> dnses, int pid) {
        int j = 1;
        boolean changed = false;
        for (InetAddress dns : dnses) {
            String dnsString = dns.getHostAddress();
            if (changed || !dnsString.equals(SystemProperties.get("net.dns" + j + "." + pid))) {
                changed = true;
                SystemProperties.set("net.dns" + j + "." + pid, dns.getHostAddress());
            }
            j++;
        }
        return changed;
    }

    private void bumpDns() {
        /*
         * Bump the property that tells the name resolver library to reread
         * the DNS server list from the properties.
         */
        String propVal = SystemProperties.get("net.dnschange");
        int n = 0;
        if (propVal.length() != 0) {
            try {
                n = Integer.parseInt(propVal);
            } catch (NumberFormatException e) {}
        }
        SystemProperties.set("net.dnschange", "" + (n+1));
        /*
         * Tell the VMs to toss their DNS caches
         */
        Intent intent = new Intent(Intent.ACTION_CLEAR_DNS_CACHE);
        intent.addFlags(Intent.FLAG_RECEIVER_REPLACE_PENDING);
        /*
         * Connectivity events can happen before boot has completed ...
         */
        intent.addFlags(Intent.FLAG_RECEIVER_REGISTERED_ONLY_BEFORE_BOOT);
        mContext.sendBroadcast(intent);
    }

    // Caller must grab mDnsLock.
    private boolean updateDns(String network, String iface,
            Collection<InetAddress> dnses, String domains) {
        boolean changed = false;
        int last = 0;
        if (dnses.size() == 0 && mDefaultDns != null) {
            ++last;
            String value = mDefaultDns.getHostAddress();
            if (!value.equals(SystemProperties.get("net.dns1"))) {
                if (DBG) {
                    loge("no dns provided for " + network + " - using " + value);
                }
                changed = true;
                SystemProperties.set("net.dns1", value);
            }
        } else {
            for (InetAddress dns : dnses) {
                ++last;
                String key = "net.dns" + last;
                String value = dns.getHostAddress();
                if (!changed && value.equals(SystemProperties.get(key))) {
                    continue;
                }
                if (VDBG) {
                    log("adding dns " + value + " for " + network);
                }
                changed = true;
                SystemProperties.set(key, value);
            }
        }
        for (int i = last + 1; i <= mNumDnsEntries; ++i) {
            String key = "net.dns" + i;
            if (VDBG) log("erasing " + key);
            changed = true;
            SystemProperties.set(key, "");
        }
        mNumDnsEntries = last;

        if (changed) {
            try {
                mNetd.setDnsServersForInterface(iface, NetworkUtils.makeStrings(dnses));
                mNetd.setDefaultInterfaceForDns(iface);
            } catch (Exception e) {
                if (DBG) loge("exception setting default dns interface: " + e);
            }
        }
        if (!domains.equals(SystemProperties.get("net.dns.search"))) {
            SystemProperties.set("net.dns.search", domains);
            changed = true;
        }
        return changed;
    }

    private void handleDnsConfigurationChange(int netType) {
        // add default net's dns entries
        NetworkStateTracker nt = mNetTrackers[netType];
        if (nt != null && nt.getNetworkInfo().isConnected() && !nt.isTeardownRequested()) {
            LinkProperties p = nt.getLinkProperties();
            if (p == null) return;
            Collection<InetAddress> dnses = p.getDnses();
            boolean changed = false;
            if (mNetConfigs[netType].isDefault()) {
                String network = nt.getNetworkInfo().getTypeName();
                synchronized (mDnsLock) {
                    if (!mDnsOverridden) {
                        changed = updateDns(network, p.getInterfaceName(), dnses, "");
                    }
                }
            } else {
                try {
                    mNetd.setDnsServersForInterface(p.getInterfaceName(),
                            NetworkUtils.makeStrings(dnses));
                } catch (Exception e) {
                    if (DBG) loge("exception setting dns servers: " + e);
                }
                // set per-pid dns for attached secondary nets
                List pids = mNetRequestersPids[netType];
                for (int y=0; y< pids.size(); y++) {
                    Integer pid = (Integer)pids.get(y);
                    changed = writePidDns(dnses, pid.intValue());
                }
            }
            if (changed) bumpDns();
        }
    }

    private int getRestoreDefaultNetworkDelay(int networkType) {
        String restoreDefaultNetworkDelayStr = SystemProperties.get(
                NETWORK_RESTORE_DELAY_PROP_NAME);
        if(restoreDefaultNetworkDelayStr != null &&
                restoreDefaultNetworkDelayStr.length() != 0) {
            try {
                return Integer.valueOf(restoreDefaultNetworkDelayStr);
            } catch (NumberFormatException e) {
            }
        }
        // if the system property isn't set, use the value for the apn type
        int ret = RESTORE_DEFAULT_NETWORK_DELAY;

        if ((networkType <= ConnectivityManager.MAX_NETWORK_TYPE) &&
                (mNetConfigs[networkType] != null)) {
            ret = mNetConfigs[networkType].restoreTime;
        }
        return ret;
    }

    @Override
    protected void dump(FileDescriptor fd, PrintWriter pw, String[] args) {
        if (mContext.checkCallingOrSelfPermission(
                android.Manifest.permission.DUMP)
                != PackageManager.PERMISSION_GRANTED) {
            pw.println("Permission Denial: can't dump ConnectivityService " +
                    "from from pid=" + Binder.getCallingPid() + ", uid=" +
                    Binder.getCallingUid());
            return;
        }
        pw.println();
        for (NetworkStateTracker nst : mNetTrackers) {
            if (nst != null) {
                if (nst.getNetworkInfo().isConnected()) {
                    pw.println("Active network: " + nst.getNetworkInfo().
                            getTypeName());
                }
                pw.println(nst.getNetworkInfo());
                pw.println(nst);
                pw.println();
            }
        }

        pw.println("Network Requester Pids:");
        for (int net : mPriorityList) {
            String pidString = net + ": ";
            for (Object pid : mNetRequestersPids[net]) {
                pidString = pidString + pid.toString() + ", ";
            }
            pw.println(pidString);
        }
        pw.println();

        pw.println("FeatureUsers:");
        for (Object requester : mFeatureUsers) {
            pw.println(requester.toString());
        }
        pw.println();

        synchronized (this) {
            pw.println("NetworkTranstionWakeLock is currently " +
                    (mNetTransitionWakeLock.isHeld() ? "" : "not ") + "held.");
            pw.println("It was last requested for "+mNetTransitionWakeLockCausedBy);
        }
        pw.println();

        mTethering.dump(fd, pw, args);

        if (mInetLog != null) {
            pw.println();
            pw.println("Inet condition reports:");
            for(int i = 0; i < mInetLog.size(); i++) {
                pw.println(mInetLog.get(i));
            }
        }
    }

    // must be stateless - things change under us.
    private class NetworkStateTrackerHandler extends Handler {
        public NetworkStateTrackerHandler(Looper looper) {
            super(looper);
        }

        @Override
        public void handleMessage(Message msg) {
            NetworkInfo info;
            switch (msg.what) {
                case NetworkStateTracker.EVENT_STATE_CHANGED:
                    info = (NetworkInfo) msg.obj;
                    int type = info.getType();
                    NetworkInfo.State state = info.getState();

                    if (VDBG || (state == NetworkInfo.State.CONNECTED) ||
                            (state == NetworkInfo.State.DISCONNECTED)) {
                        log("ConnectivityChange for " +
                            info.getTypeName() + ": " +
                            state + "/" + info.getDetailedState());
                    }

                    // Connectivity state changed:
                    // [31-14] Reserved for future use
                    // [13-10] Network subtype (for mobile network, as defined
                    //         by TelephonyManager)
                    // [9-4] Detailed state ordinal (as defined by
                    //         NetworkInfo.DetailedState)
                    // [3-0] Network type (as defined by ConnectivityManager)
                    int eventLogParam = (info.getType() & 0xf) |
                            ((info.getDetailedState().ordinal() & 0x3f) << 4) |
                            (info.getSubtype() << 10);
                    EventLog.writeEvent(EventLogTags.CONNECTIVITY_STATE_CHANGED,
                            eventLogParam);

                    if (info.getDetailedState() ==
                            NetworkInfo.DetailedState.FAILED) {
                        handleConnectionFailure(info);
                    } else if (info.getDetailedState() ==
                            DetailedState.CAPTIVE_PORTAL_CHECK) {
                        handleCaptivePortalTrackerCheck(info);
                    } else if (state == NetworkInfo.State.DISCONNECTED) {
                        handleDisconnect(info);
                    } else if (state == NetworkInfo.State.SUSPENDED) {
                        // TODO: need to think this over.
                        // the logic here is, handle SUSPENDED the same as
                        // DISCONNECTED. The only difference being we are
                        // broadcasting an intent with NetworkInfo that's
                        // suspended. This allows the applications an
                        // opportunity to handle DISCONNECTED and SUSPENDED
                        // differently, or not.
                        handleDisconnect(info);
                    } else if (state == NetworkInfo.State.CONNECTED) {
                        handleConnect(info);
                    }
                    if (mLockdownTracker != null) {
                        mLockdownTracker.onNetworkInfoChanged(info);
                    }
                    break;
                case NetworkStateTracker.EVENT_CONFIGURATION_CHANGED:
                    info = (NetworkInfo) msg.obj;
                    // TODO: Temporary allowing network configuration
                    //       change not resetting sockets.
                    //       @see bug/4455071
                    handleConnectivityChange(info.getType(), false);
                    break;
                case NetworkStateTracker.EVENT_NETWORK_SUBTYPE_CHANGED:
                    info = (NetworkInfo) msg.obj;
                    type = info.getType();
                    updateNetworkSettings(mNetTrackers[type]);
                    break;
            }
        }
    }

    private class InternalHandler extends Handler {
        public InternalHandler(Looper looper) {
            super(looper);
        }

        @Override
        public void handleMessage(Message msg) {
            NetworkInfo info;
            switch (msg.what) {
                case EVENT_CLEAR_NET_TRANSITION_WAKELOCK:
                    String causedBy = null;
                    synchronized (ConnectivityService.this) {
                        if (msg.arg1 == mNetTransitionWakeLockSerialNumber &&
                                mNetTransitionWakeLock.isHeld()) {
                            mNetTransitionWakeLock.release();
                            causedBy = mNetTransitionWakeLockCausedBy;
                        }
                    }
                    if (causedBy != null) {
                        log("NetTransition Wakelock for " + causedBy + " released by timeout");
                    }
                    break;
                case EVENT_RESTORE_DEFAULT_NETWORK:
                    FeatureUser u = (FeatureUser)msg.obj;
                    u.expire();
                    break;
                case EVENT_INET_CONDITION_CHANGE:
                {
                    int netType = msg.arg1;
                    int condition = msg.arg2;
                    handleInetConditionChange(netType, condition);
                    break;
                }
                case EVENT_INET_CONDITION_HOLD_END:
                {
                    int netType = msg.arg1;
                    int sequence = msg.arg2;
                    handleInetConditionHoldEnd(netType, sequence);
                    break;
                }
                case EVENT_SET_NETWORK_PREFERENCE:
                {
                    int preference = msg.arg1;
                    handleSetNetworkPreference(preference);
                    break;
                }
                case EVENT_SET_MOBILE_DATA:
                {
                    boolean enabled = (msg.arg1 == ENABLED);
                    handleSetMobileData(enabled);
                    break;
                }
                case EVENT_APPLY_GLOBAL_HTTP_PROXY:
                {
                    handleDeprecatedGlobalHttpProxy();
                    break;
                }
                case EVENT_SET_DEPENDENCY_MET:
                {
                    boolean met = (msg.arg1 == ENABLED);
                    handleSetDependencyMet(msg.arg2, met);
                    break;
                }
                case EVENT_RESTORE_DNS:
                {
                    if (mActiveDefaultNetwork != -1) {
                        handleDnsConfigurationChange(mActiveDefaultNetwork);
                    }
                    break;
                }
                case EVENT_SEND_STICKY_BROADCAST_INTENT:
                {
                    Intent intent = (Intent)msg.obj;
                    sendStickyBroadcast(intent);
                    break;
                }
                case EVENT_SET_POLICY_DATA_ENABLE: {
                    final int networkType = msg.arg1;
                    final boolean enabled = msg.arg2 == ENABLED;
                    handleSetPolicyDataEnable(networkType, enabled);
                    break;
                }
                case EVENT_VPN_STATE_CHANGED: {
                    if (mLockdownTracker != null) {
                        mLockdownTracker.onVpnStateChanged((NetworkInfo) msg.obj);
                    }
                    break;
                }
            }
        }
    }

    // javadoc from interface
    public int tether(String iface) {
        enforceTetherChangePermission();

        if (isTetheringSupported()) {
            return mTethering.tether(iface);
        } else {
            return ConnectivityManager.TETHER_ERROR_UNSUPPORTED;
        }
    }

    // javadoc from interface
    public int untether(String iface) {
        enforceTetherChangePermission();

        if (isTetheringSupported()) {
            return mTethering.untether(iface);
        } else {
            return ConnectivityManager.TETHER_ERROR_UNSUPPORTED;
        }
    }

    // javadoc from interface
    public int getLastTetherError(String iface) {
        enforceTetherAccessPermission();

        if (isTetheringSupported()) {
            return mTethering.getLastTetherError(iface);
        } else {
            return ConnectivityManager.TETHER_ERROR_UNSUPPORTED;
        }
    }

    // TODO - proper iface API for selection by property, inspection, etc
    public String[] getTetherableUsbRegexs() {
        enforceTetherAccessPermission();
        if (isTetheringSupported()) {
            return mTethering.getTetherableUsbRegexs();
        } else {
            return new String[0];
        }
    }

    public String[] getTetherableWifiRegexs() {
        enforceTetherAccessPermission();
        if (isTetheringSupported()) {
            return mTethering.getTetherableWifiRegexs();
        } else {
            return new String[0];
        }
    }

    public String[] getTetherableBluetoothRegexs() {
        enforceTetherAccessPermission();
        if (isTetheringSupported()) {
            return mTethering.getTetherableBluetoothRegexs();
        } else {
            return new String[0];
        }
    }

    public int setUsbTethering(boolean enable) {
        enforceTetherAccessPermission();
        if (isTetheringSupported()) {
            return mTethering.setUsbTethering(enable);
        } else {
            return ConnectivityManager.TETHER_ERROR_UNSUPPORTED;
        }
    }

    // TODO - move iface listing, queries, etc to new module
    // javadoc from interface
    public String[] getTetherableIfaces() {
        enforceTetherAccessPermission();
        return mTethering.getTetherableIfaces();
    }

    public String[] getTetheredIfaces() {
        enforceTetherAccessPermission();
        return mTethering.getTetheredIfaces();
    }

    @Override
    public String[] getTetheredIfacePairs() {
        enforceTetherAccessPermission();
        return mTethering.getTetheredIfacePairs();
    }

    public String[] getTetheringErroredIfaces() {
        enforceTetherAccessPermission();
        return mTethering.getErroredIfaces();
    }

    // if ro.tether.denied = true we default to no tethering
    // gservices could set the secure setting to 1 though to enable it on a build where it
    // had previously been turned off.
    public boolean isTetheringSupported() {
        enforceTetherAccessPermission();
        int defaultVal = (SystemProperties.get("ro.tether.denied").equals("true") ? 0 : 1);
        boolean tetherEnabledInSettings = (Settings.Secure.getInt(mContext.getContentResolver(),
                Settings.Secure.TETHER_SUPPORTED, defaultVal) != 0);
        return tetherEnabledInSettings && mTetheringConfigValid;
    }

    // An API NetworkStateTrackers can call when they lose their network.
    // This will automatically be cleared after X seconds or a network becomes CONNECTED,
    // whichever happens first.  The timer is started by the first caller and not
    // restarted by subsequent callers.
    public void requestNetworkTransitionWakelock(String forWhom) {
        enforceConnectivityInternalPermission();
        synchronized (this) {
            if (mNetTransitionWakeLock.isHeld()) return;
            mNetTransitionWakeLockSerialNumber++;
            mNetTransitionWakeLock.acquire();
            mNetTransitionWakeLockCausedBy = forWhom;
        }
        mHandler.sendMessageDelayed(mHandler.obtainMessage(
                EVENT_CLEAR_NET_TRANSITION_WAKELOCK,
                mNetTransitionWakeLockSerialNumber, 0),
                mNetTransitionWakeLockTimeout);
        return;
    }

    // 100 percent is full good, 0 is full bad.
    public void reportInetCondition(int networkType, int percentage) {
        if (VDBG) log("reportNetworkCondition(" + networkType + ", " + percentage + ")");
        mContext.enforceCallingOrSelfPermission(
                android.Manifest.permission.STATUS_BAR,
                "ConnectivityService");

        if (DBG) {
            int pid = getCallingPid();
            int uid = getCallingUid();
            String s = pid + "(" + uid + ") reports inet is " +
                (percentage > 50 ? "connected" : "disconnected") + " (" + percentage + ") on " +
                "network Type " + networkType + " at " + GregorianCalendar.getInstance().getTime();
            mInetLog.add(s);
            while(mInetLog.size() > INET_CONDITION_LOG_MAX_SIZE) {
                mInetLog.remove(0);
            }
        }
        mHandler.sendMessage(mHandler.obtainMessage(
            EVENT_INET_CONDITION_CHANGE, networkType, percentage));
    }

    private void handleInetConditionChange(int netType, int condition) {
        if (mActiveDefaultNetwork == -1) {
            if (DBG) log("handleInetConditionChange: no active default network - ignore");
            return;
        }
        if (mActiveDefaultNetwork != netType) {
            if (DBG) log("handleInetConditionChange: net=" + netType +
                            " != default=" + mActiveDefaultNetwork + " - ignore");
            return;
        }
        if (VDBG) {
            log("handleInetConditionChange: net=" +
                    netType + ", condition=" + condition +
                    ",mActiveDefaultNetwork=" + mActiveDefaultNetwork);
        }
        mDefaultInetCondition = condition;
        int delay;
        if (mInetConditionChangeInFlight == false) {
            if (VDBG) log("handleInetConditionChange: starting a change hold");
            // setup a new hold to debounce this
            if (mDefaultInetCondition > 50) {
                delay = Settings.Secure.getInt(mContext.getContentResolver(),
                        Settings.Secure.INET_CONDITION_DEBOUNCE_UP_DELAY, 500);
            } else {
                delay = Settings.Secure.getInt(mContext.getContentResolver(),
                Settings.Secure.INET_CONDITION_DEBOUNCE_DOWN_DELAY, 3000);
            }
            mInetConditionChangeInFlight = true;
            mHandler.sendMessageDelayed(mHandler.obtainMessage(EVENT_INET_CONDITION_HOLD_END,
                    mActiveDefaultNetwork, mDefaultConnectionSequence), delay);
        } else {
            // we've set the new condition, when this hold ends that will get picked up
            if (VDBG) log("handleInetConditionChange: currently in hold - not setting new end evt");
        }
    }

    private void handleInetConditionHoldEnd(int netType, int sequence) {
        if (DBG) {
            log("handleInetConditionHoldEnd: net=" + netType +
                    ", condition=" + mDefaultInetCondition +
                    ", published condition=" + mDefaultInetConditionPublished);
        }
        mInetConditionChangeInFlight = false;

        if (mActiveDefaultNetwork == -1) {
            if (DBG) log("handleInetConditionHoldEnd: no active default network - ignoring");
            return;
        }
        if (mDefaultConnectionSequence != sequence) {
            if (DBG) log("handleInetConditionHoldEnd: event hold for obsolete network - ignoring");
            return;
        }
        // TODO: Figure out why this optimization sometimes causes a
        //       change in mDefaultInetCondition to be missed and the
        //       UI to not be updated.
        //if (mDefaultInetConditionPublished == mDefaultInetCondition) {
        //    if (DBG) log("no change in condition - aborting");
        //    return;
        //}
        NetworkInfo networkInfo = mNetTrackers[mActiveDefaultNetwork].getNetworkInfo();
        if (networkInfo.isConnected() == false) {
            if (DBG) log("handleInetConditionHoldEnd: default network not connected - ignoring");
            return;
        }
        mDefaultInetConditionPublished = mDefaultInetCondition;
        sendInetConditionBroadcast(networkInfo);
        return;
    }

    public ProxyProperties getProxy() {
        synchronized (mDefaultProxyLock) {
            return mDefaultProxyDisabled ? null : mDefaultProxy;
        }
    }

    public void setGlobalProxy(ProxyProperties proxyProperties) {
        enforceChangePermission();
        synchronized (mGlobalProxyLock) {
            if (proxyProperties == mGlobalProxy) return;
            if (proxyProperties != null && proxyProperties.equals(mGlobalProxy)) return;
            if (mGlobalProxy != null && mGlobalProxy.equals(proxyProperties)) return;

            String host = "";
            int port = 0;
            String exclList = "";
            if (proxyProperties != null && !TextUtils.isEmpty(proxyProperties.getHost())) {
                mGlobalProxy = new ProxyProperties(proxyProperties);
                host = mGlobalProxy.getHost();
                port = mGlobalProxy.getPort();
                exclList = mGlobalProxy.getExclusionList();
            } else {
                mGlobalProxy = null;
            }
            ContentResolver res = mContext.getContentResolver();
            Settings.Secure.putString(res, Settings.Secure.GLOBAL_HTTP_PROXY_HOST, host);
            Settings.Secure.putInt(res, Settings.Secure.GLOBAL_HTTP_PROXY_PORT, port);
            Settings.Secure.putString(res, Settings.Secure.GLOBAL_HTTP_PROXY_EXCLUSION_LIST,
                    exclList);
        }

        if (mGlobalProxy == null) {
            proxyProperties = mDefaultProxy;
        }
        //sendProxyBroadcast(proxyProperties);
    }

    private void loadGlobalProxy() {
        ContentResolver res = mContext.getContentResolver();
        String host = Settings.Secure.getString(res, Settings.Secure.GLOBAL_HTTP_PROXY_HOST);
        int port = Settings.Secure.getInt(res, Settings.Secure.GLOBAL_HTTP_PROXY_PORT, 0);
        String exclList = Settings.Secure.getString(res,
                Settings.Secure.GLOBAL_HTTP_PROXY_EXCLUSION_LIST);
        if (!TextUtils.isEmpty(host)) {
            ProxyProperties proxyProperties = new ProxyProperties(host, port, exclList);
            synchronized (mGlobalProxyLock) {
                mGlobalProxy = proxyProperties;
            }
        }
    }

    public ProxyProperties getGlobalProxy() {
        synchronized (mGlobalProxyLock) {
            return mGlobalProxy;
        }
    }

    private void handleApplyDefaultProxy(ProxyProperties proxy) {
        if (proxy != null && TextUtils.isEmpty(proxy.getHost())) {
            proxy = null;
        }
        synchronized (mDefaultProxyLock) {
            if (mDefaultProxy != null && mDefaultProxy.equals(proxy)) return;
            if (mDefaultProxy == proxy) return;
            mDefaultProxy = proxy;

            if (!mDefaultProxyDisabled) {
                sendProxyBroadcast(proxy);
            }
        }
    }

    private void handleDeprecatedGlobalHttpProxy() {
        String proxy = Settings.Secure.getString(mContext.getContentResolver(),
                Settings.Secure.HTTP_PROXY);
        if (!TextUtils.isEmpty(proxy)) {
            String data[] = proxy.split(":");
            String proxyHost =  data[0];
            int proxyPort = 8080;
            if (data.length > 1) {
                try {
                    proxyPort = Integer.parseInt(data[1]);
                } catch (NumberFormatException e) {
                    return;
                }
            }
            ProxyProperties p = new ProxyProperties(data[0], proxyPort, "");
            setGlobalProxy(p);
        }
    }

    private void sendProxyBroadcast(ProxyProperties proxy) {
        if (proxy == null) proxy = new ProxyProperties("", 0, "");
        if (DBG) log("sending Proxy Broadcast for " + proxy);
        Intent intent = new Intent(Proxy.PROXY_CHANGE_ACTION);
        intent.addFlags(Intent.FLAG_RECEIVER_REPLACE_PENDING |
            Intent.FLAG_RECEIVER_REGISTERED_ONLY_BEFORE_BOOT);
        intent.putExtra(Proxy.EXTRA_PROXY_INFO, proxy);
        mContext.sendStickyBroadcast(intent);
    }

    private static class SettingsObserver extends ContentObserver {
        private int mWhat;
        private Handler mHandler;
        SettingsObserver(Handler handler, int what) {
            super(handler);
            mHandler = handler;
            mWhat = what;
        }

        void observe(Context context) {
            ContentResolver resolver = context.getContentResolver();
            resolver.registerContentObserver(Settings.Secure.getUriFor(
                    Settings.Secure.HTTP_PROXY), false, this);
        }

        @Override
        public void onChange(boolean selfChange) {
            mHandler.obtainMessage(mWhat).sendToTarget();
        }
    }

    private static void log(String s) {
        Slog.d(TAG, s);
    }

    private static void loge(String s) {
        Slog.e(TAG, s);
    }

    int convertFeatureToNetworkType(int networkType, String feature) {
        int usedNetworkType = networkType;

        if(networkType == ConnectivityManager.TYPE_MOBILE) {
            if (TextUtils.equals(feature, Phone.FEATURE_ENABLE_MMS)) {
                usedNetworkType = ConnectivityManager.TYPE_MOBILE_MMS;
            } else if (TextUtils.equals(feature, Phone.FEATURE_ENABLE_SUPL)) {
                usedNetworkType = ConnectivityManager.TYPE_MOBILE_SUPL;
            } else if (TextUtils.equals(feature, Phone.FEATURE_ENABLE_DUN) ||
                    TextUtils.equals(feature, Phone.FEATURE_ENABLE_DUN_ALWAYS)) {
                usedNetworkType = ConnectivityManager.TYPE_MOBILE_DUN;
            } else if (TextUtils.equals(feature, Phone.FEATURE_ENABLE_HIPRI)) {
                usedNetworkType = ConnectivityManager.TYPE_MOBILE_HIPRI;
            } else if (TextUtils.equals(feature, Phone.FEATURE_ENABLE_FOTA)) {
                usedNetworkType = ConnectivityManager.TYPE_MOBILE_FOTA;
            } else if (TextUtils.equals(feature, Phone.FEATURE_ENABLE_IMS)) {
                usedNetworkType = ConnectivityManager.TYPE_MOBILE_IMS;
            } else if (TextUtils.equals(feature, Phone.FEATURE_ENABLE_CBS)) {
                usedNetworkType = ConnectivityManager.TYPE_MOBILE_CBS;
            } else {
                Slog.e(TAG, "Can't match any mobile netTracker!");
            }
        } else if (networkType == ConnectivityManager.TYPE_WIFI) {
            if (TextUtils.equals(feature, "p2p")) {
                usedNetworkType = ConnectivityManager.TYPE_WIFI_P2P;
            } else {
                Slog.e(TAG, "Can't match any wifi netTracker!");
            }
        } else {
            Slog.e(TAG, "Unexpected network type");
        }
        return usedNetworkType;
    }

    private static <T> T checkNotNull(T value, String message) {
        if (value == null) {
            throw new NullPointerException(message);
        }
        return value;
    }

    /**
     * Protect a socket from VPN routing rules. This method is used by
     * VpnBuilder and not available in ConnectivityManager. Permissions
     * are checked in Vpn class.
     * @hide
     */
    @Override
    public boolean protectVpn(ParcelFileDescriptor socket) {
        throwIfLockdownEnabled();
        try {
            int type = mActiveDefaultNetwork;
            if (ConnectivityManager.isNetworkTypeValid(type)) {
                mVpn.protect(socket, mNetTrackers[type].getLinkProperties().getInterfaceName());
                return true;
            }
        } catch (Exception e) {
            // ignore
        } finally {
            try {
                socket.close();
            } catch (Exception e) {
                // ignore
            }
        }
        return false;
    }

    /**
     * Prepare for a VPN application. This method is used by VpnDialogs
     * and not available in ConnectivityManager. Permissions are checked
     * in Vpn class.
     * @hide
     */
    @Override
    public boolean prepareVpn(String oldPackage, String newPackage) {
        throwIfLockdownEnabled();
        return mVpn.prepare(oldPackage, newPackage);
    }

    /**
     * Configure a TUN interface and return its file descriptor. Parameters
     * are encoded and opaque to this class. This method is used by VpnBuilder
     * and not available in ConnectivityManager. Permissions are checked in
     * Vpn class.
     * @hide
     */
    @Override
    public ParcelFileDescriptor establishVpn(VpnConfig config) {
        throwIfLockdownEnabled();
        return mVpn.establish(config);
    }

    /**
     * Start legacy VPN, controlling native daemons as needed. Creates a
     * secondary thread to perform connection work, returning quickly.
     */
    @Override
    public void startLegacyVpn(VpnProfile profile) {
        throwIfLockdownEnabled();
        final LinkProperties egress = getActiveLinkProperties();
        if (egress == null) {
            throw new IllegalStateException("Missing active network connection");
        }
        mVpn.startLegacyVpn(profile, mKeyStore, egress);
    }

    /**
     * Return the information of the ongoing legacy VPN. This method is used
     * by VpnSettings and not available in ConnectivityManager. Permissions
     * are checked in Vpn class.
     * @hide
     */
    @Override
    public LegacyVpnInfo getLegacyVpnInfo() {
        throwIfLockdownEnabled();
        return mVpn.getLegacyVpnInfo();
    }

    /**
     * Callback for VPN subsystem. Currently VPN is not adapted to the service
     * through NetworkStateTracker since it works differently. For example, it
     * needs to override DNS servers but never takes the default routes. It
     * relies on another data network, and it could keep existing connections
     * alive after reconnecting, switching between networks, or even resuming
     * from deep sleep. Calls from applications should be done synchronously
     * to avoid race conditions. As these are all hidden APIs, refactoring can
     * be done whenever a better abstraction is developed.
     */
    public class VpnCallback {
        private VpnCallback() {
        }

        public void onStateChanged(NetworkInfo info) {
            mHandler.obtainMessage(EVENT_VPN_STATE_CHANGED, info).sendToTarget();
        }

        public void override(List<String> dnsServers, List<String> searchDomains) {
            if (dnsServers == null) {
                restore();
                return;
            }

            // Convert DNS servers into addresses.
            List<InetAddress> addresses = new ArrayList<InetAddress>();
            for (String address : dnsServers) {
                // Double check the addresses and remove invalid ones.
                try {
                    addresses.add(InetAddress.parseNumericAddress(address));
                } catch (Exception e) {
                    // ignore
                }
            }
            if (addresses.isEmpty()) {
                restore();
                return;
            }

            // Concatenate search domains into a string.
            StringBuilder buffer = new StringBuilder();
            if (searchDomains != null) {
                for (String domain : searchDomains) {
                    buffer.append(domain).append(' ');
                }
            }
            String domains = buffer.toString().trim();

            // Apply DNS changes.
            boolean changed = false;
            synchronized (mDnsLock) {
                changed = updateDns("VPN", "VPN", addresses, domains);
                mDnsOverridden = true;
            }
            if (changed) {
                bumpDns();
            }

            // Temporarily disable the default proxy.
            synchronized (mDefaultProxyLock) {
                mDefaultProxyDisabled = true;
                if (mDefaultProxy != null) {
                    sendProxyBroadcast(null);
                }
            }

            // TODO: support proxy per network.
        }

        public void restore() {
            synchronized (mDnsLock) {
                if (mDnsOverridden) {
                    mDnsOverridden = false;
                    mHandler.sendEmptyMessage(EVENT_RESTORE_DNS);
                }
            }
            synchronized (mDefaultProxyLock) {
                mDefaultProxyDisabled = false;
                if (mDefaultProxy != null) {
                    sendProxyBroadcast(mDefaultProxy);
                }
            }
        }
    }

    @Override
    public boolean updateLockdownVpn() {
        mContext.enforceCallingOrSelfPermission(CONNECTIVITY_INTERNAL, TAG);

        // Tear down existing lockdown if profile was removed
        mLockdownEnabled = LockdownVpnTracker.isEnabled();
        if (mLockdownEnabled) {
            if (mKeyStore.state() != KeyStore.State.UNLOCKED) {
                Slog.w(TAG, "KeyStore locked; unable to create LockdownTracker");
                return false;
            }

            final String profileName = new String(mKeyStore.get(Credentials.LOCKDOWN_VPN));
            final VpnProfile profile = VpnProfile.decode(
                    profileName, mKeyStore.get(Credentials.VPN + profileName));
            setLockdownTracker(new LockdownVpnTracker(mContext, mNetd, this, mVpn, profile));
        } else {
            setLockdownTracker(null);
        }

        return true;
    }

    /**
     * Internally set new {@link LockdownVpnTracker}, shutting down any existing
     * {@link LockdownVpnTracker}. Can be {@code null} to disable lockdown.
     */
    private void setLockdownTracker(LockdownVpnTracker tracker) {
        // Shutdown any existing tracker
        final LockdownVpnTracker existing = mLockdownTracker;
        mLockdownTracker = null;
        if (existing != null) {
            existing.shutdown();
        }

        try {
            if (tracker != null) {
                mNetd.setFirewallEnabled(true);
                mLockdownTracker = tracker;
                mLockdownTracker.init();
            } else {
                mNetd.setFirewallEnabled(false);
            }
        } catch (RemoteException e) {
            // ignored; NMS lives inside system_server
        }
    }

    private void throwIfLockdownEnabled() {
        if (mLockdownEnabled) {
            throw new IllegalStateException("Unavailable in lockdown mode");
        }
    }
}<|MERGE_RESOLUTION|>--- conflicted
+++ resolved
@@ -1981,23 +1981,13 @@
     }
 
     private void handleConnect(NetworkInfo info) {
-<<<<<<< HEAD
-        final int type = info.getType();
-        final NetworkStateTracker thisNet = mNetTrackers[type];
-
-        setupDataActivityTracking(type);
-=======
         final int newNetType = info.getType();
->>>>>>> 949dcad8
 
         setupDataActivityTracking(newNetType);
 
         // snapshot isFailover, because sendConnectedBroadcast() resets it
         boolean isFailover = info.isFailover();
-<<<<<<< HEAD
-=======
         final NetworkStateTracker thisNet = mNetTrackers[newNetType];
->>>>>>> 949dcad8
         final String thisIface = thisNet.getLinkProperties().getInterfaceName();
 
         // if this is a default net and other default is running
