/*
 * Copyright (C) 2007 The Android Open Source Project
 *
 * Licensed under the Apache License, Version 2.0 (the "License");
 * you may not use this file except in compliance with the License.
 * You may obtain a copy of the License at
 *
 *      http://www.apache.org/licenses/LICENSE-2.0
 *
 * Unless required by applicable law or agreed to in writing, software
 * distributed under the License is distributed on an "AS IS" BASIS,
 * WITHOUT WARRANTIES OR CONDITIONS OF ANY KIND, either express or implied.
 * See the License for the specific language governing permissions and
 * limitations under the License.
 */

package com.android.server.wm;

import static android.view.WindowManager.LayoutParams.FIRST_APPLICATION_WINDOW;
import static android.view.WindowManager.LayoutParams.FIRST_SUB_WINDOW;
import static android.view.WindowManager.LayoutParams.FLAG_BLUR_BEHIND;
import static android.view.WindowManager.LayoutParams.FLAG_COMPATIBLE_WINDOW;
import static android.view.WindowManager.LayoutParams.FLAG_DIM_BEHIND;
import static android.view.WindowManager.LayoutParams.FLAG_KEEP_SCREEN_ON;
import static android.view.WindowManager.LayoutParams.FLAG_NOT_FOCUSABLE;
import static android.view.WindowManager.LayoutParams.FLAG_ALT_FOCUSABLE_IM;
import static android.view.WindowManager.LayoutParams.FLAG_SHOW_WALLPAPER;
import static android.view.WindowManager.LayoutParams.LAST_APPLICATION_WINDOW;
import static android.view.WindowManager.LayoutParams.LAST_SUB_WINDOW;
import static android.view.WindowManager.LayoutParams.TYPE_APPLICATION_STARTING;
import static android.view.WindowManager.LayoutParams.TYPE_BASE_APPLICATION;
import static android.view.WindowManager.LayoutParams.TYPE_INPUT_METHOD;
import static android.view.WindowManager.LayoutParams.TYPE_INPUT_METHOD_DIALOG;
import static android.view.WindowManager.LayoutParams.TYPE_WALLPAPER;

import com.android.internal.app.IBatteryStats;
import com.android.internal.policy.PolicyManager;
import com.android.internal.policy.impl.PhoneWindowManager;
import com.android.internal.view.IInputContext;
import com.android.internal.view.IInputMethodClient;
import com.android.internal.view.IInputMethodManager;
import com.android.internal.view.WindowManagerPolicyThread;
import com.android.server.AttributeCache;
import com.android.server.EventLogTags;
import com.android.server.PowerManagerService;
import com.android.server.Watchdog;
import com.android.server.am.BatteryStatsService;

import android.Manifest;
import android.app.ActivityManagerNative;
import android.app.IActivityManager;
import android.app.StatusBarManager;
import android.app.admin.DevicePolicyManager;
import android.content.BroadcastReceiver;
import android.content.Context;
import android.content.Intent;
import android.content.IntentFilter;
import android.content.pm.ActivityInfo;
import android.content.pm.PackageManager;
import android.content.res.CompatibilityInfo;
import android.content.res.Configuration;
import android.graphics.Bitmap;
import android.graphics.Canvas;
import android.graphics.Matrix;
import android.graphics.PixelFormat;
import android.graphics.Point;
import android.graphics.Rect;
import android.graphics.Region;
import android.os.BatteryStats;
import android.os.Binder;
import android.os.Bundle;
import android.os.Debug;
import android.os.Handler;
import android.os.IBinder;
import android.os.IRemoteCallback;
import android.os.LocalPowerManager;
import android.os.Looper;
import android.os.Message;
import android.os.Parcel;
import android.os.ParcelFileDescriptor;
import android.os.Power;
import android.os.PowerManager;
import android.os.Process;
import android.os.RemoteException;
import android.os.ServiceManager;
import android.os.StrictMode;
import android.os.SystemClock;
import android.os.SystemProperties;
import android.os.TokenWatcher;
import android.provider.Settings;
import android.util.DisplayMetrics;
import android.util.EventLog;
import android.util.Log;
import android.util.Pair;
import android.util.Slog;
import android.util.SparseIntArray;
import android.util.TypedValue;
import android.view.Choreographer;
import android.view.Display;
import android.view.Gravity;
import android.view.IApplicationToken;
import android.view.IOnKeyguardExitResult;
import android.view.IRotationWatcher;
import android.view.IWindow;
import android.view.IWindowManager;
import android.view.IWindowSession;
import android.view.InputChannel;
import android.view.InputDevice;
import android.view.InputEvent;
import android.view.InputEventReceiver;
import android.view.KeyEvent;
import android.view.MotionEvent;
import android.view.Surface;
import android.view.SurfaceSession;
import android.view.View;
import android.view.WindowManager;
import android.view.WindowManagerImpl;
import android.view.WindowManagerPolicy;
import android.view.WindowManager.LayoutParams;
import android.view.WindowManagerPolicy.FakeWindow;
import android.view.animation.Animation;
import android.view.animation.AnimationUtils;
import android.view.animation.Transformation;

import java.io.BufferedWriter;
import java.io.DataInputStream;
import java.io.File;
import java.io.FileDescriptor;
import java.io.FileInputStream;
import java.io.FileNotFoundException;
import java.io.IOException;
import java.io.OutputStream;
import java.io.OutputStreamWriter;
import java.io.PrintWriter;
import java.io.StringWriter;
import java.net.Socket;
import java.util.ArrayList;
import java.util.HashMap;
import java.util.HashSet;
import java.util.Iterator;
import java.util.List;

/** {@hide} */
public class WindowManagerService extends IWindowManager.Stub
        implements Watchdog.Monitor, WindowManagerPolicy.WindowManagerFuncs {
    static final String TAG = "WindowManager";
    static final boolean DEBUG = false;
    static final boolean DEBUG_ADD_REMOVE = false;
    static final boolean DEBUG_FOCUS = false;
    static final boolean DEBUG_ANIM = false;
    static final boolean DEBUG_LAYOUT = false;
    static final boolean DEBUG_RESIZE = false;
    static final boolean DEBUG_LAYERS = false;
    static final boolean DEBUG_INPUT = false;
    static final boolean DEBUG_INPUT_METHOD = false;
    static final boolean DEBUG_VISIBILITY = false;
    static final boolean DEBUG_WINDOW_MOVEMENT = false;
    static final boolean DEBUG_TOKEN_MOVEMENT = false;
    static final boolean DEBUG_ORIENTATION = false;
    static final boolean DEBUG_APP_ORIENTATION = false;
    static final boolean DEBUG_CONFIGURATION = false;
    static final boolean DEBUG_APP_TRANSITIONS = false;
    static final boolean DEBUG_STARTING_WINDOW = false;
    static final boolean DEBUG_REORDER = false;
    static final boolean DEBUG_WALLPAPER = false;
    static final boolean DEBUG_DRAG = false;
    static final boolean DEBUG_SCREEN_ON = false;
    static final boolean DEBUG_SCREENSHOT = false;
    static final boolean DEBUG_BOOT = false;
    static final boolean SHOW_SURFACE_ALLOC = false;
    static final boolean SHOW_TRANSACTIONS = false;
    static final boolean SHOW_LIGHT_TRANSACTIONS = false || SHOW_TRANSACTIONS;
    static final boolean HIDE_STACK_CRAWLS = true;

    static final boolean PROFILE_ORIENTATION = false;
    static final boolean BLUR = true;
    static final boolean localLOGV = DEBUG;

    /** How much to multiply the policy's type layer, to reserve room
     * for multiple windows of the same type and Z-ordering adjustment
     * with TYPE_LAYER_OFFSET. */
    static final int TYPE_LAYER_MULTIPLIER = 10000;

    /** Offset from TYPE_LAYER_MULTIPLIER for moving a group of windows above
     * or below others in the same layer. */
    static final int TYPE_LAYER_OFFSET = 1000;

    /** How much to increment the layer for each window, to reserve room
     * for effect surfaces between them.
     */
    static final int WINDOW_LAYER_MULTIPLIER = 5;

    /**
     * Dim surface layer is immediately below target window.
     */
    static final int LAYER_OFFSET_DIM = 1;

    /**
     * Blur surface layer is immediately below dim layer.
     */
    static final int LAYER_OFFSET_BLUR = 2;

    /**
     * Layer at which to put the rotation freeze snapshot.
     */
    static final int FREEZE_LAYER = (TYPE_LAYER_MULTIPLIER * 200) + 1;

    /**
     * Layer at which to put the mask for emulated screen sizes.
     */
    static final int MASK_LAYER = TYPE_LAYER_MULTIPLIER * 200;

    /** The maximum length we will accept for a loaded animation duration:
     * this is 10 seconds.
     */
    static final int MAX_ANIMATION_DURATION = 10*1000;

    /** Amount of time (in milliseconds) to animate the dim surface from one
     * value to another, when no window animation is driving it.
     */
    static final int DEFAULT_DIM_DURATION = 200;

    /** Amount of time (in milliseconds) to animate the fade-in-out transition for
     * compatible windows.
     */
    static final int DEFAULT_FADE_IN_OUT_DURATION = 400;

    /**
     * If true, the window manager will do its own custom freezing and general
     * management of the screen during rotation.
     */
    static final boolean CUSTOM_SCREEN_ROTATION = true;

    // Maximum number of milliseconds to wait for input event injection.
    // FIXME is this value reasonable?
    private static final int INJECTION_TIMEOUT_MILLIS = 30 * 1000;

    // Maximum number of milliseconds to wait for input devices to be enumerated before
    // proceding with safe mode detection.
    private static final int INPUT_DEVICES_READY_FOR_SAFE_MODE_DETECTION_TIMEOUT_MILLIS = 1000;

    // Default input dispatching timeout in nanoseconds.
    static final long DEFAULT_INPUT_DISPATCHING_TIMEOUT_NANOS = 5000 * 1000000L;

    static final int UPDATE_FOCUS_NORMAL = 0;
    static final int UPDATE_FOCUS_WILL_ASSIGN_LAYERS = 1;
    static final int UPDATE_FOCUS_PLACING_SURFACES = 2;
    static final int UPDATE_FOCUS_WILL_PLACE_SURFACES = 3;

    private static final String SYSTEM_SECURE = "ro.secure";
    private static final String SYSTEM_DEBUGGABLE = "ro.debuggable";
    private static final String SYSTEM_HEADLESS = "ro.config.headless";

    /**
     * Condition waited on by {@link #reenableKeyguard} to know the call to
     * the window policy has finished.
     * This is set to true only if mKeyguardTokenWatcher.acquired() has
     * actually disabled the keyguard.
     */
    private boolean mKeyguardDisabled = false;

    private final boolean mHeadless;

    private static final int ALLOW_DISABLE_YES = 1;
    private static final int ALLOW_DISABLE_NO = 0;
    private static final int ALLOW_DISABLE_UNKNOWN = -1; // check with DevicePolicyManager
    private int mAllowDisableKeyguard = ALLOW_DISABLE_UNKNOWN; // sync'd by mKeyguardTokenWatcher

    final TokenWatcher mKeyguardTokenWatcher = new TokenWatcher(
            new Handler(), "WindowManagerService.mKeyguardTokenWatcher") {
        @Override
        public void acquired() {
            if (shouldAllowDisableKeyguard()) {
                mPolicy.enableKeyguard(false);
                mKeyguardDisabled = true;
            } else {
                Log.v(TAG, "Not disabling keyguard since device policy is enforced");
            }
        }
        @Override
        public void released() {
            mPolicy.enableKeyguard(true);
            synchronized (mKeyguardTokenWatcher) {
                mKeyguardDisabled = false;
                mKeyguardTokenWatcher.notifyAll();
            }
        }
    };

    final BroadcastReceiver mBroadcastReceiver = new BroadcastReceiver() {
        @Override
        public void onReceive(Context context, Intent intent) {
            mPolicy.enableKeyguard(true);
            synchronized(mKeyguardTokenWatcher) {
                // lazily evaluate this next time we're asked to disable keyguard
                mAllowDisableKeyguard = ALLOW_DISABLE_UNKNOWN;
                mKeyguardDisabled = false;
            }
        }
    };

    final Context mContext;

    final boolean mHaveInputMethods;

    final boolean mAllowBootMessages;

    final boolean mLimitedAlphaCompositing;

    final WindowManagerPolicy mPolicy = PolicyManager.makeNewWindowManager();

    final IActivityManager mActivityManager;

    final IBatteryStats mBatteryStats;

    /**
     * All currently active sessions with clients.
     */
    final HashSet<Session> mSessions = new HashSet<Session>();

    /**
     * Mapping from an IWindow IBinder to the server's Window object.
     * This is also used as the lock for all of our state.
     */
    final HashMap<IBinder, WindowState> mWindowMap = new HashMap<IBinder, WindowState>();

    /**
     * Mapping from a token IBinder to a WindowToken object.
     */
    final HashMap<IBinder, WindowToken> mTokenMap =
            new HashMap<IBinder, WindowToken>();

    /**
     * Window tokens that are in the process of exiting, but still
     * on screen for animations.
     */
    final ArrayList<WindowToken> mExitingTokens = new ArrayList<WindowToken>();

    /**
     * Z-ordered (bottom-most first) list of all application tokens, for
     * controlling the ordering of windows in different applications.  This
     * contains AppWindowToken objects.
     */
    final ArrayList<AppWindowToken> mAppTokens = new ArrayList<AppWindowToken>();

    /**
     * Application tokens that are in the process of exiting, but still
     * on screen for animations.
     */
    final ArrayList<AppWindowToken> mExitingAppTokens = new ArrayList<AppWindowToken>();

    /**
     * List of window tokens that have finished starting their application,
     * and now need to have the policy remove their windows.
     */
    final ArrayList<AppWindowToken> mFinishedStarting = new ArrayList<AppWindowToken>();

    /**
     * Z-ordered (bottom-most first) list of all Window objects.
     */
    final ArrayList<WindowState> mWindows = new ArrayList<WindowState>();

    /**
     * Fake windows added to the window manager.  Note: ordered from top to
     * bottom, opposite of mWindows.
     */
    final ArrayList<FakeWindowImpl> mFakeWindows = new ArrayList<FakeWindowImpl>();

    /**
     * Windows that are being resized.  Used so we can tell the client about
     * the resize after closing the transaction in which we resized the
     * underlying surface.
     */
    final ArrayList<WindowState> mResizingWindows = new ArrayList<WindowState>();

    /**
     * Windows whose animations have ended and now must be removed.
     */
    final ArrayList<WindowState> mPendingRemove = new ArrayList<WindowState>();

    /**
     * Used when processing mPendingRemove to avoid working on the original array.
     */
    WindowState[] mPendingRemoveTmp = new WindowState[20];

    /**
     * Windows whose surface should be destroyed.
     */
    final ArrayList<WindowState> mDestroySurface = new ArrayList<WindowState>();

    /**
     * Windows that have lost input focus and are waiting for the new
     * focus window to be displayed before they are told about this.
     */
    ArrayList<WindowState> mLosingFocus = new ArrayList<WindowState>();

    /**
     * This is set when we have run out of memory, and will either be an empty
     * list or contain windows that need to be force removed.
     */
    ArrayList<WindowState> mForceRemoves;

    /**
     * Windows that clients are waiting to have drawn.
     */
    ArrayList<Pair<WindowState, IRemoteCallback>> mWaitingForDrawn
            = new ArrayList<Pair<WindowState, IRemoteCallback>>();

    /**
     * Used when rebuilding window list to keep track of windows that have
     * been removed.
     */
    WindowState[] mRebuildTmp = new WindowState[20];

    IInputMethodManager mInputMethodManager;

    SurfaceSession mFxSession;
    private DimAnimator mDimAnimator = null;
    Surface mBlurSurface;
    boolean mBlurShown;
    Watermark mWatermark;
    StrictModeFlash mStrictModeFlash;
    ScreenRotationAnimation mScreenRotationAnimation;

    BlackFrame mBlackFrame;

    int mTransactionSequence = 0;

    final float[] mTmpFloats = new float[9];

    boolean mSafeMode;
    boolean mDisplayEnabled = false;
    boolean mSystemBooted = false;
    boolean mForceDisplayEnabled = false;
    boolean mShowingBootMessages = false;

    // This protects the following display size properties, so that
    // getDisplaySize() doesn't need to acquire the global lock.  This is
    // needed because the window manager sometimes needs to use ActivityThread
    // while it has its global state locked (for example to load animation
    // resources), but the ActivityThread also needs get the current display
    // size sometimes when it has its package lock held.
    //
    // These will only be modified with both mWindowMap and mDisplaySizeLock
    // held (in that order) so the window manager doesn't need to acquire this
    // lock when needing these values in its normal operation.
    final Object mDisplaySizeLock = new Object();
    int mInitialDisplayWidth = 0;
    int mInitialDisplayHeight = 0;
    int mBaseDisplayWidth = 0;
    int mBaseDisplayHeight = 0;
    int mCurDisplayWidth = 0;
    int mCurDisplayHeight = 0;
    int mAppDisplayWidth = 0;
    int mAppDisplayHeight = 0;

    int mRotation = 0;
    int mForcedAppOrientation = ActivityInfo.SCREEN_ORIENTATION_UNSPECIFIED;
    boolean mAltOrientation = false;
    ArrayList<IRotationWatcher> mRotationWatchers
            = new ArrayList<IRotationWatcher>();
    int mDeferredRotationPauseCount;

    boolean mLayoutNeeded = true;
    boolean mTraversalScheduled = false;
    boolean mDisplayFrozen = false;
    boolean mWaitingForConfig = false;
    boolean mWindowsFreezingScreen = false;
    int mAppsFreezingScreen = 0;
    int mLastWindowForcedOrientation = ActivityInfo.SCREEN_ORIENTATION_UNSPECIFIED;

    int mLayoutSeq = 0;

    int mLastStatusBarVisibility = 0;

    // State while inside of layoutAndPlaceSurfacesLocked().
    boolean mFocusMayChange;
    
    Configuration mCurConfiguration = new Configuration();
    
    // This is held as long as we have the screen frozen, to give us time to
    // perform a rotation animation when turning off shows the lock screen which
    // changes the orientation.
    PowerManager.WakeLock mScreenFrozenLock;

    // State management of app transitions.  When we are preparing for a
    // transition, mNextAppTransition will be the kind of transition to
    // perform or TRANSIT_NONE if we are not waiting.  If we are waiting,
    // mOpeningApps and mClosingApps are the lists of tokens that will be
    // made visible or hidden at the next transition.
    int mNextAppTransition = WindowManagerPolicy.TRANSIT_UNSET;
    String mNextAppTransitionPackage;
    int mNextAppTransitionEnter;
    int mNextAppTransitionExit;
    boolean mAppTransitionReady = false;
    boolean mAppTransitionRunning = false;
    boolean mAppTransitionTimeout = false;
    boolean mStartingIconInTransition = false;
    boolean mSkipAppTransitionAnimation = false;
    final ArrayList<AppWindowToken> mOpeningApps = new ArrayList<AppWindowToken>();
    final ArrayList<AppWindowToken> mClosingApps = new ArrayList<AppWindowToken>();
    final ArrayList<AppWindowToken> mToTopApps = new ArrayList<AppWindowToken>();
    final ArrayList<AppWindowToken> mToBottomApps = new ArrayList<AppWindowToken>();

    Display mDisplay;

    final DisplayMetrics mDisplayMetrics = new DisplayMetrics();
    final DisplayMetrics mRealDisplayMetrics = new DisplayMetrics();
    final DisplayMetrics mTmpDisplayMetrics = new DisplayMetrics();
    final DisplayMetrics mCompatDisplayMetrics = new DisplayMetrics();

    final H mH = new H();

    final Choreographer mChoreographer = Choreographer.getInstance();

    WindowState mCurrentFocus = null;
    WindowState mLastFocus = null;

    /** This just indicates the window the input method is on top of, not
     * necessarily the window its input is going to. */
    WindowState mInputMethodTarget = null;

    /** If true hold off on modifying the animation layer of mInputMethodTarget */
    boolean mInputMethodTargetWaitingAnim;
    int mInputMethodAnimLayerAdjustment;

    WindowState mInputMethodWindow = null;
    final ArrayList<WindowState> mInputMethodDialogs = new ArrayList<WindowState>();

    boolean mHardKeyboardAvailable;
    boolean mHardKeyboardEnabled;
    OnHardKeyboardStatusChangeListener mHardKeyboardStatusChangeListener;

    final ArrayList<WindowToken> mWallpaperTokens = new ArrayList<WindowToken>();

    // If non-null, this is the currently visible window that is associated
    // with the wallpaper.
    WindowState mWallpaperTarget = null;
    // If non-null, we are in the middle of animating from one wallpaper target
    // to another, and this is the lower one in Z-order.
    WindowState mLowerWallpaperTarget = null;
    // If non-null, we are in the middle of animating from one wallpaper target
    // to another, and this is the higher one in Z-order.
    WindowState mUpperWallpaperTarget = null;
    // Window currently running an animation that has requested it be detached
    // from the wallpaper.  This means we need to ensure the wallpaper is
    // visible behind it in case it animates in a way that would allow it to be
    // seen.
    WindowState mWindowDetachedWallpaper = null;
    DimSurface mWindowAnimationBackgroundSurface = null;
    int mWallpaperAnimLayerAdjustment;
    float mLastWallpaperX = -1;
    float mLastWallpaperY = -1;
    float mLastWallpaperXStep = -1;
    float mLastWallpaperYStep = -1;
    // This is set when we are waiting for a wallpaper to tell us it is done
    // changing its scroll position.
    WindowState mWaitingOnWallpaper;
    // The last time we had a timeout when waiting for a wallpaper.
    long mLastWallpaperTimeoutTime;
    // We give a wallpaper up to 150ms to finish scrolling.
    static final long WALLPAPER_TIMEOUT = 150;
    // Time we wait after a timeout before trying to wait again.
    static final long WALLPAPER_TIMEOUT_RECOVERY = 10000;

    AppWindowToken mFocusedApp = null;

    PowerManagerService mPowerManager;

    float mWindowAnimationScale = 1.0f;
    float mTransitionAnimationScale = 1.0f;
    float mAnimatorDurationScale = 1.0f;

    final InputManager mInputManager;

    // Who is holding the screen on.
    Session mHoldingScreenOn;
    PowerManager.WakeLock mHoldingScreenWakeLock;

    boolean mTurnOnScreen;

    DragState mDragState = null;

    /** Pulled out of performLayoutAndPlaceSurfacesLockedInner in order to refactor into multiple
     * methods. */
    private class LayoutAndSurfaceFields {
        private boolean mAnimating = false;
        private boolean mWallpaperForceHidingChanged = false;
        private boolean mTokenMayBeDrawn = false;
        private boolean mWallpaperMayChange = false;
        private boolean mForceHiding = false;
        private WindowState mDetachedWallpaper = null;
        private WindowState mWindowAnimationBackground = null;
        private int mWindowAnimationBackgroundColor = 0;
        private boolean mOrientationChangeComplete = true;
        private int mAdjResult = 0;
        private Session mHoldScreen = null;
        private boolean mObscured = false;
        private boolean mBlurring = false;
        private boolean mDimming = false;
        private boolean mSyswin = false;
        private float mScreenBrightness = -1;
        private float mButtonBrightness = -1;
        private boolean mUpdateRotation = false;
    }
    private LayoutAndSurfaceFields mInnerFields = new LayoutAndSurfaceFields();

    private final class AnimationRunnable implements Runnable {
        @Override
        public void run() {
            synchronized(mWindowMap) {
                mAnimationScheduled = false;
                performLayoutAndPlaceSurfacesLocked();
            }
        }
    }
    final AnimationRunnable mAnimationRunnable = new AnimationRunnable();
    boolean mAnimationScheduled;

    final class DragInputEventReceiver extends InputEventReceiver {
        public DragInputEventReceiver(InputChannel inputChannel, Looper looper) {
            super(inputChannel, looper);
        }

        @Override
        public void onInputEvent(InputEvent event) {
            boolean handled = false;
            try {
                if (event instanceof MotionEvent
                        && (event.getSource() & InputDevice.SOURCE_CLASS_POINTER) != 0
                        && mDragState != null) {
                    final MotionEvent motionEvent = (MotionEvent)event;
                    boolean endDrag = false;
                    final float newX = motionEvent.getRawX();
                    final float newY = motionEvent.getRawY();

                    switch (motionEvent.getAction()) {
                    case MotionEvent.ACTION_DOWN: {
                        if (DEBUG_DRAG) {
                            Slog.w(TAG, "Unexpected ACTION_DOWN in drag layer");
                        }
                    } break;

                    case MotionEvent.ACTION_MOVE: {
                        synchronized (mWindowMap) {
                            // move the surface and tell the involved window(s) where we are
                            mDragState.notifyMoveLw(newX, newY);
                        }
                    } break;

                    case MotionEvent.ACTION_UP: {
                        if (DEBUG_DRAG) Slog.d(TAG, "Got UP on move channel; dropping at "
                                + newX + "," + newY);
                        synchronized (mWindowMap) {
                            endDrag = mDragState.notifyDropLw(newX, newY);
                        }
                    } break;

                    case MotionEvent.ACTION_CANCEL: {
                        if (DEBUG_DRAG) Slog.d(TAG, "Drag cancelled!");
                        endDrag = true;
                    } break;
                    }

                    if (endDrag) {
                        if (DEBUG_DRAG) Slog.d(TAG, "Drag ended; tearing down state");
                        // tell all the windows that the drag has ended
                        synchronized (mWindowMap) {
                            mDragState.endDragLw();
                        }
                    }

                    handled = true;
                }
            } catch (Exception e) {
                Slog.e(TAG, "Exception caught by drag handleMotion", e);
            } finally {
                finishInputEvent(event, handled);
            }
        }
    }

    /**
     * Whether the UI is currently running in touch mode (not showing
     * navigational focus because the user is directly pressing the screen).
     */
    boolean mInTouchMode = true;

    private ViewServer mViewServer;
    private ArrayList<WindowChangeListener> mWindowChangeListeners =
        new ArrayList<WindowChangeListener>();
    private boolean mWindowsChanged = false;

    public interface WindowChangeListener {
        public void windowsChanged();
        public void focusChanged();
    }

    final Configuration mTempConfiguration = new Configuration();

    // The desired scaling factor for compatible apps.
    float mCompatibleScreenScale;

    public static WindowManagerService main(Context context,
            PowerManagerService pm, boolean haveInputMethods, boolean allowBootMsgs) {
        WMThread thr = new WMThread(context, pm, haveInputMethods, allowBootMsgs);
        thr.start();

        synchronized (thr) {
            while (thr.mService == null) {
                try {
                    thr.wait();
                } catch (InterruptedException e) {
                }
            }
            return thr.mService;
        }
    }

    static class WMThread extends Thread {
        WindowManagerService mService;

        private final Context mContext;
        private final PowerManagerService mPM;
        private final boolean mHaveInputMethods;
        private final boolean mAllowBootMessages;

        public WMThread(Context context, PowerManagerService pm,
                boolean haveInputMethods, boolean allowBootMsgs) {
            super("WindowManager");
            mContext = context;
            mPM = pm;
            mHaveInputMethods = haveInputMethods;
            mAllowBootMessages = allowBootMsgs;
        }

        public void run() {
            Looper.prepare();
            WindowManagerService s = new WindowManagerService(mContext, mPM,
                    mHaveInputMethods, mAllowBootMessages);
            android.os.Process.setThreadPriority(
                    android.os.Process.THREAD_PRIORITY_DISPLAY);
            android.os.Process.setCanSelfBackground(false);

            synchronized (this) {
                mService = s;
                notifyAll();
            }

            // For debug builds, log event loop stalls to dropbox for analysis.
            if (StrictMode.conditionallyEnableDebugLogging()) {
                Slog.i(TAG, "Enabled StrictMode logging for WMThread's Looper");
            }

            Looper.loop();
        }
    }

    static class PolicyThread extends Thread {
        private final WindowManagerPolicy mPolicy;
        private final WindowManagerService mService;
        private final Context mContext;
        private final PowerManagerService mPM;
        boolean mRunning = false;

        public PolicyThread(WindowManagerPolicy policy,
                WindowManagerService service, Context context,
                PowerManagerService pm) {
            super("WindowManagerPolicy");
            mPolicy = policy;
            mService = service;
            mContext = context;
            mPM = pm;
        }

        public void run() {
            Looper.prepare();
            WindowManagerPolicyThread.set(this, Looper.myLooper());
            
            //Looper.myLooper().setMessageLogging(new LogPrinter(
            //        Log.VERBOSE, "WindowManagerPolicy", Log.LOG_ID_SYSTEM));
            android.os.Process.setThreadPriority(
                    android.os.Process.THREAD_PRIORITY_FOREGROUND);
            android.os.Process.setCanSelfBackground(false);
            mPolicy.init(mContext, mService, mService, mPM);

            synchronized (this) {
                mRunning = true;
                notifyAll();
            }

            // For debug builds, log event loop stalls to dropbox for analysis.
            if (StrictMode.conditionallyEnableDebugLogging()) {
                Slog.i(TAG, "Enabled StrictMode for PolicyThread's Looper");
            }

            Looper.loop();
        }
    }

    private WindowManagerService(Context context, PowerManagerService pm,
            boolean haveInputMethods, boolean showBootMsgs) {
        mContext = context;
        mHaveInputMethods = haveInputMethods;
        mAllowBootMessages = showBootMsgs;
        mLimitedAlphaCompositing = context.getResources().getBoolean(
                com.android.internal.R.bool.config_sf_limitedAlpha);
        mHeadless = "1".equals(SystemProperties.get(SYSTEM_HEADLESS, "0"));

        mPowerManager = pm;
        mPowerManager.setPolicy(mPolicy);
        PowerManager pmc = (PowerManager)context.getSystemService(Context.POWER_SERVICE);
        mScreenFrozenLock = pmc.newWakeLock(PowerManager.PARTIAL_WAKE_LOCK,
                "SCREEN_FROZEN");
        mScreenFrozenLock.setReferenceCounted(false);

        mActivityManager = ActivityManagerNative.getDefault();
        mBatteryStats = BatteryStatsService.getService();

        // Get persisted window scale setting
        mWindowAnimationScale = Settings.System.getFloat(context.getContentResolver(),
                Settings.System.WINDOW_ANIMATION_SCALE, mWindowAnimationScale);
        mTransitionAnimationScale = Settings.System.getFloat(context.getContentResolver(),
                Settings.System.TRANSITION_ANIMATION_SCALE, mTransitionAnimationScale);
        mAnimatorDurationScale = Settings.System.getFloat(context.getContentResolver(),
                Settings.System.ANIMATOR_DURATION_SCALE, mTransitionAnimationScale);

        // Track changes to DevicePolicyManager state so we can enable/disable keyguard.
        IntentFilter filter = new IntentFilter();
        filter.addAction(DevicePolicyManager.ACTION_DEVICE_POLICY_MANAGER_STATE_CHANGED);
        mContext.registerReceiver(mBroadcastReceiver, filter);

        mHoldingScreenWakeLock = pmc.newWakeLock(PowerManager.SCREEN_BRIGHT_WAKE_LOCK,
                "KEEP_SCREEN_ON_FLAG");
        mHoldingScreenWakeLock.setReferenceCounted(false);

        mInputManager = new InputManager(context, this);

        PolicyThread thr = new PolicyThread(mPolicy, this, context, pm);
        thr.start();

        synchronized (thr) {
            while (!thr.mRunning) {
                try {
                    thr.wait();
                } catch (InterruptedException e) {
                }
            }
        }

        mInputManager.start();

        // Add ourself to the Watchdog monitors.
        Watchdog.getInstance().addMonitor(this);
    }

    @Override
    public boolean onTransact(int code, Parcel data, Parcel reply, int flags)
            throws RemoteException {
        try {
            return super.onTransact(code, data, reply, flags);
        } catch (RuntimeException e) {
            // The window manager only throws security exceptions, so let's
            // log all others.
            if (!(e instanceof SecurityException)) {
                Log.wtf(TAG, "Window Manager Crash", e);
            }
            throw e;
        }
    }

    private void placeWindowAfter(WindowState pos, WindowState window) {
        final int i = mWindows.indexOf(pos);
        if (DEBUG_FOCUS || DEBUG_WINDOW_MOVEMENT || DEBUG_ADD_REMOVE) Slog.v(
            TAG, "Adding window " + window + " at "
            + (i+1) + " of " + mWindows.size() + " (after " + pos + ")");
        mWindows.add(i+1, window);
        mWindowsChanged = true;
    }

    private void placeWindowBefore(WindowState pos, WindowState window) {
        final int i = mWindows.indexOf(pos);
        if (DEBUG_FOCUS || DEBUG_WINDOW_MOVEMENT || DEBUG_ADD_REMOVE) Slog.v(
            TAG, "Adding window " + window + " at "
            + i + " of " + mWindows.size() + " (before " + pos + ")");
        mWindows.add(i, window);
        mWindowsChanged = true;
    }

    //This method finds out the index of a window that has the same app token as
    //win. used for z ordering the windows in mWindows
    private int findIdxBasedOnAppTokens(WindowState win) {
        //use a local variable to cache mWindows
        ArrayList<WindowState> localmWindows = mWindows;
        int jmax = localmWindows.size();
        if(jmax == 0) {
            return -1;
        }
        for(int j = (jmax-1); j >= 0; j--) {
            WindowState wentry = localmWindows.get(j);
            if(wentry.mAppToken == win.mAppToken) {
                return j;
            }
        }
        return -1;
    }

    private void addWindowToListInOrderLocked(WindowState win, boolean addToToken) {
        final IWindow client = win.mClient;
        final WindowToken token = win.mToken;
        final ArrayList<WindowState> localmWindows = mWindows;

        final int N = localmWindows.size();
        final WindowState attached = win.mAttachedWindow;
        int i;
        if (attached == null) {
            int tokenWindowsPos = token.windows.size();
            if (token.appWindowToken != null) {
                int index = tokenWindowsPos-1;
                if (index >= 0) {
                    // If this application has existing windows, we
                    // simply place the new window on top of them... but
                    // keep the starting window on top.
                    if (win.mAttrs.type == TYPE_BASE_APPLICATION) {
                        // Base windows go behind everything else.
                        placeWindowBefore(token.windows.get(0), win);
                        tokenWindowsPos = 0;
                    } else {
                        AppWindowToken atoken = win.mAppToken;
                        if (atoken != null &&
                                token.windows.get(index) == atoken.startingWindow) {
                            placeWindowBefore(token.windows.get(index), win);
                            tokenWindowsPos--;
                        } else {
                            int newIdx =  findIdxBasedOnAppTokens(win);
                            if(newIdx != -1) {
                                //there is a window above this one associated with the same
                                //apptoken note that the window could be a floating window
                                //that was created later or a window at the top of the list of
                                //windows associated with this token.
                                if (DEBUG_FOCUS || DEBUG_WINDOW_MOVEMENT || DEBUG_ADD_REMOVE) {
                                    Slog.v(TAG, "Adding window " + win + " at "
                                            + (newIdx+1) + " of " + N);
                                }
                                localmWindows.add(newIdx+1, win);
                                mWindowsChanged = true;
                            }
                        }
                    }
                } else {
                    if (localLOGV) Slog.v(
                        TAG, "Figuring out where to add app window "
                        + client.asBinder() + " (token=" + token + ")");
                    // Figure out where the window should go, based on the
                    // order of applications.
                    final int NA = mAppTokens.size();
                    WindowState pos = null;
                    for (i=NA-1; i>=0; i--) {
                        AppWindowToken t = mAppTokens.get(i);
                        if (t == token) {
                            i--;
                            break;
                        }

                        // We haven't reached the token yet; if this token
                        // is not going to the bottom and has windows, we can
                        // use it as an anchor for when we do reach the token.
                        if (!t.sendingToBottom && t.windows.size() > 0) {
                            pos = t.windows.get(0);
                        }
                    }
                    // We now know the index into the apps.  If we found
                    // an app window above, that gives us the position; else
                    // we need to look some more.
                    if (pos != null) {
                        // Move behind any windows attached to this one.
                        WindowToken atoken = mTokenMap.get(pos.mClient.asBinder());
                        if (atoken != null) {
                            final int NC = atoken.windows.size();
                            if (NC > 0) {
                                WindowState bottom = atoken.windows.get(0);
                                if (bottom.mSubLayer < 0) {
                                    pos = bottom;
                                }
                            }
                        }
                        placeWindowBefore(pos, win);
                    } else {
                        // Continue looking down until we find the first
                        // token that has windows.
                        while (i >= 0) {
                            AppWindowToken t = mAppTokens.get(i);
                            final int NW = t.windows.size();
                            if (NW > 0) {
                                pos = t.windows.get(NW-1);
                                break;
                            }
                            i--;
                        }
                        if (pos != null) {
                            // Move in front of any windows attached to this
                            // one.
                            WindowToken atoken = mTokenMap.get(pos.mClient.asBinder());
                            if (atoken != null) {
                                final int NC = atoken.windows.size();
                                if (NC > 0) {
                                    WindowState top = atoken.windows.get(NC-1);
                                    if (top.mSubLayer >= 0) {
                                        pos = top;
                                    }
                                }
                            }
                            placeWindowAfter(pos, win);
                        } else {
                            // Just search for the start of this layer.
                            final int myLayer = win.mBaseLayer;
                            for (i=0; i<N; i++) {
                                WindowState w = localmWindows.get(i);
                                if (w.mBaseLayer > myLayer) {
                                    break;
                                }
                            }
                            if (DEBUG_FOCUS || DEBUG_WINDOW_MOVEMENT || DEBUG_ADD_REMOVE) {
                                Slog.v(TAG, "Adding window " + win + " at "
                                        + i + " of " + N);
                            }
                            localmWindows.add(i, win);
                            mWindowsChanged = true;
                        }
                    }
                }
            } else {
                // Figure out where window should go, based on layer.
                final int myLayer = win.mBaseLayer;
                for (i=N-1; i>=0; i--) {
                    if (localmWindows.get(i).mBaseLayer <= myLayer) {
                        i++;
                        break;
                    }
                }
                if (i < 0) i = 0;
                if (DEBUG_FOCUS || DEBUG_WINDOW_MOVEMENT || DEBUG_ADD_REMOVE) Slog.v(
                        TAG, "Adding window " + win + " at "
                        + i + " of " + N);
                localmWindows.add(i, win);
                mWindowsChanged = true;
            }
            if (addToToken) {
                if (DEBUG_ADD_REMOVE) Slog.v(TAG, "Adding " + win + " to " + token);
                token.windows.add(tokenWindowsPos, win);
            }

        } else {
            // Figure out this window's ordering relative to the window
            // it is attached to.
            final int NA = token.windows.size();
            final int sublayer = win.mSubLayer;
            int largestSublayer = Integer.MIN_VALUE;
            WindowState windowWithLargestSublayer = null;
            for (i=0; i<NA; i++) {
                WindowState w = token.windows.get(i);
                final int wSublayer = w.mSubLayer;
                if (wSublayer >= largestSublayer) {
                    largestSublayer = wSublayer;
                    windowWithLargestSublayer = w;
                }
                if (sublayer < 0) {
                    // For negative sublayers, we go below all windows
                    // in the same sublayer.
                    if (wSublayer >= sublayer) {
                        if (addToToken) {
                            if (DEBUG_ADD_REMOVE) Slog.v(TAG, "Adding " + win + " to " + token);
                            token.windows.add(i, win);
                        }
                        placeWindowBefore(
                            wSublayer >= 0 ? attached : w, win);
                        break;
                    }
                } else {
                    // For positive sublayers, we go above all windows
                    // in the same sublayer.
                    if (wSublayer > sublayer) {
                        if (addToToken) {
                            if (DEBUG_ADD_REMOVE) Slog.v(TAG, "Adding " + win + " to " + token);
                            token.windows.add(i, win);
                        }
                        placeWindowBefore(w, win);
                        break;
                    }
                }
            }
            if (i >= NA) {
                if (addToToken) {
                    if (DEBUG_ADD_REMOVE) Slog.v(TAG, "Adding " + win + " to " + token);
                    token.windows.add(win);
                }
                if (sublayer < 0) {
                    placeWindowBefore(attached, win);
                } else {
                    placeWindowAfter(largestSublayer >= 0
                                     ? windowWithLargestSublayer
                                     : attached,
                                     win);
                }
            }
        }

        if (win.mAppToken != null && addToToken) {
            win.mAppToken.allAppWindows.add(win);
        }
    }

    static boolean canBeImeTarget(WindowState w) {
        final int fl = w.mAttrs.flags
                & (FLAG_NOT_FOCUSABLE|FLAG_ALT_FOCUSABLE_IM);
        if (fl == 0 || fl == (FLAG_NOT_FOCUSABLE|FLAG_ALT_FOCUSABLE_IM)
                || w.mAttrs.type == WindowManager.LayoutParams.TYPE_APPLICATION_STARTING) {
            if (DEBUG_INPUT_METHOD) {
                Slog.i(TAG, "isVisibleOrAdding " + w + ": " + w.isVisibleOrAdding());
                if (!w.isVisibleOrAdding()) {
                    Slog.i(TAG, "  mSurface=" + w.mSurface + " reportDestroy=" + w.mReportDestroySurface
                            + " relayoutCalled=" + w.mRelayoutCalled + " viewVis=" + w.mViewVisibility
                            + " policyVis=" + w.mPolicyVisibility + " attachHid=" + w.mAttachedHidden
                            + " exiting=" + w.mExiting + " destroying=" + w.mDestroying);
                    if (w.mAppToken != null) {
                        Slog.i(TAG, "  mAppToken.hiddenRequested=" + w.mAppToken.hiddenRequested);
                    }
                }
            }
            return w.isVisibleOrAdding();
        }
        return false;
    }

    /**
     * Dig through the WindowStates and find the one that the Input Method will target.
     * @param willMove
     * @return The index+1 in mWindows of the discovered target.
     */
    int findDesiredInputMethodWindowIndexLocked(boolean willMove) {
        final ArrayList<WindowState> localmWindows = mWindows;
        final int N = localmWindows.size();
        WindowState w = null;
        int i = N;
        while (i > 0) {
            i--;
            w = localmWindows.get(i);

            if (DEBUG_INPUT_METHOD && willMove) Slog.i(TAG, "Checking window @" + i
                    + " " + w + " fl=0x" + Integer.toHexString(w.mAttrs.flags));
            if (canBeImeTarget(w)) {
                //Slog.i(TAG, "Putting input method here!");

                // Yet more tricksyness!  If this window is a "starting"
                // window, we do actually want to be on top of it, but
                // it is not -really- where input will go.  So if the caller
                // is not actually looking to move the IME, look down below
                // for a real window to target...
                if (!willMove
                        && w.mAttrs.type == WindowManager.LayoutParams.TYPE_APPLICATION_STARTING
                        && i > 0) {
                    WindowState wb = localmWindows.get(i-1);
                    if (wb.mAppToken == w.mAppToken && canBeImeTarget(wb)) {
                        i--;
                        w = wb;
                    }
                }
                break;
            }
        }

        // Now w is either mWindows[0] or an IME (or null if mWindows is empty).

        if (DEBUG_INPUT_METHOD && willMove) Slog.v(TAG, "Proposed new IME target: " + w);

        // Now, a special case -- if the last target's window is in the
        // process of exiting, and is above the new target, keep on the
        // last target to avoid flicker.  Consider for example a Dialog with
        // the IME shown: when the Dialog is dismissed, we want to keep
        // the IME above it until it is completely gone so it doesn't drop
        // behind the dialog or its full-screen scrim.
        if (mInputMethodTarget != null && w != null
                && mInputMethodTarget.isDisplayedLw()
                && mInputMethodTarget.mExiting) {
            if (mInputMethodTarget.mAnimLayer > w.mAnimLayer) {
                w = mInputMethodTarget;
                i = localmWindows.indexOf(w);
                if (DEBUG_INPUT_METHOD) Slog.v(TAG, "Current target higher, switching to: " + w);
            }
        }

        if (DEBUG_INPUT_METHOD) Slog.v(TAG, "Desired input method target="
                + w + " willMove=" + willMove);

        if (willMove && w != null) {
            final WindowState curTarget = mInputMethodTarget;
            if (curTarget != null && curTarget.mAppToken != null) {

                // Now some fun for dealing with window animations that
                // modify the Z order.  We need to look at all windows below
                // the current target that are in this app, finding the highest
                // visible one in layering.
                AppWindowToken token = curTarget.mAppToken;
                WindowState highestTarget = null;
                int highestPos = 0;
                if (token.animating || token.animation != null) {
                    int pos = localmWindows.indexOf(curTarget);
                    while (pos >= 0) {
                        WindowState win = localmWindows.get(pos);
                        if (win.mAppToken != token) {
                            break;
                        }
                        if (!win.mRemoved) {
                            if (highestTarget == null || win.mAnimLayer >
                                    highestTarget.mAnimLayer) {
                                highestTarget = win;
                                highestPos = pos;
                            }
                        }
                        pos--;
                    }
                }

                if (highestTarget != null) {
                    if (DEBUG_INPUT_METHOD) Slog.v(TAG, "mNextAppTransition="
                            + mNextAppTransition + " " + highestTarget
                            + " animating=" + highestTarget.isAnimating()
                            + " layer=" + highestTarget.mAnimLayer
                            + " new layer=" + w.mAnimLayer);

                    if (mNextAppTransition != WindowManagerPolicy.TRANSIT_UNSET) {
                        // If we are currently setting up for an animation,
                        // hold everything until we can find out what will happen.
                        mInputMethodTargetWaitingAnim = true;
                        mInputMethodTarget = highestTarget;
                        return highestPos + 1;
                    } else if (highestTarget.isAnimating() &&
                            highestTarget.mAnimLayer > w.mAnimLayer) {
                        // If the window we are currently targeting is involved
                        // with an animation, and it is on top of the next target
                        // we will be over, then hold off on moving until
                        // that is done.
                        mInputMethodTargetWaitingAnim = true;
                        mInputMethodTarget = highestTarget;
                        return highestPos + 1;
                    }
                }
            }
        }

        //Slog.i(TAG, "Placing input method @" + (i+1));
        if (w != null) {
            if (willMove) {
                if (DEBUG_INPUT_METHOD) {
                    RuntimeException e = null;
                    if (!HIDE_STACK_CRAWLS) {
                        e = new RuntimeException();
                        e.fillInStackTrace();
                    }
                    Slog.w(TAG, "Moving IM target from "
                            + mInputMethodTarget + " to " + w, e);
                }
                mInputMethodTarget = w;
                mInputMethodTargetWaitingAnim = false;
                if (w.mAppToken != null) {
                    setInputMethodAnimLayerAdjustment(w.mAppToken.animLayerAdjustment);
                } else {
                    setInputMethodAnimLayerAdjustment(0);
                }
            }
            return i+1;
        }
        if (willMove) {
            if (DEBUG_INPUT_METHOD) {
                RuntimeException e = null;
                if (!HIDE_STACK_CRAWLS) {
                    e = new RuntimeException();
                    e.fillInStackTrace();
                }
                Slog.w(TAG, "Moving IM target from "
                        + mInputMethodTarget + " to null", e);
            }
            mInputMethodTarget = null;
            setInputMethodAnimLayerAdjustment(0);
        }
        return -1;
    }

    void addInputMethodWindowToListLocked(WindowState win) {
        int pos = findDesiredInputMethodWindowIndexLocked(true);
        if (pos >= 0) {
            win.mTargetAppToken = mInputMethodTarget.mAppToken;
            if (DEBUG_WINDOW_MOVEMENT || DEBUG_ADD_REMOVE) Slog.v(
                    TAG, "Adding input method window " + win + " at " + pos);
            mWindows.add(pos, win);
            mWindowsChanged = true;
            moveInputMethodDialogsLocked(pos+1);
            return;
        }
        win.mTargetAppToken = null;
        addWindowToListInOrderLocked(win, true);
        moveInputMethodDialogsLocked(pos);
    }

    void setInputMethodAnimLayerAdjustment(int adj) {
        if (DEBUG_LAYERS) Slog.v(TAG, "Setting im layer adj to " + adj);
        mInputMethodAnimLayerAdjustment = adj;
        WindowState imw = mInputMethodWindow;
        if (imw != null) {
            imw.mAnimLayer = imw.mLayer + adj;
            if (DEBUG_LAYERS) Slog.v(TAG, "IM win " + imw
                    + " anim layer: " + imw.mAnimLayer);
            int wi = imw.mChildWindows.size();
            while (wi > 0) {
                wi--;
                WindowState cw = imw.mChildWindows.get(wi);
                cw.mAnimLayer = cw.mLayer + adj;
                if (DEBUG_LAYERS) Slog.v(TAG, "IM win " + cw
                        + " anim layer: " + cw.mAnimLayer);
            }
        }
        int di = mInputMethodDialogs.size();
        while (di > 0) {
            di --;
            imw = mInputMethodDialogs.get(di);
            imw.mAnimLayer = imw.mLayer + adj;
            if (DEBUG_LAYERS) Slog.v(TAG, "IM win " + imw
                    + " anim layer: " + imw.mAnimLayer);
        }
    }

    private int tmpRemoveWindowLocked(int interestingPos, WindowState win) {
        int wpos = mWindows.indexOf(win);
        if (wpos >= 0) {
            if (wpos < interestingPos) interestingPos--;
            if (DEBUG_WINDOW_MOVEMENT) Slog.v(TAG, "Temp removing at " + wpos + ": " + win);
            mWindows.remove(wpos);
            mWindowsChanged = true;
            int NC = win.mChildWindows.size();
            while (NC > 0) {
                NC--;
                WindowState cw = win.mChildWindows.get(NC);
                int cpos = mWindows.indexOf(cw);
                if (cpos >= 0) {
                    if (cpos < interestingPos) interestingPos--;
                    if (DEBUG_WINDOW_MOVEMENT) Slog.v(TAG, "Temp removing child at "
                            + cpos + ": " + cw);
                    mWindows.remove(cpos);
                }
            }
        }
        return interestingPos;
    }

    private void reAddWindowToListInOrderLocked(WindowState win) {
        addWindowToListInOrderLocked(win, false);
        // This is a hack to get all of the child windows added as well
        // at the right position.  Child windows should be rare and
        // this case should be rare, so it shouldn't be that big a deal.
        int wpos = mWindows.indexOf(win);
        if (wpos >= 0) {
            if (DEBUG_WINDOW_MOVEMENT) Slog.v(TAG, "ReAdd removing from " + wpos
                    + ": " + win);
            mWindows.remove(wpos);
            mWindowsChanged = true;
            reAddWindowLocked(wpos, win);
        }
    }

    void logWindowList(String prefix) {
        int N = mWindows.size();
        while (N > 0) {
            N--;
            Slog.v(TAG, prefix + "#" + N + ": " + mWindows.get(N));
        }
    }

    void moveInputMethodDialogsLocked(int pos) {
        ArrayList<WindowState> dialogs = mInputMethodDialogs;

        final int N = dialogs.size();
        if (DEBUG_INPUT_METHOD) Slog.v(TAG, "Removing " + N + " dialogs w/pos=" + pos);
        for (int i=0; i<N; i++) {
            pos = tmpRemoveWindowLocked(pos, dialogs.get(i));
        }
        if (DEBUG_INPUT_METHOD) {
            Slog.v(TAG, "Window list w/pos=" + pos);
            logWindowList("  ");
        }

        if (pos >= 0) {
            final AppWindowToken targetAppToken = mInputMethodTarget.mAppToken;
            if (pos < mWindows.size()) {
                WindowState wp = mWindows.get(pos);
                if (wp == mInputMethodWindow) {
                    pos++;
                }
            }
            if (DEBUG_INPUT_METHOD) Slog.v(TAG, "Adding " + N + " dialogs at pos=" + pos);
            for (int i=0; i<N; i++) {
                WindowState win = dialogs.get(i);
                win.mTargetAppToken = targetAppToken;
                pos = reAddWindowLocked(pos, win);
            }
            if (DEBUG_INPUT_METHOD) {
                Slog.v(TAG, "Final window list:");
                logWindowList("  ");
            }
            return;
        }
        for (int i=0; i<N; i++) {
            WindowState win = dialogs.get(i);
            win.mTargetAppToken = null;
            reAddWindowToListInOrderLocked(win);
            if (DEBUG_INPUT_METHOD) {
                Slog.v(TAG, "No IM target, final list:");
                logWindowList("  ");
            }
        }
    }

    boolean moveInputMethodWindowsIfNeededLocked(boolean needAssignLayers) {
        final WindowState imWin = mInputMethodWindow;
        final int DN = mInputMethodDialogs.size();
        if (imWin == null && DN == 0) {
            return false;
        }

        int imPos = findDesiredInputMethodWindowIndexLocked(true);
        if (imPos >= 0) {
            // In this case, the input method windows are to be placed
            // immediately above the window they are targeting.

            // First check to see if the input method windows are already
            // located here, and contiguous.
            final int N = mWindows.size();
            WindowState firstImWin = imPos < N
                    ? mWindows.get(imPos) : null;

            // Figure out the actual input method window that should be
            // at the bottom of their stack.
            WindowState baseImWin = imWin != null
                    ? imWin : mInputMethodDialogs.get(0);
            if (baseImWin.mChildWindows.size() > 0) {
                WindowState cw = baseImWin.mChildWindows.get(0);
                if (cw.mSubLayer < 0) baseImWin = cw;
            }

            if (firstImWin == baseImWin) {
                // The windows haven't moved...  but are they still contiguous?
                // First find the top IM window.
                int pos = imPos+1;
                while (pos < N) {
                    if (!(mWindows.get(pos)).mIsImWindow) {
                        break;
                    }
                    pos++;
                }
                pos++;
                // Now there should be no more input method windows above.
                while (pos < N) {
                    if ((mWindows.get(pos)).mIsImWindow) {
                        break;
                    }
                    pos++;
                }
                if (pos >= N) {
                    // All is good!
                    return false;
                }
            }

            if (imWin != null) {
                if (DEBUG_INPUT_METHOD) {
                    Slog.v(TAG, "Moving IM from " + imPos);
                    logWindowList("  ");
                }
                imPos = tmpRemoveWindowLocked(imPos, imWin);
                if (DEBUG_INPUT_METHOD) {
                    Slog.v(TAG, "List after removing with new pos " + imPos + ":");
                    logWindowList("  ");
                }
                imWin.mTargetAppToken = mInputMethodTarget.mAppToken;
                reAddWindowLocked(imPos, imWin);
                if (DEBUG_INPUT_METHOD) {
                    Slog.v(TAG, "List after moving IM to " + imPos + ":");
                    logWindowList("  ");
                }
                if (DN > 0) moveInputMethodDialogsLocked(imPos+1);
            } else {
                moveInputMethodDialogsLocked(imPos);
            }

        } else {
            // In this case, the input method windows go in a fixed layer,
            // because they aren't currently associated with a focus window.

            if (imWin != null) {
                if (DEBUG_INPUT_METHOD) Slog.v(TAG, "Moving IM from " + imPos);
                tmpRemoveWindowLocked(0, imWin);
                imWin.mTargetAppToken = null;
                reAddWindowToListInOrderLocked(imWin);
                if (DEBUG_INPUT_METHOD) {
                    Slog.v(TAG, "List with no IM target:");
                    logWindowList("  ");
                }
                if (DN > 0) moveInputMethodDialogsLocked(-1);;
            } else {
                moveInputMethodDialogsLocked(-1);;
            }

        }

        if (needAssignLayers) {
            assignLayersLocked();
        }

        return true;
    }

    void adjustInputMethodDialogsLocked() {
        moveInputMethodDialogsLocked(findDesiredInputMethodWindowIndexLocked(true));
    }

    final boolean isWallpaperVisible(WindowState wallpaperTarget) {
        if (DEBUG_WALLPAPER) Slog.v(TAG, "Wallpaper vis: target obscured="
                + (wallpaperTarget != null ? Boolean.toString(wallpaperTarget.mObscured) : "??")
                + " anim=" + ((wallpaperTarget != null && wallpaperTarget.mAppToken != null)
                        ? wallpaperTarget.mAppToken.animation : null)
                + " upper=" + mUpperWallpaperTarget
                + " lower=" + mLowerWallpaperTarget);
        return (wallpaperTarget != null
                        && (!wallpaperTarget.mObscured || (wallpaperTarget.mAppToken != null
                                && wallpaperTarget.mAppToken.animation != null)))
                || mUpperWallpaperTarget != null
                || mLowerWallpaperTarget != null;
    }

    static final int ADJUST_WALLPAPER_LAYERS_CHANGED = 1<<1;
    static final int ADJUST_WALLPAPER_VISIBILITY_CHANGED = 1<<2;

    int adjustWallpaperWindowsLocked() {
        int changed = 0;

        final int dw = mAppDisplayWidth;
        final int dh = mAppDisplayHeight;

        // First find top-most window that has asked to be on top of the
        // wallpaper; all wallpapers go behind it.
        final ArrayList<WindowState> localmWindows = mWindows;
        int N = localmWindows.size();
        WindowState w = null;
        WindowState foundW = null;
        int foundI = 0;
        WindowState topCurW = null;
        int topCurI = 0;
        int windowDetachedI = -1;
        int i = N;
        while (i > 0) {
            i--;
            w = localmWindows.get(i);
            if ((w.mAttrs.type == WindowManager.LayoutParams.TYPE_WALLPAPER)) {
                if (topCurW == null) {
                    topCurW = w;
                    topCurI = i;
                }
                continue;
            }
            topCurW = null;
            if (w != mWindowDetachedWallpaper && w.mAppToken != null) {
                // If this window's app token is hidden and not animating,
                // it is of no interest to us.
                if (w.mAppToken.hidden && w.mAppToken.animation == null) {
                    if (DEBUG_WALLPAPER) Slog.v(TAG,
                            "Skipping not hidden or animating token: " + w);
                    continue;
                }
            }
            if (DEBUG_WALLPAPER) Slog.v(TAG, "Win " + w + ": readyfordisplay="
                    + w.isReadyForDisplay() + " drawpending=" + w.mDrawPending
                    + " commitdrawpending=" + w.mCommitDrawPending);
            if ((w.mAttrs.flags&FLAG_SHOW_WALLPAPER) != 0 && w.isReadyForDisplay()
                    && (mWallpaperTarget == w
                            || (!w.mDrawPending && !w.mCommitDrawPending))) {
                if (DEBUG_WALLPAPER) Slog.v(TAG,
                        "Found wallpaper activity: #" + i + "=" + w);
                foundW = w;
                foundI = i;
                if (w == mWallpaperTarget && ((w.mAppToken != null
                        && w.mAppToken.animation != null)
                        || w.mAnimation != null)) {
                    // The current wallpaper target is animating, so we'll
                    // look behind it for another possible target and figure
                    // out what is going on below.
                    if (DEBUG_WALLPAPER) Slog.v(TAG, "Win " + w
                            + ": token animating, looking behind.");
                    continue;
                }
                break;
            } else if (w == mWindowDetachedWallpaper) {
                windowDetachedI = i;
            }
        }

        if (foundW == null && windowDetachedI >= 0) {
            if (DEBUG_WALLPAPER) Slog.v(TAG,
                    "Found animating detached wallpaper activity: #" + i + "=" + w);
            foundW = w;
            foundI = windowDetachedI;
        }

        if (mNextAppTransition != WindowManagerPolicy.TRANSIT_UNSET) {
            // If we are currently waiting for an app transition, and either
            // the current target or the next target are involved with it,
            // then hold off on doing anything with the wallpaper.
            // Note that we are checking here for just whether the target
            // is part of an app token...  which is potentially overly aggressive
            // (the app token may not be involved in the transition), but good
            // enough (we'll just wait until whatever transition is pending
            // executes).
            if (mWallpaperTarget != null && mWallpaperTarget.mAppToken != null) {
                if (DEBUG_WALLPAPER) Slog.v(TAG,
                        "Wallpaper not changing: waiting for app anim in current target");
                return 0;
            }
            if (foundW != null && foundW.mAppToken != null) {
                if (DEBUG_WALLPAPER) Slog.v(TAG,
                        "Wallpaper not changing: waiting for app anim in found target");
                return 0;
            }
        }

        if (mWallpaperTarget != foundW) {
            if (DEBUG_WALLPAPER) {
                Slog.v(TAG, "New wallpaper target: " + foundW
                        + " oldTarget: " + mWallpaperTarget);
            }

            mLowerWallpaperTarget = null;
            mUpperWallpaperTarget = null;

            WindowState oldW = mWallpaperTarget;
            mWallpaperTarget = foundW;

            // Now what is happening...  if the current and new targets are
            // animating, then we are in our super special mode!
            if (foundW != null && oldW != null) {
                boolean oldAnim = oldW.mAnimation != null
                        || (oldW.mAppToken != null && oldW.mAppToken.animation != null);
                boolean foundAnim = foundW.mAnimation != null
                        || (foundW.mAppToken != null && foundW.mAppToken.animation != null);
                if (DEBUG_WALLPAPER) {
                    Slog.v(TAG, "New animation: " + foundAnim
                            + " old animation: " + oldAnim);
                }
                if (foundAnim && oldAnim) {
                    int oldI = localmWindows.indexOf(oldW);
                    if (DEBUG_WALLPAPER) {
                        Slog.v(TAG, "New i: " + foundI + " old i: " + oldI);
                    }
                    if (oldI >= 0) {
                        if (DEBUG_WALLPAPER) {
                            Slog.v(TAG, "Animating wallpapers: old#" + oldI
                                    + "=" + oldW + "; new#" + foundI
                                    + "=" + foundW);
                        }

                        // Set the new target correctly.
                        if (foundW.mAppToken != null && foundW.mAppToken.hiddenRequested) {
                            if (DEBUG_WALLPAPER) {
                                Slog.v(TAG, "Old wallpaper still the target.");
                            }
                            mWallpaperTarget = oldW;
                        }

                        // Now set the upper and lower wallpaper targets
                        // correctly, and make sure that we are positioning
                        // the wallpaper below the lower.
                        if (foundI > oldI) {
                            // The new target is on top of the old one.
                            if (DEBUG_WALLPAPER) {
                                Slog.v(TAG, "Found target above old target.");
                            }
                            mUpperWallpaperTarget = foundW;
                            mLowerWallpaperTarget = oldW;
                            foundW = oldW;
                            foundI = oldI;
                        } else {
                            // The new target is below the old one.
                            if (DEBUG_WALLPAPER) {
                                Slog.v(TAG, "Found target below old target.");
                            }
                            mUpperWallpaperTarget = oldW;
                            mLowerWallpaperTarget = foundW;
                        }
                    }
                }
            }

        } else if (mLowerWallpaperTarget != null) {
            // Is it time to stop animating?
            boolean lowerAnimating = mLowerWallpaperTarget.mAnimation != null
                    || (mLowerWallpaperTarget.mAppToken != null
                            && mLowerWallpaperTarget.mAppToken.animation != null);
            boolean upperAnimating = mUpperWallpaperTarget.mAnimation != null
                    || (mUpperWallpaperTarget.mAppToken != null
                            && mUpperWallpaperTarget.mAppToken.animation != null);
            if (!lowerAnimating || !upperAnimating) {
                if (DEBUG_WALLPAPER) {
                    Slog.v(TAG, "No longer animating wallpaper targets!");
                }
                mLowerWallpaperTarget = null;
                mUpperWallpaperTarget = null;
            }
        }

        boolean visible = foundW != null;
        if (visible) {
            // The window is visible to the compositor...  but is it visible
            // to the user?  That is what the wallpaper cares about.
            visible = isWallpaperVisible(foundW);
            if (DEBUG_WALLPAPER) Slog.v(TAG, "Wallpaper visibility: " + visible);

            // If the wallpaper target is animating, we may need to copy
            // its layer adjustment.  Only do this if we are not transfering
            // between two wallpaper targets.
            mWallpaperAnimLayerAdjustment =
                    (mLowerWallpaperTarget == null && foundW.mAppToken != null)
                    ? foundW.mAppToken.animLayerAdjustment : 0;

            final int maxLayer = mPolicy.getMaxWallpaperLayer()
                    * TYPE_LAYER_MULTIPLIER
                    + TYPE_LAYER_OFFSET;

            // Now w is the window we are supposed to be behind...  but we
            // need to be sure to also be behind any of its attached windows,
            // AND any starting window associated with it, AND below the
            // maximum layer the policy allows for wallpapers.
            while (foundI > 0) {
                WindowState wb = localmWindows.get(foundI-1);
                if (wb.mBaseLayer < maxLayer &&
                        wb.mAttachedWindow != foundW &&
                        (foundW.mAttachedWindow == null ||
                                wb.mAttachedWindow != foundW.mAttachedWindow) &&
                        (wb.mAttrs.type != TYPE_APPLICATION_STARTING ||
                                foundW.mToken == null || wb.mToken != foundW.mToken)) {
                    // This window is not related to the previous one in any
                    // interesting way, so stop here.
                    break;
                }
                foundW = wb;
                foundI--;
            }
        } else {
            if (DEBUG_WALLPAPER) Slog.v(TAG, "No wallpaper target");
        }

        if (foundW == null && topCurW != null) {
            // There is no wallpaper target, so it goes at the bottom.
            // We will assume it is the same place as last time, if known.
            foundW = topCurW;
            foundI = topCurI+1;
        } else {
            // Okay i is the position immediately above the wallpaper.  Look at
            // what is below it for later.
            foundW = foundI > 0 ? localmWindows.get(foundI-1) : null;
        }

        if (visible) {
            if (mWallpaperTarget.mWallpaperX >= 0) {
                mLastWallpaperX = mWallpaperTarget.mWallpaperX;
                mLastWallpaperXStep = mWallpaperTarget.mWallpaperXStep;
            }
            if (mWallpaperTarget.mWallpaperY >= 0) {
                mLastWallpaperY = mWallpaperTarget.mWallpaperY;
                mLastWallpaperYStep = mWallpaperTarget.mWallpaperYStep;
            }
        }

        // Start stepping backwards from here, ensuring that our wallpaper windows
        // are correctly placed.
        int curTokenIndex = mWallpaperTokens.size();
        while (curTokenIndex > 0) {
            curTokenIndex--;
            WindowToken token = mWallpaperTokens.get(curTokenIndex);
            if (token.hidden == visible) {
                changed |= ADJUST_WALLPAPER_VISIBILITY_CHANGED;
                token.hidden = !visible;
                // Need to do a layout to ensure the wallpaper now has the
                // correct size.
                mLayoutNeeded = true;
            }

            int curWallpaperIndex = token.windows.size();
            while (curWallpaperIndex > 0) {
                curWallpaperIndex--;
                WindowState wallpaper = token.windows.get(curWallpaperIndex);

                if (visible) {
                    updateWallpaperOffsetLocked(wallpaper, dw, dh, false);
                }

                // First, make sure the client has the current visibility
                // state.
                if (wallpaper.mWallpaperVisible != visible) {
                    wallpaper.mWallpaperVisible = visible;
                    try {
                        if (DEBUG_VISIBILITY || DEBUG_WALLPAPER) Slog.v(TAG,
                                "Setting visibility of wallpaper " + wallpaper
                                + ": " + visible);
                        wallpaper.mClient.dispatchAppVisibility(visible);
                    } catch (RemoteException e) {
                    }
                }

                wallpaper.mAnimLayer = wallpaper.mLayer + mWallpaperAnimLayerAdjustment;
                if (DEBUG_LAYERS || DEBUG_WALLPAPER) Slog.v(TAG, "Wallpaper win "
                        + wallpaper + " anim layer: " + wallpaper.mAnimLayer);

                // First, if this window is at the current index, then all
                // is well.
                if (wallpaper == foundW) {
                    foundI--;
                    foundW = foundI > 0
                            ? localmWindows.get(foundI-1) : null;
                    continue;
                }

                // The window didn't match...  the current wallpaper window,
                // wherever it is, is in the wrong place, so make sure it is
                // not in the list.
                int oldIndex = localmWindows.indexOf(wallpaper);
                if (oldIndex >= 0) {
                    if (DEBUG_WINDOW_MOVEMENT) Slog.v(TAG, "Wallpaper removing at "
                            + oldIndex + ": " + wallpaper);
                    localmWindows.remove(oldIndex);
                    mWindowsChanged = true;
                    if (oldIndex < foundI) {
                        foundI--;
                    }
                }

                // Now stick it in.
                if (DEBUG_WALLPAPER || DEBUG_WINDOW_MOVEMENT || DEBUG_ADD_REMOVE) {
                    Slog.v(TAG, "Moving wallpaper " + wallpaper
                            + " from " + oldIndex + " to " + foundI);
                }

                localmWindows.add(foundI, wallpaper);
                mWindowsChanged = true;
                changed |= ADJUST_WALLPAPER_LAYERS_CHANGED;
            }
        }

        return changed;
    }

    void setWallpaperAnimLayerAdjustmentLocked(int adj) {
        if (DEBUG_LAYERS || DEBUG_WALLPAPER) Slog.v(TAG,
                "Setting wallpaper layer adj to " + adj);
        mWallpaperAnimLayerAdjustment = adj;
        int curTokenIndex = mWallpaperTokens.size();
        while (curTokenIndex > 0) {
            curTokenIndex--;
            WindowToken token = mWallpaperTokens.get(curTokenIndex);
            int curWallpaperIndex = token.windows.size();
            while (curWallpaperIndex > 0) {
                curWallpaperIndex--;
                WindowState wallpaper = token.windows.get(curWallpaperIndex);
                wallpaper.mAnimLayer = wallpaper.mLayer + adj;
                if (DEBUG_LAYERS || DEBUG_WALLPAPER) Slog.v(TAG, "Wallpaper win "
                        + wallpaper + " anim layer: " + wallpaper.mAnimLayer);
            }
        }
    }

    boolean updateWallpaperOffsetLocked(WindowState wallpaperWin, int dw, int dh,
            boolean sync) {
        boolean changed = false;
        boolean rawChanged = false;
        float wpx = mLastWallpaperX >= 0 ? mLastWallpaperX : 0.5f;
        float wpxs = mLastWallpaperXStep >= 0 ? mLastWallpaperXStep : -1.0f;
        int availw = wallpaperWin.mFrame.right-wallpaperWin.mFrame.left-dw;
        int offset = availw > 0 ? -(int)(availw*wpx+.5f) : 0;
        changed = wallpaperWin.mXOffset != offset;
        if (changed) {
            if (DEBUG_WALLPAPER) Slog.v(TAG, "Update wallpaper "
                    + wallpaperWin + " x: " + offset);
            wallpaperWin.mXOffset = offset;
        }
        if (wallpaperWin.mWallpaperX != wpx || wallpaperWin.mWallpaperXStep != wpxs) {
            wallpaperWin.mWallpaperX = wpx;
            wallpaperWin.mWallpaperXStep = wpxs;
            rawChanged = true;
        }

        float wpy = mLastWallpaperY >= 0 ? mLastWallpaperY : 0.5f;
        float wpys = mLastWallpaperYStep >= 0 ? mLastWallpaperYStep : -1.0f;
        int availh = wallpaperWin.mFrame.bottom-wallpaperWin.mFrame.top-dh;
        offset = availh > 0 ? -(int)(availh*wpy+.5f) : 0;
        if (wallpaperWin.mYOffset != offset) {
            if (DEBUG_WALLPAPER) Slog.v(TAG, "Update wallpaper "
                    + wallpaperWin + " y: " + offset);
            changed = true;
            wallpaperWin.mYOffset = offset;
        }
        if (wallpaperWin.mWallpaperY != wpy || wallpaperWin.mWallpaperYStep != wpys) {
            wallpaperWin.mWallpaperY = wpy;
            wallpaperWin.mWallpaperYStep = wpys;
            rawChanged = true;
        }

        if (rawChanged && (wallpaperWin.getAttrs().privateFlags &
                    WindowManager.LayoutParams.PRIVATE_FLAG_WANTS_OFFSET_NOTIFICATIONS) != 0) {
            try {
                if (DEBUG_WALLPAPER) Slog.v(TAG, "Report new wp offset "
                        + wallpaperWin + " x=" + wallpaperWin.mWallpaperX
                        + " y=" + wallpaperWin.mWallpaperY);
                if (sync) {
                    mWaitingOnWallpaper = wallpaperWin;
                }
                wallpaperWin.mClient.dispatchWallpaperOffsets(
                        wallpaperWin.mWallpaperX, wallpaperWin.mWallpaperY,
                        wallpaperWin.mWallpaperXStep, wallpaperWin.mWallpaperYStep, sync);
                if (sync) {
                    if (mWaitingOnWallpaper != null) {
                        long start = SystemClock.uptimeMillis();
                        if ((mLastWallpaperTimeoutTime+WALLPAPER_TIMEOUT_RECOVERY)
                                < start) {
                            try {
                                if (DEBUG_WALLPAPER) Slog.v(TAG,
                                        "Waiting for offset complete...");
                                mWindowMap.wait(WALLPAPER_TIMEOUT);
                            } catch (InterruptedException e) {
                            }
                            if (DEBUG_WALLPAPER) Slog.v(TAG, "Offset complete!");
                            if ((start+WALLPAPER_TIMEOUT)
                                    < SystemClock.uptimeMillis()) {
                                Slog.i(TAG, "Timeout waiting for wallpaper to offset: "
                                        + wallpaperWin);
                                mLastWallpaperTimeoutTime = start;
                            }
                        }
                        mWaitingOnWallpaper = null;
                    }
                }
            } catch (RemoteException e) {
            }
        }

        return changed;
    }

    void wallpaperOffsetsComplete(IBinder window) {
        synchronized (mWindowMap) {
            if (mWaitingOnWallpaper != null &&
                    mWaitingOnWallpaper.mClient.asBinder() == window) {
                mWaitingOnWallpaper = null;
                mWindowMap.notifyAll();
            }
        }
    }

    void updateWallpaperOffsetLocked(WindowState changingTarget, boolean sync) {
        final int dw = mAppDisplayWidth;
        final int dh = mAppDisplayHeight;

        WindowState target = mWallpaperTarget;
        if (target != null) {
            if (target.mWallpaperX >= 0) {
                mLastWallpaperX = target.mWallpaperX;
            } else if (changingTarget.mWallpaperX >= 0) {
                mLastWallpaperX = changingTarget.mWallpaperX;
            }
            if (target.mWallpaperY >= 0) {
                mLastWallpaperY = target.mWallpaperY;
            } else if (changingTarget.mWallpaperY >= 0) {
                mLastWallpaperY = changingTarget.mWallpaperY;
            }
        }

        int curTokenIndex = mWallpaperTokens.size();
        while (curTokenIndex > 0) {
            curTokenIndex--;
            WindowToken token = mWallpaperTokens.get(curTokenIndex);
            int curWallpaperIndex = token.windows.size();
            while (curWallpaperIndex > 0) {
                curWallpaperIndex--;
                WindowState wallpaper = token.windows.get(curWallpaperIndex);
                if (updateWallpaperOffsetLocked(wallpaper, dw, dh, sync)) {
                    wallpaper.computeShownFrameLocked();
                    // No need to lay out the windows - we can just set the wallpaper position
                    // directly.
                    if (wallpaper.mSurfaceX != wallpaper.mShownFrame.left
                            || wallpaper.mSurfaceY != wallpaper.mShownFrame.top) {
                        Surface.openTransaction();
                        try {
                            if (SHOW_TRANSACTIONS) logSurface(wallpaper,
                                    "POS " + wallpaper.mShownFrame.left
                                    + ", " + wallpaper.mShownFrame.top, null);
                            wallpaper.mSurfaceX = wallpaper.mShownFrame.left;
                            wallpaper.mSurfaceY = wallpaper.mShownFrame.top;
                            wallpaper.mSurface.setPosition(wallpaper.mShownFrame.left,
                                    wallpaper.mShownFrame.top);
                        } catch (RuntimeException e) {
                            Slog.w(TAG, "Error positioning surface of " + wallpaper
                                    + " pos=(" + wallpaper.mShownFrame.left
                                    + "," + wallpaper.mShownFrame.top + ")", e);
                        }
                        Surface.closeTransaction();
                    }
                    // We only want to be synchronous with one wallpaper.
                    sync = false;
                }
            }
        }
    }

    void updateWallpaperVisibilityLocked() {
        final boolean visible = isWallpaperVisible(mWallpaperTarget);
        final int dw = mAppDisplayWidth;
        final int dh = mAppDisplayHeight;

        int curTokenIndex = mWallpaperTokens.size();
        while (curTokenIndex > 0) {
            curTokenIndex--;
            WindowToken token = mWallpaperTokens.get(curTokenIndex);
            if (token.hidden == visible) {
                token.hidden = !visible;
                // Need to do a layout to ensure the wallpaper now has the
                // correct size.
                mLayoutNeeded = true;
            }

            int curWallpaperIndex = token.windows.size();
            while (curWallpaperIndex > 0) {
                curWallpaperIndex--;
                WindowState wallpaper = token.windows.get(curWallpaperIndex);
                if (visible) {
                    updateWallpaperOffsetLocked(wallpaper, dw, dh, false);
                }

                if (wallpaper.mWallpaperVisible != visible) {
                    wallpaper.mWallpaperVisible = visible;
                    try {
                        if (DEBUG_VISIBILITY || DEBUG_WALLPAPER) Slog.v(TAG,
                                "Updating visibility of wallpaper " + wallpaper
                                + ": " + visible);
                        wallpaper.mClient.dispatchAppVisibility(visible);
                    } catch (RemoteException e) {
                    }
                }
            }
        }
    }
    
    public int addWindow(Session session, IWindow client, int seq,
            WindowManager.LayoutParams attrs, int viewVisibility,
            Rect outContentInsets, InputChannel outInputChannel) {
        int res = mPolicy.checkAddPermission(attrs);
        if (res != WindowManagerImpl.ADD_OKAY) {
            return res;
        }

        boolean reportNewConfig = false;
        WindowState attachedWindow = null;
        WindowState win = null;
        long origId;

        synchronized(mWindowMap) {
            if (mDisplay == null) {
                throw new IllegalStateException("Display has not been initialialized");
            }

            if (mWindowMap.containsKey(client.asBinder())) {
                Slog.w(TAG, "Window " + client + " is already added");
                return WindowManagerImpl.ADD_DUPLICATE_ADD;
            }

            if (attrs.type >= FIRST_SUB_WINDOW && attrs.type <= LAST_SUB_WINDOW) {
                attachedWindow = windowForClientLocked(null, attrs.token, false);
                if (attachedWindow == null) {
                    Slog.w(TAG, "Attempted to add window with token that is not a window: "
                          + attrs.token + ".  Aborting.");
                    return WindowManagerImpl.ADD_BAD_SUBWINDOW_TOKEN;
                }
                if (attachedWindow.mAttrs.type >= FIRST_SUB_WINDOW
                        && attachedWindow.mAttrs.type <= LAST_SUB_WINDOW) {
                    Slog.w(TAG, "Attempted to add window with token that is a sub-window: "
                            + attrs.token + ".  Aborting.");
                    return WindowManagerImpl.ADD_BAD_SUBWINDOW_TOKEN;
                }
            }

            boolean addToken = false;
            WindowToken token = mTokenMap.get(attrs.token);
            if (token == null) {
                if (attrs.type >= FIRST_APPLICATION_WINDOW
                        && attrs.type <= LAST_APPLICATION_WINDOW) {
                    Slog.w(TAG, "Attempted to add application window with unknown token "
                          + attrs.token + ".  Aborting.");
                    return WindowManagerImpl.ADD_BAD_APP_TOKEN;
                }
                if (attrs.type == TYPE_INPUT_METHOD) {
                    Slog.w(TAG, "Attempted to add input method window with unknown token "
                          + attrs.token + ".  Aborting.");
                    return WindowManagerImpl.ADD_BAD_APP_TOKEN;
                }
                if (attrs.type == TYPE_WALLPAPER) {
                    Slog.w(TAG, "Attempted to add wallpaper window with unknown token "
                          + attrs.token + ".  Aborting.");
                    return WindowManagerImpl.ADD_BAD_APP_TOKEN;
                }
                token = new WindowToken(this, attrs.token, -1, false);
                addToken = true;
            } else if (attrs.type >= FIRST_APPLICATION_WINDOW
                    && attrs.type <= LAST_APPLICATION_WINDOW) {
                AppWindowToken atoken = token.appWindowToken;
                if (atoken == null) {
                    Slog.w(TAG, "Attempted to add window with non-application token "
                          + token + ".  Aborting.");
                    return WindowManagerImpl.ADD_NOT_APP_TOKEN;
                } else if (atoken.removed) {
                    Slog.w(TAG, "Attempted to add window with exiting application token "
                          + token + ".  Aborting.");
                    return WindowManagerImpl.ADD_APP_EXITING;
                }
                if (attrs.type == TYPE_APPLICATION_STARTING && atoken.firstWindowDrawn) {
                    // No need for this guy!
                    if (localLOGV) Slog.v(
                            TAG, "**** NO NEED TO START: " + attrs.getTitle());
                    return WindowManagerImpl.ADD_STARTING_NOT_NEEDED;
                }
            } else if (attrs.type == TYPE_INPUT_METHOD) {
                if (token.windowType != TYPE_INPUT_METHOD) {
                    Slog.w(TAG, "Attempted to add input method window with bad token "
                            + attrs.token + ".  Aborting.");
                      return WindowManagerImpl.ADD_BAD_APP_TOKEN;
                }
            } else if (attrs.type == TYPE_WALLPAPER) {
                if (token.windowType != TYPE_WALLPAPER) {
                    Slog.w(TAG, "Attempted to add wallpaper window with bad token "
                            + attrs.token + ".  Aborting.");
                      return WindowManagerImpl.ADD_BAD_APP_TOKEN;
                }
            }

            win = new WindowState(this, session, client, token,
                    attachedWindow, seq, attrs, viewVisibility);
            if (win.mDeathRecipient == null) {
                // Client has apparently died, so there is no reason to
                // continue.
                Slog.w(TAG, "Adding window client " + client.asBinder()
                        + " that is dead, aborting.");
                return WindowManagerImpl.ADD_APP_EXITING;
            }

            mPolicy.adjustWindowParamsLw(win.mAttrs);

            res = mPolicy.prepareAddWindowLw(win, attrs);
            if (res != WindowManagerImpl.ADD_OKAY) {
                return res;
            }
            
            if (outInputChannel != null && (attrs.inputFeatures
                    & WindowManager.LayoutParams.INPUT_FEATURE_NO_INPUT_CHANNEL) == 0) {
                String name = win.makeInputChannelName();
                InputChannel[] inputChannels = InputChannel.openInputChannelPair(name);
                win.setInputChannel(inputChannels[0]);
                inputChannels[1].transferTo(outInputChannel);
                
                mInputManager.registerInputChannel(win.mInputChannel, win.mInputWindowHandle);
            }

            // From now on, no exceptions or errors allowed!

            res = WindowManagerImpl.ADD_OKAY;

            origId = Binder.clearCallingIdentity();

            if (addToken) {
                mTokenMap.put(attrs.token, token);
            }
            win.attach();
            mWindowMap.put(client.asBinder(), win);

            if (attrs.type == TYPE_APPLICATION_STARTING &&
                    token.appWindowToken != null) {
                token.appWindowToken.startingWindow = win;
            }

            boolean imMayMove = true;

            if (attrs.type == TYPE_INPUT_METHOD) {
                mInputMethodWindow = win;
                addInputMethodWindowToListLocked(win);
                imMayMove = false;
            } else if (attrs.type == TYPE_INPUT_METHOD_DIALOG) {
                mInputMethodDialogs.add(win);
                addWindowToListInOrderLocked(win, true);
                adjustInputMethodDialogsLocked();
                imMayMove = false;
            } else {
                addWindowToListInOrderLocked(win, true);
                if (attrs.type == TYPE_WALLPAPER) {
                    mLastWallpaperTimeoutTime = 0;
                    adjustWallpaperWindowsLocked();
                } else if ((attrs.flags&FLAG_SHOW_WALLPAPER) != 0) {
                    adjustWallpaperWindowsLocked();
                }
            }

            win.mEnterAnimationPending = true;

            mPolicy.getContentInsetHintLw(attrs, outContentInsets);

            if (mInTouchMode) {
                res |= WindowManagerImpl.ADD_FLAG_IN_TOUCH_MODE;
            }
            if (win == null || win.mAppToken == null || !win.mAppToken.clientHidden) {
                res |= WindowManagerImpl.ADD_FLAG_APP_VISIBLE;
            }

            mInputMonitor.setUpdateInputWindowsNeededLw();

            boolean focusChanged = false;
            if (win.canReceiveKeys()) {
                focusChanged = updateFocusedWindowLocked(UPDATE_FOCUS_WILL_ASSIGN_LAYERS,
                        false /*updateInputWindows*/);
                if (focusChanged) {
                    imMayMove = false;
                }
            }

            if (imMayMove) {
                moveInputMethodWindowsIfNeededLocked(false);
            }

            assignLayersLocked();
            // Don't do layout here, the window must call
            // relayout to be displayed, so we'll do it there.

            //dump();

            if (focusChanged) {
                finishUpdateFocusedWindowAfterAssignLayersLocked(false /*updateInputWindows*/);
            }
            mInputMonitor.updateInputWindowsLw(false /*force*/);

            if (localLOGV) Slog.v(
                TAG, "New client " + client.asBinder()
                + ": window=" + win);
            
            if (win.isVisibleOrAdding() && updateOrientationFromAppTokensLocked(false)) {
                reportNewConfig = true;
            }
        }

        if (reportNewConfig) {
            sendNewConfiguration();
        }

        Binder.restoreCallingIdentity(origId);

        return res;
    }

    public void removeWindow(Session session, IWindow client) {
        synchronized(mWindowMap) {
            WindowState win = windowForClientLocked(session, client, false);
            if (win == null) {
                return;
            }
            removeWindowLocked(session, win);
        }
    }

    public void removeWindowLocked(Session session, WindowState win) {

        if (localLOGV || DEBUG_FOCUS) Slog.v(
            TAG, "Remove " + win + " client="
            + Integer.toHexString(System.identityHashCode(
                win.mClient.asBinder()))
            + ", surface=" + win.mSurface);

        final long origId = Binder.clearCallingIdentity();
        
        win.disposeInputChannel();

        if (DEBUG_APP_TRANSITIONS) Slog.v(
                TAG, "Remove " + win + ": mSurface=" + win.mSurface
                + " mExiting=" + win.mExiting
                + " isAnimating=" + win.isAnimating()
                + " app-animation="
                + (win.mAppToken != null ? win.mAppToken.animation : null)
                + " inPendingTransaction="
                + (win.mAppToken != null ? win.mAppToken.inPendingTransaction : false)
                + " mDisplayFrozen=" + mDisplayFrozen);
        // Visibility of the removed window. Will be used later to update orientation later on.
        boolean wasVisible = false;
        // First, see if we need to run an animation.  If we do, we have
        // to hold off on removing the window until the animation is done.
        // If the display is frozen, just remove immediately, since the
        // animation wouldn't be seen.
        if (win.mSurface != null && !mDisplayFrozen && mDisplayEnabled
                && mPolicy.isScreenOnFully()) {
            // If we are not currently running the exit animation, we
            // need to see about starting one.
            if (wasVisible=win.isWinVisibleLw()) {

                int transit = WindowManagerPolicy.TRANSIT_EXIT;
                if (win.getAttrs().type == TYPE_APPLICATION_STARTING) {
                    transit = WindowManagerPolicy.TRANSIT_PREVIEW_DONE;
                }
                // Try starting an animation.
                if (applyAnimationLocked(win, transit, false)) {
                    win.mExiting = true;
                }
            }
            if (win.mExiting || win.isAnimating()) {
                // The exit animation is running... wait for it!
                //Slog.i(TAG, "*** Running exit animation...");
                win.mExiting = true;
                win.mRemoveOnExit = true;
                mLayoutNeeded = true;
                updateFocusedWindowLocked(UPDATE_FOCUS_WILL_PLACE_SURFACES,
                        false /*updateInputWindows*/);
                performLayoutAndPlaceSurfacesLocked();
                mInputMonitor.updateInputWindowsLw(false /*force*/);
                if (win.mAppToken != null) {
                    win.mAppToken.updateReportedVisibilityLocked();
                }
                //dump();
                Binder.restoreCallingIdentity(origId);
                return;
            }
        }

        removeWindowInnerLocked(session, win);
        // Removing a visible window will effect the computed orientation
        // So just update orientation if needed.
        if (wasVisible && computeForcedAppOrientationLocked()
                != mForcedAppOrientation
                && updateOrientationFromAppTokensLocked(false)) {
            mH.sendEmptyMessage(H.SEND_NEW_CONFIGURATION);
        }
        updateFocusedWindowLocked(UPDATE_FOCUS_NORMAL, true /*updateInputWindows*/);
        Binder.restoreCallingIdentity(origId);
    }

    private void removeWindowInnerLocked(Session session, WindowState win) {
        if (win.mRemoved) {
            // Nothing to do.
            return;
        }

        for (int i=win.mChildWindows.size()-1; i>=0; i--) {
            WindowState cwin = win.mChildWindows.get(i);
            Slog.w(TAG, "Force-removing child win " + cwin + " from container "
                    + win);
            removeWindowInnerLocked(cwin.mSession, cwin);
        }

        win.mRemoved = true;

        if (mInputMethodTarget == win) {
            moveInputMethodWindowsIfNeededLocked(false);
        }

        if (false) {
            RuntimeException e = new RuntimeException("here");
            e.fillInStackTrace();
            Slog.w(TAG, "Removing window " + win, e);
        }

        mPolicy.removeWindowLw(win);
        win.removeLocked();

        if (DEBUG_ADD_REMOVE) Slog.v(TAG, "removeWindowInnerLocked: " + win);
        mWindowMap.remove(win.mClient.asBinder());
        mWindows.remove(win);
        mPendingRemove.remove(win);
        mWindowsChanged = true;
        if (DEBUG_WINDOW_MOVEMENT) Slog.v(TAG, "Final remove of window: " + win);

        if (mInputMethodWindow == win) {
            mInputMethodWindow = null;
        } else if (win.mAttrs.type == TYPE_INPUT_METHOD_DIALOG) {
            mInputMethodDialogs.remove(win);
        }

        final WindowToken token = win.mToken;
        final AppWindowToken atoken = win.mAppToken;
        if (DEBUG_ADD_REMOVE) Slog.v(TAG, "Removing " + win + " from " + token);
        token.windows.remove(win);
        if (atoken != null) {
            atoken.allAppWindows.remove(win);
        }
        if (localLOGV) Slog.v(
                TAG, "**** Removing window " + win + ": count="
                + token.windows.size());
        if (token.windows.size() == 0) {
            if (!token.explicit) {
                mTokenMap.remove(token.token);
            } else if (atoken != null) {
                atoken.firstWindowDrawn = false;
            }
        }

        if (atoken != null) {
            if (atoken.startingWindow == win) {
                atoken.startingWindow = null;
            } else if (atoken.allAppWindows.size() == 0 && atoken.startingData != null) {
                // If this is the last window and we had requested a starting
                // transition window, well there is no point now.
                atoken.startingData = null;
            } else if (atoken.allAppWindows.size() == 1 && atoken.startingView != null) {
                // If this is the last window except for a starting transition
                // window, we need to get rid of the starting transition.
                if (DEBUG_STARTING_WINDOW) {
                    Slog.v(TAG, "Schedule remove starting " + token
                            + ": no more real windows");
                }
                Message m = mH.obtainMessage(H.REMOVE_STARTING, atoken);
                mH.sendMessage(m);
            }
        }

        if (win.mAttrs.type == TYPE_WALLPAPER) {
            mLastWallpaperTimeoutTime = 0;
            adjustWallpaperWindowsLocked();
        } else if ((win.mAttrs.flags&FLAG_SHOW_WALLPAPER) != 0) {
            adjustWallpaperWindowsLocked();
        }

        if (!mInLayout) {
            assignLayersLocked();
            mLayoutNeeded = true;
            performLayoutAndPlaceSurfacesLocked();
            if (win.mAppToken != null) {
                win.mAppToken.updateReportedVisibilityLocked();
            }
        }
        
        mInputMonitor.updateInputWindowsLw(true /*force*/);
    }

    static void logSurface(WindowState w, String msg, RuntimeException where) {
        String str = "  SURFACE " + Integer.toHexString(w.hashCode())
                + ": " + msg + " / " + w.mAttrs.getTitle();
        if (where != null) {
            Slog.i(TAG, str, where);
        } else {
            Slog.i(TAG, str);
        }
    }
    
    void setTransparentRegionWindow(Session session, IWindow client, Region region) {
        long origId = Binder.clearCallingIdentity();
        try {
            synchronized (mWindowMap) {
                WindowState w = windowForClientLocked(session, client, false);
                if ((w != null) && (w.mSurface != null)) {
                    if (SHOW_LIGHT_TRANSACTIONS) Slog.i(TAG,
                            ">>> OPEN TRANSACTION setTransparentRegion");
                    Surface.openTransaction();
                    try {
                        if (SHOW_TRANSACTIONS) logSurface(w,
                                "transparentRegionHint=" + region, null);
                        w.mSurface.setTransparentRegionHint(region);
                    } finally {
                        Surface.closeTransaction();
                        if (SHOW_LIGHT_TRANSACTIONS) Slog.i(TAG,
                                "<<< CLOSE TRANSACTION setTransparentRegion");
                    }
                }
            }
        } finally {
            Binder.restoreCallingIdentity(origId);
        }
    }

    void setInsetsWindow(Session session, IWindow client,
            int touchableInsets, Rect contentInsets,
            Rect visibleInsets, Region touchableRegion) {
        long origId = Binder.clearCallingIdentity();
        try {
            synchronized (mWindowMap) {
                WindowState w = windowForClientLocked(session, client, false);
                if (w != null) {
                    w.mGivenInsetsPending = false;
                    w.mGivenContentInsets.set(contentInsets);
                    w.mGivenVisibleInsets.set(visibleInsets);
                    w.mGivenTouchableRegion.set(touchableRegion);
                    w.mTouchableInsets = touchableInsets;
                    if (w.mGlobalScale != 1) {
                        w.mGivenContentInsets.scale(w.mGlobalScale);
                        w.mGivenVisibleInsets.scale(w.mGlobalScale);
                        w.mGivenTouchableRegion.scale(w.mGlobalScale);
                    }
                    mLayoutNeeded = true;
                    performLayoutAndPlaceSurfacesLocked();
                }
            }
        } finally {
            Binder.restoreCallingIdentity(origId);
        }
    }

    public void getWindowDisplayFrame(Session session, IWindow client,
            Rect outDisplayFrame) {
        synchronized(mWindowMap) {
            WindowState win = windowForClientLocked(session, client, false);
            if (win == null) {
                outDisplayFrame.setEmpty();
                return;
            }
            outDisplayFrame.set(win.mDisplayFrame);
        }
    }

    public void setWindowWallpaperPositionLocked(WindowState window, float x, float y,
            float xStep, float yStep) {
        if (window.mWallpaperX != x || window.mWallpaperY != y)  {
            window.mWallpaperX = x;
            window.mWallpaperY = y;
            window.mWallpaperXStep = xStep;
            window.mWallpaperYStep = yStep;
            updateWallpaperOffsetLocked(window, true);
        }
    }

    void wallpaperCommandComplete(IBinder window, Bundle result) {
        synchronized (mWindowMap) {
            if (mWaitingOnWallpaper != null &&
                    mWaitingOnWallpaper.mClient.asBinder() == window) {
                mWaitingOnWallpaper = null;
                mWindowMap.notifyAll();
            }
        }
    }

    public Bundle sendWindowWallpaperCommandLocked(WindowState window,
            String action, int x, int y, int z, Bundle extras, boolean sync) {
        if (window == mWallpaperTarget || window == mLowerWallpaperTarget
                || window == mUpperWallpaperTarget) {
            boolean doWait = sync;
            int curTokenIndex = mWallpaperTokens.size();
            while (curTokenIndex > 0) {
                curTokenIndex--;
                WindowToken token = mWallpaperTokens.get(curTokenIndex);
                int curWallpaperIndex = token.windows.size();
                while (curWallpaperIndex > 0) {
                    curWallpaperIndex--;
                    WindowState wallpaper = token.windows.get(curWallpaperIndex);
                    try {
                        wallpaper.mClient.dispatchWallpaperCommand(action,
                                x, y, z, extras, sync);
                        // We only want to be synchronous with one wallpaper.
                        sync = false;
                    } catch (RemoteException e) {
                    }
                }
            }

            if (doWait) {
                // XXX Need to wait for result.
            }
        }

        return null;
    }

    public int relayoutWindow(Session session, IWindow client, int seq,
            WindowManager.LayoutParams attrs, int requestedWidth,
            int requestedHeight, int viewVisibility, int flags,
            Rect outFrame, Rect outContentInsets, Rect outVisibleInsets,
            Configuration outConfig, Surface outSurface) {
        boolean displayed = false;
        boolean inTouchMode;
        boolean configChanged;
        boolean surfaceChanged = false;

        // if they don't have this permission, mask out the status bar bits
        int systemUiVisibility = 0;
        if (attrs != null) {
            systemUiVisibility = (attrs.systemUiVisibility|attrs.subtreeSystemUiVisibility);
            if ((systemUiVisibility & StatusBarManager.DISABLE_MASK) != 0) {
                if (mContext.checkCallingOrSelfPermission(android.Manifest.permission.STATUS_BAR)
                        != PackageManager.PERMISSION_GRANTED) {
                    systemUiVisibility &= ~StatusBarManager.DISABLE_MASK;
                }
            }
        }
        long origId = Binder.clearCallingIdentity();

        synchronized(mWindowMap) {
            WindowState win = windowForClientLocked(session, client, false);
            if (win == null) {
                return 0;
            }
            if (win.mRequestedWidth != requestedWidth
                    || win.mRequestedHeight != requestedHeight) {
                win.mLayoutNeeded = true;
                win.mRequestedWidth = requestedWidth;
                win.mRequestedHeight = requestedHeight;
            }
            if (attrs != null && seq == win.mSeq) {
                win.mSystemUiVisibility = systemUiVisibility;
            }

            if (attrs != null) {
                mPolicy.adjustWindowParamsLw(attrs);
            }

            win.mSurfaceDestroyDeferred =
                    (flags&WindowManagerImpl.RELAYOUT_DEFER_SURFACE_DESTROY) != 0;

            int attrChanges = 0;
            int flagChanges = 0;
            if (attrs != null) {
                if (win.mAttrs.type != attrs.type) {
                    throw new IllegalArgumentException(
                            "Window type can not be changed after the window is added.");
                }
                flagChanges = win.mAttrs.flags ^= attrs.flags;
                attrChanges = win.mAttrs.copyFrom(attrs);
                if ((attrChanges&WindowManager.LayoutParams.LAYOUT_CHANGED) != 0) {
                    win.mLayoutNeeded = true;
                }
            }

            if (DEBUG_LAYOUT) Slog.v(TAG, "Relayout " + win + ": " + win.mAttrs);

            win.mEnforceSizeCompat = (win.mAttrs.flags & FLAG_COMPATIBLE_WINDOW) != 0;

            if ((attrChanges & WindowManager.LayoutParams.ALPHA_CHANGED) != 0) {
                win.mAlpha = attrs.alpha;
            }

            final boolean scaledWindow =
                ((win.mAttrs.flags & WindowManager.LayoutParams.FLAG_SCALED) != 0);

            if (scaledWindow) {
                // requested{Width|Height} Surface's physical size
                // attrs.{width|height} Size on screen
                win.mHScale = (attrs.width  != requestedWidth)  ?
                        (attrs.width  / (float)requestedWidth) : 1.0f;
                win.mVScale = (attrs.height != requestedHeight) ?
                        (attrs.height / (float)requestedHeight) : 1.0f;
            } else {
                win.mHScale = win.mVScale = 1;
            }

            boolean imMayMove = (flagChanges&(
                    WindowManager.LayoutParams.FLAG_ALT_FOCUSABLE_IM |
                    WindowManager.LayoutParams.FLAG_NOT_FOCUSABLE)) != 0;

            boolean focusMayChange = win.mViewVisibility != viewVisibility
                    || ((flagChanges&WindowManager.LayoutParams.FLAG_NOT_FOCUSABLE) != 0)
                    || (!win.mRelayoutCalled);

            boolean wallpaperMayMove = win.mViewVisibility != viewVisibility
                    && (win.mAttrs.flags & FLAG_SHOW_WALLPAPER) != 0;
            wallpaperMayMove |= (flagChanges & FLAG_SHOW_WALLPAPER) != 0;

            win.mRelayoutCalled = true;
            final int oldVisibility = win.mViewVisibility;
            win.mViewVisibility = viewVisibility;
            if (DEBUG_SCREEN_ON) {
                RuntimeException stack = new RuntimeException();
                stack.fillInStackTrace();
                Slog.i(TAG, "Relayout " + win + ": oldVis=" + oldVisibility
                        + " newVis=" + viewVisibility, stack);
            }
            if (viewVisibility == View.VISIBLE &&
                    (win.mAppToken == null || !win.mAppToken.clientHidden)) {
                displayed = !win.isVisibleLw();
                if (win.mExiting) {
                    win.cancelExitAnimationForNextAnimationLocked();
                }
                if (win.mDestroying) {
                    win.mDestroying = false;
                    mDestroySurface.remove(win);
                }
                if (oldVisibility == View.GONE) {
                    win.mEnterAnimationPending = true;
                }
                if (displayed) {
                    if (win.mSurface != null && !win.mDrawPending
                            && !win.mCommitDrawPending && !mDisplayFrozen
                            && mDisplayEnabled && mPolicy.isScreenOnFully()) {
                        applyEnterAnimationLocked(win);
                    }
                    if ((win.mAttrs.flags
                            & WindowManager.LayoutParams.FLAG_TURN_SCREEN_ON) != 0) {
                        if (DEBUG_VISIBILITY) Slog.v(TAG,
                                "Relayout window turning screen on: " + win);
                        win.mTurnOnScreen = true;
                    }
                    int diff = 0;
                    if (win.mConfiguration != mCurConfiguration
                            && (win.mConfiguration == null
                                    || (diff=mCurConfiguration.diff(win.mConfiguration)) != 0)) {
                        win.mConfiguration = mCurConfiguration;
                        if (DEBUG_CONFIGURATION) {
                            Slog.i(TAG, "Window " + win + " visible with new config: "
                                    + win.mConfiguration + " / 0x"
                                    + Integer.toHexString(diff));
                        }
                        outConfig.setTo(mCurConfiguration);
                    }
                }
                if ((attrChanges&WindowManager.LayoutParams.FORMAT_CHANGED) != 0) {
                    // To change the format, we need to re-build the surface.
                    win.destroySurfaceLocked();
                    displayed = true;
                    surfaceChanged = true;
                }
                try {
                    if (win.mSurface == null) {
                        surfaceChanged = true;
                    }
                    Surface surface = win.createSurfaceLocked();
                    if (surface != null) {
                        outSurface.copyFrom(surface);
                        win.mReportDestroySurface = false;
                        win.mSurfacePendingDestroy = false;
                        if (SHOW_TRANSACTIONS) Slog.i(TAG,
                                "  OUT SURFACE " + outSurface + ": copied");
                    } else {
                        // For some reason there isn't a surface.  Clear the
                        // caller's object so they see the same state.
                        outSurface.release();
                    }
                } catch (Exception e) {
                    mInputMonitor.updateInputWindowsLw(true /*force*/);
                    
                    Slog.w(TAG, "Exception thrown when creating surface for client "
                             + client + " (" + win.mAttrs.getTitle() + ")",
                             e);
                    Binder.restoreCallingIdentity(origId);
                    return 0;
                }
                if (displayed) {
                    focusMayChange = true;
                }
                if (win.mAttrs.type == TYPE_INPUT_METHOD
                        && mInputMethodWindow == null) {
                    mInputMethodWindow = win;
                    imMayMove = true;
                }
                if (win.mAttrs.type == TYPE_BASE_APPLICATION
                        && win.mAppToken != null
                        && win.mAppToken.startingWindow != null) {
                    // Special handling of starting window over the base
                    // window of the app: propagate lock screen flags to it,
                    // to provide the correct semantics while starting.
                    final int mask =
                        WindowManager.LayoutParams.FLAG_SHOW_WHEN_LOCKED
                        | WindowManager.LayoutParams.FLAG_DISMISS_KEYGUARD
                        | WindowManager.LayoutParams.FLAG_ALLOW_LOCK_WHILE_SCREEN_ON;
                    WindowManager.LayoutParams sa = win.mAppToken.startingWindow.mAttrs;
                    sa.flags = (sa.flags&~mask) | (win.mAttrs.flags&mask);
                }
            } else {
                win.mEnterAnimationPending = false;
                if (win.mSurface != null) {
                    if (DEBUG_VISIBILITY) Slog.i(TAG, "Relayout invis " + win
                            + ": mExiting=" + win.mExiting
                            + " mSurfacePendingDestroy=" + win.mSurfacePendingDestroy);
                    // If we are not currently running the exit animation, we
                    // need to see about starting one.
                    if (!win.mExiting || win.mSurfacePendingDestroy) {
                        surfaceChanged = true;
                        // Try starting an animation; if there isn't one, we
                        // can destroy the surface right away.
                        int transit = WindowManagerPolicy.TRANSIT_EXIT;
                        if (win.getAttrs().type == TYPE_APPLICATION_STARTING) {
                            transit = WindowManagerPolicy.TRANSIT_PREVIEW_DONE;
                        }
                        if (!win.mSurfacePendingDestroy && win.isWinVisibleLw() &&
                              applyAnimationLocked(win, transit, false)) {
                            focusMayChange = true;
                            win.mExiting = true;
                        } else if (win.isAnimating()) {
                            // Currently in a hide animation... turn this into
                            // an exit.
                            win.mExiting = true;
                        } else if (win == mWallpaperTarget) {
                            // If the wallpaper is currently behind this
                            // window, we need to change both of them inside
                            // of a transaction to avoid artifacts.
                            win.mExiting = true;
                            win.mAnimating = true;
                        } else {
                            if (mInputMethodWindow == win) {
                                mInputMethodWindow = null;
                            }
                            win.destroySurfaceLocked();
                        }
                    }
                }

                if (win.mSurface == null || (win.getAttrs().flags
                        & WindowManager.LayoutParams.FLAG_KEEP_SURFACE_WHILE_ANIMATING) == 0
                        || win.mSurfacePendingDestroy) {
                    // We could be called from a local process, which
                    // means outSurface holds its current surface.  Ensure the
                    // surface object is cleared, but we don't necessarily want
                    // it actually destroyed at this point.
                    win.mSurfacePendingDestroy = false;
                    outSurface.release();
                    if (DEBUG_VISIBILITY) Slog.i(TAG, "Releasing surface in: " + win);
                } else if (win.mSurface != null) {
                    if (DEBUG_VISIBILITY) Slog.i(TAG,
                            "Keeping surface, will report destroy: " + win);
                    win.mReportDestroySurface = true;
                    outSurface.copyFrom(win.mSurface);
                }
            }

            if (focusMayChange) {
                //System.out.println("Focus may change: " + win.mAttrs.getTitle());
                if (updateFocusedWindowLocked(UPDATE_FOCUS_WILL_PLACE_SURFACES,
                        false /*updateInputWindows*/)) {
                    imMayMove = false;
                }
                //System.out.println("Relayout " + win + ": focus=" + mCurrentFocus);
            }

            // updateFocusedWindowLocked() already assigned layers so we only need to
            // reassign them at this point if the IM window state gets shuffled
            boolean assignLayers = false;

            if (imMayMove) {
                if (moveInputMethodWindowsIfNeededLocked(false) || displayed) {
                    // Little hack here -- we -should- be able to rely on the
                    // function to return true if the IME has moved and needs
                    // its layer recomputed.  However, if the IME was hidden
                    // and isn't actually moved in the list, its layer may be
                    // out of data so we make sure to recompute it.
                    assignLayers = true;
                }
            }
            if (wallpaperMayMove) {
                if ((adjustWallpaperWindowsLocked()&ADJUST_WALLPAPER_LAYERS_CHANGED) != 0) {
                    assignLayers = true;
                }
            }

            mLayoutNeeded = true;
            win.mGivenInsetsPending = (flags&WindowManagerImpl.RELAYOUT_INSETS_PENDING) != 0;
            if (assignLayers) {
                assignLayersLocked();
            }
            configChanged = updateOrientationFromAppTokensLocked(false);
            performLayoutAndPlaceSurfacesLocked();
            if (displayed && win.mIsWallpaper) {
                updateWallpaperOffsetLocked(win, mAppDisplayWidth, mAppDisplayHeight, false);
            }
            if (win.mAppToken != null) {
                win.mAppToken.updateReportedVisibilityLocked();
            }
            outFrame.set(win.mCompatFrame);
            outContentInsets.set(win.mContentInsets);
            outVisibleInsets.set(win.mVisibleInsets);
            if (localLOGV) Slog.v(
                TAG, "Relayout given client " + client.asBinder()
                + ", requestedWidth=" + requestedWidth
                + ", requestedHeight=" + requestedHeight
                + ", viewVisibility=" + viewVisibility
                + "\nRelayout returning frame=" + outFrame
                + ", surface=" + outSurface);

            if (localLOGV || DEBUG_FOCUS) Slog.v(
                TAG, "Relayout of " + win + ": focusMayChange=" + focusMayChange);

            inTouchMode = mInTouchMode;
            
            mInputMonitor.updateInputWindowsLw(true /*force*/);
        }

        if (configChanged) {
            sendNewConfiguration();
        }

        Binder.restoreCallingIdentity(origId);

        return (inTouchMode ? WindowManagerImpl.RELAYOUT_RES_IN_TOUCH_MODE : 0)
                | (displayed ? WindowManagerImpl.RELAYOUT_RES_FIRST_TIME : 0)
                | (surfaceChanged ? WindowManagerImpl.RELAYOUT_RES_SURFACE_CHANGED : 0);
    }

    public void performDeferredDestroyWindow(Session session, IWindow client) {
        long origId = Binder.clearCallingIdentity();

        try {
            synchronized(mWindowMap) {
                WindowState win = windowForClientLocked(session, client, false);
                if (win == null) {
                    return;
                }
                win.destroyDeferredSurfaceLocked();
            }
        } finally {
            Binder.restoreCallingIdentity(origId);
        }
    }

    public boolean outOfMemoryWindow(Session session, IWindow client) {
        long origId = Binder.clearCallingIdentity();

        try {
            synchronized(mWindowMap) {
                WindowState win = windowForClientLocked(session, client, false);
                if (win == null) {
                    return false;
                }
                return reclaimSomeSurfaceMemoryLocked(win, "from-client", false);
            }
        } finally {
            Binder.restoreCallingIdentity(origId);
        }
    }

    public void finishDrawingWindow(Session session, IWindow client) {
        final long origId = Binder.clearCallingIdentity();
        synchronized(mWindowMap) {
            WindowState win = windowForClientLocked(session, client, false);
            if (win != null && win.finishDrawingLocked()) {
                if ((win.mAttrs.flags&FLAG_SHOW_WALLPAPER) != 0) {
                    adjustWallpaperWindowsLocked();
                }
                mLayoutNeeded = true;
                performLayoutAndPlaceSurfacesLocked();
            }
        }
        Binder.restoreCallingIdentity(origId);
    }

    public float getWindowCompatibilityScale(IBinder windowToken) {
        synchronized (mWindowMap) {
            WindowState windowState = mWindowMap.get(windowToken);
            return (windowState != null) ? windowState.mGlobalScale : 1.0f;
        }
    }

    private AttributeCache.Entry getCachedAnimations(WindowManager.LayoutParams lp) {
        if (DEBUG_ANIM) Slog.v(TAG, "Loading animations: layout params pkg="
                + (lp != null ? lp.packageName : null)
                + " resId=0x" + (lp != null ? Integer.toHexString(lp.windowAnimations) : null));
        if (lp != null && lp.windowAnimations != 0) {
            // If this is a system resource, don't try to load it from the
            // application resources.  It is nice to avoid loading application
            // resources if we can.
            String packageName = lp.packageName != null ? lp.packageName : "android";
            int resId = lp.windowAnimations;
            if ((resId&0xFF000000) == 0x01000000) {
                packageName = "android";
            }
            if (DEBUG_ANIM) Slog.v(TAG, "Loading animations: picked package="
                    + packageName);
            return AttributeCache.instance().get(packageName, resId,
                    com.android.internal.R.styleable.WindowAnimation);
        }
        return null;
    }

    private AttributeCache.Entry getCachedAnimations(String packageName, int resId) {
        if (DEBUG_ANIM) Slog.v(TAG, "Loading animations: package="
                + packageName + " resId=0x" + Integer.toHexString(resId));
        if (packageName != null) {
            if ((resId&0xFF000000) == 0x01000000) {
                packageName = "android";
            }
            if (DEBUG_ANIM) Slog.v(TAG, "Loading animations: picked package="
                    + packageName);
            return AttributeCache.instance().get(packageName, resId,
                    com.android.internal.R.styleable.WindowAnimation);
        }
        return null;
    }

    void applyEnterAnimationLocked(WindowState win) {
        int transit = WindowManagerPolicy.TRANSIT_SHOW;
        if (win.mEnterAnimationPending) {
            win.mEnterAnimationPending = false;
            transit = WindowManagerPolicy.TRANSIT_ENTER;
        }

        applyAnimationLocked(win, transit, true);
    }

    boolean applyAnimationLocked(WindowState win,
            int transit, boolean isEntrance) {
        if (win.mLocalAnimating && win.mAnimationIsEntrance == isEntrance) {
            // If we are trying to apply an animation, but already running
            // an animation of the same type, then just leave that one alone.
            return true;
        }

        // Only apply an animation if the display isn't frozen.  If it is
        // frozen, there is no reason to animate and it can cause strange
        // artifacts when we unfreeze the display if some different animation
        // is running.
        if (!mDisplayFrozen && mDisplayEnabled && mPolicy.isScreenOnFully()) {
            int anim = mPolicy.selectAnimationLw(win, transit);
            int attr = -1;
            Animation a = null;
            if (anim != 0) {
                a = AnimationUtils.loadAnimation(mContext, anim);
            } else {
                switch (transit) {
                    case WindowManagerPolicy.TRANSIT_ENTER:
                        attr = com.android.internal.R.styleable.WindowAnimation_windowEnterAnimation;
                        break;
                    case WindowManagerPolicy.TRANSIT_EXIT:
                        attr = com.android.internal.R.styleable.WindowAnimation_windowExitAnimation;
                        break;
                    case WindowManagerPolicy.TRANSIT_SHOW:
                        attr = com.android.internal.R.styleable.WindowAnimation_windowShowAnimation;
                        break;
                    case WindowManagerPolicy.TRANSIT_HIDE:
                        attr = com.android.internal.R.styleable.WindowAnimation_windowHideAnimation;
                        break;
                }
                if (attr >= 0) {
                    a = loadAnimation(win.mAttrs, attr);
                }
            }
            if (DEBUG_ANIM) Slog.v(TAG, "applyAnimation: win=" + win
                    + " anim=" + anim + " attr=0x" + Integer.toHexString(attr)
                    + " mAnimation=" + win.mAnimation
                    + " isEntrance=" + isEntrance);
            if (a != null) {
                if (DEBUG_ANIM) {
                    RuntimeException e = null;
                    if (!HIDE_STACK_CRAWLS) {
                        e = new RuntimeException();
                        e.fillInStackTrace();
                    }
                    Slog.v(TAG, "Loaded animation " + a + " for " + win, e);
                }
                win.setAnimation(a);
                win.mAnimationIsEntrance = isEntrance;
            }
        } else {
            win.clearAnimation();
        }

        return win.mAnimation != null;
    }

    private Animation loadAnimation(WindowManager.LayoutParams lp, int animAttr) {
        int anim = 0;
        Context context = mContext;
        if (animAttr >= 0) {
            AttributeCache.Entry ent = getCachedAnimations(lp);
            if (ent != null) {
                context = ent.context;
                anim = ent.array.getResourceId(animAttr, 0);
            }
        }
        if (anim != 0) {
            return AnimationUtils.loadAnimation(context, anim);
        }
        return null;
    }

    private Animation loadAnimation(String packageName, int resId) {
        int anim = 0;
        Context context = mContext;
        if (resId >= 0) {
            AttributeCache.Entry ent = getCachedAnimations(packageName, resId);
            if (ent != null) {
                context = ent.context;
                anim = resId;
            }
        }
        if (anim != 0) {
            return AnimationUtils.loadAnimation(context, anim);
        }
        return null;
    }

    private boolean applyAnimationLocked(AppWindowToken wtoken,
            WindowManager.LayoutParams lp, int transit, boolean enter) {
        // Only apply an animation if the display isn't frozen.  If it is
        // frozen, there is no reason to animate and it can cause strange
        // artifacts when we unfreeze the display if some different animation
        // is running.
        if (!mDisplayFrozen && mDisplayEnabled && mPolicy.isScreenOnFully()) {
            Animation a;
            if (mNextAppTransitionPackage != null) {
                a = loadAnimation(mNextAppTransitionPackage, enter ?
                        mNextAppTransitionEnter : mNextAppTransitionExit);
            } else {
                int animAttr = 0;
                switch (transit) {
                    case WindowManagerPolicy.TRANSIT_ACTIVITY_OPEN:
                        animAttr = enter
                                ? com.android.internal.R.styleable.WindowAnimation_activityOpenEnterAnimation
                                : com.android.internal.R.styleable.WindowAnimation_activityOpenExitAnimation;
                        break;
                    case WindowManagerPolicy.TRANSIT_ACTIVITY_CLOSE:
                        animAttr = enter
                                ? com.android.internal.R.styleable.WindowAnimation_activityCloseEnterAnimation
                                : com.android.internal.R.styleable.WindowAnimation_activityCloseExitAnimation;
                        break;
                    case WindowManagerPolicy.TRANSIT_TASK_OPEN:
                        animAttr = enter
                                ? com.android.internal.R.styleable.WindowAnimation_taskOpenEnterAnimation
                                : com.android.internal.R.styleable.WindowAnimation_taskOpenExitAnimation;
                        break;
                    case WindowManagerPolicy.TRANSIT_TASK_CLOSE:
                        animAttr = enter
                                ? com.android.internal.R.styleable.WindowAnimation_taskCloseEnterAnimation
                                : com.android.internal.R.styleable.WindowAnimation_taskCloseExitAnimation;
                        break;
                    case WindowManagerPolicy.TRANSIT_TASK_TO_FRONT:
                        animAttr = enter
                                ? com.android.internal.R.styleable.WindowAnimation_taskToFrontEnterAnimation
                                : com.android.internal.R.styleable.WindowAnimation_taskToFrontExitAnimation;
                        break;
                    case WindowManagerPolicy.TRANSIT_TASK_TO_BACK:
                        animAttr = enter
                                ? com.android.internal.R.styleable.WindowAnimation_taskToBackEnterAnimation
                                : com.android.internal.R.styleable.WindowAnimation_taskToBackExitAnimation;
                        break;
                    case WindowManagerPolicy.TRANSIT_WALLPAPER_OPEN:
                        animAttr = enter
                                ? com.android.internal.R.styleable.WindowAnimation_wallpaperOpenEnterAnimation
                                : com.android.internal.R.styleable.WindowAnimation_wallpaperOpenExitAnimation;
                        break;
                    case WindowManagerPolicy.TRANSIT_WALLPAPER_CLOSE:
                        animAttr = enter
                                ? com.android.internal.R.styleable.WindowAnimation_wallpaperCloseEnterAnimation
                                : com.android.internal.R.styleable.WindowAnimation_wallpaperCloseExitAnimation;
                        break;
                    case WindowManagerPolicy.TRANSIT_WALLPAPER_INTRA_OPEN:
                        animAttr = enter
                                ? com.android.internal.R.styleable.WindowAnimation_wallpaperIntraOpenEnterAnimation
                                : com.android.internal.R.styleable.WindowAnimation_wallpaperIntraOpenExitAnimation;
                        break;
                    case WindowManagerPolicy.TRANSIT_WALLPAPER_INTRA_CLOSE:
                        animAttr = enter
                                ? com.android.internal.R.styleable.WindowAnimation_wallpaperIntraCloseEnterAnimation
                                : com.android.internal.R.styleable.WindowAnimation_wallpaperIntraCloseExitAnimation;
                        break;
                }
                a = animAttr != 0 ? loadAnimation(lp, animAttr) : null;
                if (DEBUG_ANIM) Slog.v(TAG, "applyAnimation: wtoken=" + wtoken
                        + " anim=" + a
                        + " animAttr=0x" + Integer.toHexString(animAttr)
                        + " transit=" + transit);
            }
            if (a != null) {
                if (DEBUG_ANIM) {
                    RuntimeException e = null;
                    if (!HIDE_STACK_CRAWLS) {
                        e = new RuntimeException();
                        e.fillInStackTrace();
                    }
                    Slog.v(TAG, "Loaded animation " + a + " for " + wtoken, e);
                }
                wtoken.setAnimation(a);
            }
        } else {
            wtoken.clearAnimation();
        }

        return wtoken.animation != null;
    }

    // -------------------------------------------------------------
    // Application Window Tokens
    // -------------------------------------------------------------

    public void validateAppTokens(List<IBinder> tokens) {
        int v = tokens.size()-1;
        int m = mAppTokens.size()-1;
        while (v >= 0 && m >= 0) {
            AppWindowToken wtoken = mAppTokens.get(m);
            if (wtoken.removed) {
                m--;
                continue;
            }
            if (tokens.get(v) != wtoken.token) {
                Slog.w(TAG, "Tokens out of sync: external is " + tokens.get(v)
                      + " @ " + v + ", internal is " + wtoken.token + " @ " + m);
            }
            v--;
            m--;
        }
        while (v >= 0) {
            Slog.w(TAG, "External token not found: " + tokens.get(v) + " @ " + v);
            v--;
        }
        while (m >= 0) {
            AppWindowToken wtoken = mAppTokens.get(m);
            if (!wtoken.removed) {
                Slog.w(TAG, "Invalid internal token: " + wtoken.token + " @ " + m);
            }
            m--;
        }
    }

    boolean checkCallingPermission(String permission, String func) {
        // Quick check: if the calling permission is me, it's all okay.
        if (Binder.getCallingPid() == Process.myPid()) {
            return true;
        }

        if (mContext.checkCallingPermission(permission)
                == PackageManager.PERMISSION_GRANTED) {
            return true;
        }
        String msg = "Permission Denial: " + func + " from pid="
                + Binder.getCallingPid()
                + ", uid=" + Binder.getCallingUid()
                + " requires " + permission;
        Slog.w(TAG, msg);
        return false;
    }

    AppWindowToken findAppWindowToken(IBinder token) {
        WindowToken wtoken = mTokenMap.get(token);
        if (wtoken == null) {
            return null;
        }
        return wtoken.appWindowToken;
    }

    public void addWindowToken(IBinder token, int type) {
        if (!checkCallingPermission(android.Manifest.permission.MANAGE_APP_TOKENS,
                "addWindowToken()")) {
            throw new SecurityException("Requires MANAGE_APP_TOKENS permission");
        }

        synchronized(mWindowMap) {
            WindowToken wtoken = mTokenMap.get(token);
            if (wtoken != null) {
                Slog.w(TAG, "Attempted to add existing input method token: " + token);
                return;
            }
            wtoken = new WindowToken(this, token, type, true);
            mTokenMap.put(token, wtoken);
            if (type == TYPE_WALLPAPER) {
                mWallpaperTokens.add(wtoken);
            }
        }
    }

    public void removeWindowToken(IBinder token) {
        if (!checkCallingPermission(android.Manifest.permission.MANAGE_APP_TOKENS,
                "removeWindowToken()")) {
            throw new SecurityException("Requires MANAGE_APP_TOKENS permission");
        }

        final long origId = Binder.clearCallingIdentity();
        synchronized(mWindowMap) {
            WindowToken wtoken = mTokenMap.remove(token);
            if (wtoken != null) {
                boolean delayed = false;
                if (!wtoken.hidden) {
                    wtoken.hidden = true;

                    final int N = wtoken.windows.size();
                    boolean changed = false;

                    for (int i=0; i<N; i++) {
                        WindowState win = wtoken.windows.get(i);

                        if (win.isAnimating()) {
                            delayed = true;
                        }

                        if (win.isVisibleNow()) {
                            applyAnimationLocked(win,
                                    WindowManagerPolicy.TRANSIT_EXIT, false);
                            changed = true;
                        }
                    }

                    if (changed) {
                        mLayoutNeeded = true;
                        performLayoutAndPlaceSurfacesLocked();
                        updateFocusedWindowLocked(UPDATE_FOCUS_NORMAL,
                                false /*updateInputWindows*/);
                    }

                    if (delayed) {
                        mExitingTokens.add(wtoken);
                    } else if (wtoken.windowType == TYPE_WALLPAPER) {
                        mWallpaperTokens.remove(wtoken);
                    }
                }

                mInputMonitor.updateInputWindowsLw(true /*force*/);
            } else {
                Slog.w(TAG, "Attempted to remove non-existing token: " + token);
            }
        }
        Binder.restoreCallingIdentity(origId);
    }

    public void addAppToken(int addPos, IApplicationToken token,
            int groupId, int requestedOrientation, boolean fullscreen) {
        if (!checkCallingPermission(android.Manifest.permission.MANAGE_APP_TOKENS,
                "addAppToken()")) {
            throw new SecurityException("Requires MANAGE_APP_TOKENS permission");
        }
        
        // Get the dispatching timeout here while we are not holding any locks so that it
        // can be cached by the AppWindowToken.  The timeout value is used later by the
        // input dispatcher in code that does hold locks.  If we did not cache the value
        // here we would run the chance of introducing a deadlock between the window manager
        // (which holds locks while updating the input dispatcher state) and the activity manager
        // (which holds locks while querying the application token).
        long inputDispatchingTimeoutNanos;
        try {
            inputDispatchingTimeoutNanos = token.getKeyDispatchingTimeout() * 1000000L;
        } catch (RemoteException ex) {
            Slog.w(TAG, "Could not get dispatching timeout.", ex);
            inputDispatchingTimeoutNanos = DEFAULT_INPUT_DISPATCHING_TIMEOUT_NANOS;
        }

        synchronized(mWindowMap) {
            AppWindowToken wtoken = findAppWindowToken(token.asBinder());
            if (wtoken != null) {
                Slog.w(TAG, "Attempted to add existing app token: " + token);
                return;
            }
            wtoken = new AppWindowToken(this, token);
            wtoken.inputDispatchingTimeoutNanos = inputDispatchingTimeoutNanos;
            wtoken.groupId = groupId;
            wtoken.appFullscreen = fullscreen;
            wtoken.requestedOrientation = requestedOrientation;
            if (DEBUG_TOKEN_MOVEMENT || DEBUG_ADD_REMOVE) Slog.v(TAG, "addAppToken: " + wtoken);
            mAppTokens.add(addPos, wtoken);
            mTokenMap.put(token.asBinder(), wtoken);

            // Application tokens start out hidden.
            wtoken.hidden = true;
            wtoken.hiddenRequested = true;

            //dump();
        }
    }

    public void setAppGroupId(IBinder token, int groupId) {
        if (!checkCallingPermission(android.Manifest.permission.MANAGE_APP_TOKENS,
                "setAppStartingIcon()")) {
            throw new SecurityException("Requires MANAGE_APP_TOKENS permission");
        }

        synchronized(mWindowMap) {
            AppWindowToken wtoken = findAppWindowToken(token);
            if (wtoken == null) {
                Slog.w(TAG, "Attempted to set group id of non-existing app token: " + token);
                return;
            }
            wtoken.groupId = groupId;
        }
    }

    public int getOrientationFromWindowsLocked() {
        if (mDisplayFrozen || mOpeningApps.size() > 0 || mClosingApps.size() > 0) {
            // If the display is frozen, some activities may be in the middle
            // of restarting, and thus have removed their old window.  If the
            // window has the flag to hide the lock screen, then the lock screen
            // can re-appear and inflict its own orientation on us.  Keep the
            // orientation stable until this all settles down.
            return mLastWindowForcedOrientation;
        }

        int pos = mWindows.size() - 1;
        while (pos >= 0) {
            WindowState wtoken = mWindows.get(pos);
            pos--;
            if (wtoken.mAppToken != null) {
                // We hit an application window. so the orientation will be determined by the
                // app window. No point in continuing further.
                return (mLastWindowForcedOrientation=ActivityInfo.SCREEN_ORIENTATION_UNSPECIFIED);
            }
            if (!wtoken.isVisibleLw() || !wtoken.mPolicyVisibilityAfterAnim) {
                continue;
            }
            int req = wtoken.mAttrs.screenOrientation;
            if((req == ActivityInfo.SCREEN_ORIENTATION_UNSPECIFIED) ||
                    (req == ActivityInfo.SCREEN_ORIENTATION_BEHIND)){
                continue;
            } else {
                return (mLastWindowForcedOrientation=req);
            }
        }
        return (mLastWindowForcedOrientation=ActivityInfo.SCREEN_ORIENTATION_UNSPECIFIED);
    }

    public int getOrientationFromAppTokensLocked() {
        int pos = mAppTokens.size() - 1;
        int curGroup = 0;
        int lastOrientation = ActivityInfo.SCREEN_ORIENTATION_UNSPECIFIED;
        boolean findingBehind = false;
        boolean haveGroup = false;
        boolean lastFullscreen = false;
        while (pos >= 0) {
            AppWindowToken wtoken = mAppTokens.get(pos);
            pos--;

            if (DEBUG_APP_ORIENTATION) Slog.v(TAG, "Checking app orientation: " + wtoken);

            // if we're about to tear down this window and not seek for
            // the behind activity, don't use it for orientation
            if (!findingBehind
                    && (!wtoken.hidden && wtoken.hiddenRequested)) {
                if (DEBUG_ORIENTATION) Slog.v(TAG, "Skipping " + wtoken
                        + " -- going to hide");
                continue;
            }

            if (!haveGroup) {
                // We ignore any hidden applications on the top.
                if (wtoken.hiddenRequested || wtoken.willBeHidden) {
                    if (DEBUG_ORIENTATION) Slog.v(TAG, "Skipping " + wtoken
                            + " -- hidden on top");
                    continue;
                }
                haveGroup = true;
                curGroup = wtoken.groupId;
                lastOrientation = wtoken.requestedOrientation;
            } else if (curGroup != wtoken.groupId) {
                // If we have hit a new application group, and the bottom
                // of the previous group didn't explicitly say to use
                // the orientation behind it, and the last app was
                // full screen, then we'll stick with the
                // user's orientation.
                if (lastOrientation != ActivityInfo.SCREEN_ORIENTATION_BEHIND
                        && lastFullscreen) {
                    if (DEBUG_ORIENTATION) Slog.v(TAG, "Done at " + wtoken
                            + " -- end of group, return " + lastOrientation);
                    return lastOrientation;
                }
            }
            int or = wtoken.requestedOrientation;
            // If this application is fullscreen, and didn't explicitly say
            // to use the orientation behind it, then just take whatever
            // orientation it has and ignores whatever is under it.
            lastFullscreen = wtoken.appFullscreen;
            if (lastFullscreen
                    && or != ActivityInfo.SCREEN_ORIENTATION_BEHIND) {
                if (DEBUG_ORIENTATION) Slog.v(TAG, "Done at " + wtoken
                        + " -- full screen, return " + or);
                return or;
            }
            // If this application has requested an explicit orientation,
            // then use it.
            if (or != ActivityInfo.SCREEN_ORIENTATION_UNSPECIFIED
                    && or != ActivityInfo.SCREEN_ORIENTATION_BEHIND) {
                if (DEBUG_ORIENTATION) Slog.v(TAG, "Done at " + wtoken
                        + " -- explicitly set, return " + or);
                return or;
            }
            findingBehind |= (or == ActivityInfo.SCREEN_ORIENTATION_BEHIND);
        }
        if (DEBUG_ORIENTATION) Slog.v(TAG, "No app is requesting an orientation");
        return ActivityInfo.SCREEN_ORIENTATION_UNSPECIFIED;
    }

    public Configuration updateOrientationFromAppTokens(
            Configuration currentConfig, IBinder freezeThisOneIfNeeded) {
        if (!checkCallingPermission(android.Manifest.permission.MANAGE_APP_TOKENS,
                "updateOrientationFromAppTokens()")) {
            throw new SecurityException("Requires MANAGE_APP_TOKENS permission");
        }

        Configuration config = null;
        long ident = Binder.clearCallingIdentity();
        
        synchronized(mWindowMap) {
            config = updateOrientationFromAppTokensLocked(currentConfig,
                    freezeThisOneIfNeeded);
        }

        Binder.restoreCallingIdentity(ident);
        return config;
    }

    private Configuration updateOrientationFromAppTokensLocked(
            Configuration currentConfig, IBinder freezeThisOneIfNeeded) {
        Configuration config = null;

        if (updateOrientationFromAppTokensLocked(false)) {
            if (freezeThisOneIfNeeded != null) {
                AppWindowToken wtoken = findAppWindowToken(
                        freezeThisOneIfNeeded);
                if (wtoken != null) {
                    startAppFreezingScreenLocked(wtoken,
                            ActivityInfo.CONFIG_ORIENTATION);
                }
            }
            config = computeNewConfigurationLocked();

        } else if (currentConfig != null) {
            // No obvious action we need to take, but if our current
            // state mismatches the activity manager's, update it,
            // disregarding font scale, which should remain set to
            // the value of the previous configuration.
            mTempConfiguration.setToDefaults();
            mTempConfiguration.fontScale = currentConfig.fontScale;
            if (computeScreenConfigurationLocked(mTempConfiguration)) {
                if (currentConfig.diff(mTempConfiguration) != 0) {
                    mWaitingForConfig = true;
                    mLayoutNeeded = true;
                    startFreezingDisplayLocked(false);
                    config = new Configuration(mTempConfiguration);
                }
            }
        }
        
        return config;
    }

    /*
     * Determine the new desired orientation of the display, returning
     * a non-null new Configuration if it has changed from the current
     * orientation.  IF TRUE IS RETURNED SOMEONE MUST CALL
     * setNewConfiguration() TO TELL THE WINDOW MANAGER IT CAN UNFREEZE THE
     * SCREEN.  This will typically be done for you if you call
     * sendNewConfiguration().
     * 
     * The orientation is computed from non-application windows first. If none of
     * the non-application windows specify orientation, the orientation is computed from
     * application tokens.
     * @see android.view.IWindowManager#updateOrientationFromAppTokens(
     * android.os.IBinder)
     */
    boolean updateOrientationFromAppTokensLocked(boolean inTransaction) {
        boolean changed = false;
        long ident = Binder.clearCallingIdentity();
        try {
            int req = computeForcedAppOrientationLocked();

            if (req != mForcedAppOrientation) {
                mForcedAppOrientation = req;
                //send a message to Policy indicating orientation change to take
                //action like disabling/enabling sensors etc.,
                mPolicy.setCurrentOrientationLw(req);
                if (updateRotationUncheckedLocked(inTransaction)) {
                    changed = true;
                }
            }

            return changed;
        } finally {
            Binder.restoreCallingIdentity(ident);
        }
    }

    int computeForcedAppOrientationLocked() {
        int req = getOrientationFromWindowsLocked();
        if (req == ActivityInfo.SCREEN_ORIENTATION_UNSPECIFIED) {
            req = getOrientationFromAppTokensLocked();
        }
        return req;
    }

    public void setNewConfiguration(Configuration config) {
        if (!checkCallingPermission(android.Manifest.permission.MANAGE_APP_TOKENS,
                "setNewConfiguration()")) {
            throw new SecurityException("Requires MANAGE_APP_TOKENS permission");
        }

        synchronized(mWindowMap) {
            mCurConfiguration = new Configuration(config);
            mWaitingForConfig = false;
            performLayoutAndPlaceSurfacesLocked();
        }
    }
    
    public void setAppOrientation(IApplicationToken token, int requestedOrientation) {
        if (!checkCallingPermission(android.Manifest.permission.MANAGE_APP_TOKENS,
                "setAppOrientation()")) {
            throw new SecurityException("Requires MANAGE_APP_TOKENS permission");
        }

        synchronized(mWindowMap) {
            AppWindowToken wtoken = findAppWindowToken(token.asBinder());
            if (wtoken == null) {
                Slog.w(TAG, "Attempted to set orientation of non-existing app token: " + token);
                return;
            }

            wtoken.requestedOrientation = requestedOrientation;
        }
    }

    public int getAppOrientation(IApplicationToken token) {
        synchronized(mWindowMap) {
            AppWindowToken wtoken = findAppWindowToken(token.asBinder());
            if (wtoken == null) {
                return ActivityInfo.SCREEN_ORIENTATION_UNSPECIFIED;
            }

            return wtoken.requestedOrientation;
        }
    }

    public void setFocusedApp(IBinder token, boolean moveFocusNow) {
        if (!checkCallingPermission(android.Manifest.permission.MANAGE_APP_TOKENS,
                "setFocusedApp()")) {
            throw new SecurityException("Requires MANAGE_APP_TOKENS permission");
        }

        synchronized(mWindowMap) {
            boolean changed = false;
            if (token == null) {
                if (DEBUG_FOCUS) Slog.v(TAG, "Clearing focused app, was " + mFocusedApp);
                changed = mFocusedApp != null;
                mFocusedApp = null;
                if (changed) {
                    mInputMonitor.setFocusedAppLw(null);
                }
            } else {
                AppWindowToken newFocus = findAppWindowToken(token);
                if (newFocus == null) {
                    Slog.w(TAG, "Attempted to set focus to non-existing app token: " + token);
                    return;
                }
                changed = mFocusedApp != newFocus;
                mFocusedApp = newFocus;
                if (DEBUG_FOCUS) Slog.v(TAG, "Set focused app to: " + mFocusedApp);
                if (changed) {
                    mInputMonitor.setFocusedAppLw(newFocus);
                }
            }

            if (moveFocusNow && changed) {
                final long origId = Binder.clearCallingIdentity();
                updateFocusedWindowLocked(UPDATE_FOCUS_NORMAL, true /*updateInputWindows*/);
                Binder.restoreCallingIdentity(origId);
            }
        }
    }

    public void prepareAppTransition(int transit, boolean alwaysKeepCurrent) {
        if (!checkCallingPermission(android.Manifest.permission.MANAGE_APP_TOKENS,
                "prepareAppTransition()")) {
            throw new SecurityException("Requires MANAGE_APP_TOKENS permission");
        }

        synchronized(mWindowMap) {
            if (DEBUG_APP_TRANSITIONS) Slog.v(
                    TAG, "Prepare app transition: transit=" + transit
                    + " mNextAppTransition=" + mNextAppTransition);
            if (!mDisplayFrozen && mDisplayEnabled && mPolicy.isScreenOnFully()) {
                if (mNextAppTransition == WindowManagerPolicy.TRANSIT_UNSET
                        || mNextAppTransition == WindowManagerPolicy.TRANSIT_NONE) {
                    mNextAppTransition = transit;
                } else if (!alwaysKeepCurrent) {
                    if (transit == WindowManagerPolicy.TRANSIT_TASK_OPEN
                            && mNextAppTransition == WindowManagerPolicy.TRANSIT_TASK_CLOSE) {
                        // Opening a new task always supersedes a close for the anim.
                        mNextAppTransition = transit;
                    } else if (transit == WindowManagerPolicy.TRANSIT_ACTIVITY_OPEN
                            && mNextAppTransition == WindowManagerPolicy.TRANSIT_ACTIVITY_CLOSE) {
                        // Opening a new activity always supersedes a close for the anim.
                        mNextAppTransition = transit;
                    }
                }
                mAppTransitionReady = false;
                mAppTransitionTimeout = false;
                mStartingIconInTransition = false;
                mSkipAppTransitionAnimation = false;
                mH.removeMessages(H.APP_TRANSITION_TIMEOUT);
                mH.sendMessageDelayed(mH.obtainMessage(H.APP_TRANSITION_TIMEOUT),
                        5000);
            }
        }
    }

    public int getPendingAppTransition() {
        return mNextAppTransition;
    }

    public void overridePendingAppTransition(String packageName,
            int enterAnim, int exitAnim) {
        if (mNextAppTransition != WindowManagerPolicy.TRANSIT_UNSET) {
            mNextAppTransitionPackage = packageName;
            mNextAppTransitionEnter = enterAnim;
            mNextAppTransitionExit = exitAnim;
        }
    }

    public void executeAppTransition() {
        if (!checkCallingPermission(android.Manifest.permission.MANAGE_APP_TOKENS,
                "executeAppTransition()")) {
            throw new SecurityException("Requires MANAGE_APP_TOKENS permission");
        }

        synchronized(mWindowMap) {
            if (DEBUG_APP_TRANSITIONS) {
                RuntimeException e = new RuntimeException("here");
                e.fillInStackTrace();
                Slog.w(TAG, "Execute app transition: mNextAppTransition="
                        + mNextAppTransition, e);
            }
            if (mNextAppTransition != WindowManagerPolicy.TRANSIT_UNSET) {
                mAppTransitionReady = true;
                final long origId = Binder.clearCallingIdentity();
                performLayoutAndPlaceSurfacesLocked();
                Binder.restoreCallingIdentity(origId);
            }
        }
    }

    public void setAppStartingWindow(IBinder token, String pkg,
            int theme, CompatibilityInfo compatInfo,
            CharSequence nonLocalizedLabel, int labelRes, int icon,
            int windowFlags, IBinder transferFrom, boolean createIfNeeded) {
        if (!checkCallingPermission(android.Manifest.permission.MANAGE_APP_TOKENS,
                "setAppStartingIcon()")) {
            throw new SecurityException("Requires MANAGE_APP_TOKENS permission");
        }

        synchronized(mWindowMap) {
            if (DEBUG_STARTING_WINDOW) Slog.v(
                    TAG, "setAppStartingIcon: token=" + token + " pkg=" + pkg
                    + " transferFrom=" + transferFrom);

            AppWindowToken wtoken = findAppWindowToken(token);
            if (wtoken == null) {
                Slog.w(TAG, "Attempted to set icon of non-existing app token: " + token);
                return;
            }

            // If the display is frozen, we won't do anything until the
            // actual window is displayed so there is no reason to put in
            // the starting window.
            if (mDisplayFrozen || !mDisplayEnabled || !mPolicy.isScreenOnFully()) {
                return;
            }

            if (wtoken.startingData != null) {
                return;
            }

            if (transferFrom != null) {
                AppWindowToken ttoken = findAppWindowToken(transferFrom);
                if (ttoken != null) {
                    WindowState startingWindow = ttoken.startingWindow;
                    if (startingWindow != null) {
                        if (mStartingIconInTransition) {
                            // In this case, the starting icon has already
                            // been displayed, so start letting windows get
                            // shown immediately without any more transitions.
                            mSkipAppTransitionAnimation = true;
                        }
                        if (DEBUG_STARTING_WINDOW) Slog.v(TAG,
                                "Moving existing starting from " + ttoken
                                + " to " + wtoken);
                        final long origId = Binder.clearCallingIdentity();

                        // Transfer the starting window over to the new
                        // token.
                        wtoken.startingData = ttoken.startingData;
                        wtoken.startingView = ttoken.startingView;
                        wtoken.startingWindow = startingWindow;
                        ttoken.startingData = null;
                        ttoken.startingView = null;
                        ttoken.startingWindow = null;
                        ttoken.startingMoved = true;
                        startingWindow.mToken = wtoken;
                        startingWindow.mRootToken = wtoken;
                        startingWindow.mAppToken = wtoken;
                        if (DEBUG_WINDOW_MOVEMENT || DEBUG_ADD_REMOVE) Slog.v(TAG,
                                "Removing starting window: " + startingWindow);
                        mWindows.remove(startingWindow);
                        mWindowsChanged = true;
                        if (DEBUG_ADD_REMOVE) Slog.v(TAG, "Removing starting " + startingWindow
                                + " from " + ttoken);
                        ttoken.windows.remove(startingWindow);
                        ttoken.allAppWindows.remove(startingWindow);
                        addWindowToListInOrderLocked(startingWindow, true);

                        // Propagate other interesting state between the
                        // tokens.  If the old token is displayed, we should
                        // immediately force the new one to be displayed.  If
                        // it is animating, we need to move that animation to
                        // the new one.
                        if (ttoken.allDrawn) {
                            wtoken.allDrawn = true;
                        }
                        if (ttoken.firstWindowDrawn) {
                            wtoken.firstWindowDrawn = true;
                        }
                        if (!ttoken.hidden) {
                            wtoken.hidden = false;
                            wtoken.hiddenRequested = false;
                            wtoken.willBeHidden = false;
                        }
                        if (wtoken.clientHidden != ttoken.clientHidden) {
                            wtoken.clientHidden = ttoken.clientHidden;
                            wtoken.sendAppVisibilityToClients();
                        }
                        if (ttoken.animation != null) {
                            wtoken.animation = ttoken.animation;
                            wtoken.animating = ttoken.animating;
                            wtoken.animLayerAdjustment = ttoken.animLayerAdjustment;
                            ttoken.animation = null;
                            ttoken.animLayerAdjustment = 0;
                            wtoken.updateLayers();
                            ttoken.updateLayers();
                        }

                        updateFocusedWindowLocked(UPDATE_FOCUS_WILL_PLACE_SURFACES,
                                true /*updateInputWindows*/);
                        mLayoutNeeded = true;
                        performLayoutAndPlaceSurfacesLocked();
                        Binder.restoreCallingIdentity(origId);
                        return;
                    } else if (ttoken.startingData != null) {
                        // The previous app was getting ready to show a
                        // starting window, but hasn't yet done so.  Steal it!
                        if (DEBUG_STARTING_WINDOW) Slog.v(TAG,
                                "Moving pending starting from " + ttoken
                                + " to " + wtoken);
                        wtoken.startingData = ttoken.startingData;
                        ttoken.startingData = null;
                        ttoken.startingMoved = true;
                        Message m = mH.obtainMessage(H.ADD_STARTING, wtoken);
                        // Note: we really want to do sendMessageAtFrontOfQueue() because we
                        // want to process the message ASAP, before any other queued
                        // messages.
                        mH.sendMessageAtFrontOfQueue(m);
                        return;
                    }
                }
            }

            // There is no existing starting window, and the caller doesn't
            // want us to create one, so that's it!
            if (!createIfNeeded) {
                return;
            }

            // If this is a translucent window, then don't
            // show a starting window -- the current effect (a full-screen
            // opaque starting window that fades away to the real contents
            // when it is ready) does not work for this.
            if (theme != 0) {
                AttributeCache.Entry ent = AttributeCache.instance().get(pkg, theme,
                        com.android.internal.R.styleable.Window);
                if (ent.array.getBoolean(
                        com.android.internal.R.styleable.Window_windowIsTranslucent, false)) {
                    return;
                }
                if (ent.array.getBoolean(
                        com.android.internal.R.styleable.Window_windowIsFloating, false)) {
                    return;
                }
                if (ent.array.getBoolean(
                        com.android.internal.R.styleable.Window_windowShowWallpaper, false)) {
                    if (mWallpaperTarget == null) {
                        // If this theme is requesting a wallpaper, and the wallpaper
                        // is not curently visible, then this effectively serves as
                        // an opaque window and our starting window transition animation
                        // can still work.  We just need to make sure the starting window
                        // is also showing the wallpaper.
                        windowFlags |= WindowManager.LayoutParams.FLAG_SHOW_WALLPAPER;
                    } else {
                        return;
                    }
                }
            }

            mStartingIconInTransition = true;
            wtoken.startingData = new StartingData(pkg, theme, compatInfo, nonLocalizedLabel,
                    labelRes, icon, windowFlags);
            Message m = mH.obtainMessage(H.ADD_STARTING, wtoken);
            // Note: we really want to do sendMessageAtFrontOfQueue() because we
            // want to process the message ASAP, before any other queued
            // messages.
            mH.sendMessageAtFrontOfQueue(m);
        }
    }

    public void setAppWillBeHidden(IBinder token) {
        if (!checkCallingPermission(android.Manifest.permission.MANAGE_APP_TOKENS,
                "setAppWillBeHidden()")) {
            throw new SecurityException("Requires MANAGE_APP_TOKENS permission");
        }

        AppWindowToken wtoken;

        synchronized(mWindowMap) {
            wtoken = findAppWindowToken(token);
            if (wtoken == null) {
                Slog.w(TAG, "Attempted to set will be hidden of non-existing app token: " + token);
                return;
            }
            wtoken.willBeHidden = true;
        }
    }

    boolean setTokenVisibilityLocked(AppWindowToken wtoken, WindowManager.LayoutParams lp,
            boolean visible, int transit, boolean performLayout) {
        boolean delayed = false;

        if (wtoken.clientHidden == visible) {
            wtoken.clientHidden = !visible;
            wtoken.sendAppVisibilityToClients();
        }

        wtoken.willBeHidden = false;
        if (wtoken.hidden == visible) {
            final int N = wtoken.allAppWindows.size();
            boolean changed = false;
            if (DEBUG_APP_TRANSITIONS) Slog.v(
                TAG, "Changing app " + wtoken + " hidden=" + wtoken.hidden
                + " performLayout=" + performLayout);

            boolean runningAppAnimation = false;

            if (transit != WindowManagerPolicy.TRANSIT_UNSET) {
                if (wtoken.animation == sDummyAnimation) {
                    wtoken.animation = null;
                }
                applyAnimationLocked(wtoken, lp, transit, visible);
                changed = true;
                if (wtoken.animation != null) {
                    delayed = runningAppAnimation = true;
                }
            }

            for (int i=0; i<N; i++) {
                WindowState win = wtoken.allAppWindows.get(i);
                if (win == wtoken.startingWindow) {
                    continue;
                }

                if (win.isAnimating()) {
                    delayed = true;
                }

                //Slog.i(TAG, "Window " + win + ": vis=" + win.isVisible());
                //win.dump("  ");
                if (visible) {
                    if (!win.isVisibleNow()) {
                        if (!runningAppAnimation) {
                            applyAnimationLocked(win,
                                    WindowManagerPolicy.TRANSIT_ENTER, true);
                        }
                        changed = true;
                    }
                } else if (win.isVisibleNow()) {
                    if (!runningAppAnimation) {
                        applyAnimationLocked(win,
                                WindowManagerPolicy.TRANSIT_EXIT, false);
                    }
                    changed = true;
                }
            }

            wtoken.hidden = wtoken.hiddenRequested = !visible;
            if (!visible) {
                unsetAppFreezingScreenLocked(wtoken, true, true);
            } else {
                // If we are being set visible, and the starting window is
                // not yet displayed, then make sure it doesn't get displayed.
                WindowState swin = wtoken.startingWindow;
                if (swin != null && (swin.mDrawPending
                        || swin.mCommitDrawPending)) {
                    swin.mPolicyVisibility = false;
                    swin.mPolicyVisibilityAfterAnim = false;
                 }
            }

            if (DEBUG_APP_TRANSITIONS) Slog.v(TAG, "setTokenVisibilityLocked: " + wtoken
                      + ": hidden=" + wtoken.hidden + " hiddenRequested="
                      + wtoken.hiddenRequested);

            if (changed) {
                mLayoutNeeded = true;
                mInputMonitor.setUpdateInputWindowsNeededLw();
                if (performLayout) {
                    updateFocusedWindowLocked(UPDATE_FOCUS_WILL_PLACE_SURFACES,
                            false /*updateInputWindows*/);
                    performLayoutAndPlaceSurfacesLocked();
                }
                mInputMonitor.updateInputWindowsLw(false /*force*/);
            }
        }

        if (wtoken.animation != null) {
            delayed = true;
        }

        return delayed;
    }

    public void setAppVisibility(IBinder token, boolean visible) {
        if (!checkCallingPermission(android.Manifest.permission.MANAGE_APP_TOKENS,
                "setAppVisibility()")) {
            throw new SecurityException("Requires MANAGE_APP_TOKENS permission");
        }

        AppWindowToken wtoken;

        synchronized(mWindowMap) {
            wtoken = findAppWindowToken(token);
            if (wtoken == null) {
                Slog.w(TAG, "Attempted to set visibility of non-existing app token: " + token);
                return;
            }

            if (DEBUG_APP_TRANSITIONS || DEBUG_ORIENTATION) {
                RuntimeException e = null;
                if (!HIDE_STACK_CRAWLS) {
                    e = new RuntimeException();
                    e.fillInStackTrace();
                }
                Slog.v(TAG, "setAppVisibility(" + token + ", " + visible
                        + "): mNextAppTransition=" + mNextAppTransition
                        + " hidden=" + wtoken.hidden
                        + " hiddenRequested=" + wtoken.hiddenRequested, e);
            }

            // If we are preparing an app transition, then delay changing
            // the visibility of this token until we execute that transition.
            if (!mDisplayFrozen && mDisplayEnabled && mPolicy.isScreenOnFully()
                    && mNextAppTransition != WindowManagerPolicy.TRANSIT_UNSET) {
                // Already in requested state, don't do anything more.
                if (wtoken.hiddenRequested != visible) {
                    return;
                }
                wtoken.hiddenRequested = !visible;

                if (DEBUG_APP_TRANSITIONS) Slog.v(
                        TAG, "Setting dummy animation on: " + wtoken);
                wtoken.setDummyAnimation();
                mOpeningApps.remove(wtoken);
                mClosingApps.remove(wtoken);
                wtoken.waitingToShow = wtoken.waitingToHide = false;
                wtoken.inPendingTransaction = true;
                if (visible) {
                    mOpeningApps.add(wtoken);
                    wtoken.startingDisplayed = false;
                    wtoken.startingMoved = false;

                    // If the token is currently hidden (should be the
                    // common case), then we need to set up to wait for
                    // its windows to be ready.
                    if (wtoken.hidden) {
                        wtoken.allDrawn = false;
                        wtoken.waitingToShow = true;

                        if (wtoken.clientHidden) {
                            // In the case where we are making an app visible
                            // but holding off for a transition, we still need
                            // to tell the client to make its windows visible so
                            // they get drawn.  Otherwise, we will wait on
                            // performing the transition until all windows have
                            // been drawn, they never will be, and we are sad.
                            wtoken.clientHidden = false;
                            wtoken.sendAppVisibilityToClients();
                        }
                    }
                } else {
                    mClosingApps.add(wtoken);

                    // If the token is currently visible (should be the
                    // common case), then set up to wait for it to be hidden.
                    if (!wtoken.hidden) {
                        wtoken.waitingToHide = true;
                    }
                }
                return;
            }

            final long origId = Binder.clearCallingIdentity();
            setTokenVisibilityLocked(wtoken, null, visible, WindowManagerPolicy.TRANSIT_UNSET,
                    true);
            wtoken.updateReportedVisibilityLocked();
            Binder.restoreCallingIdentity(origId);
        }
    }

    void unsetAppFreezingScreenLocked(AppWindowToken wtoken,
            boolean unfreezeSurfaceNow, boolean force) {
        if (wtoken.freezingScreen) {
            if (DEBUG_ORIENTATION) Slog.v(TAG, "Clear freezing of " + wtoken
                    + " force=" + force);
            final int N = wtoken.allAppWindows.size();
            boolean unfrozeWindows = false;
            for (int i=0; i<N; i++) {
                WindowState w = wtoken.allAppWindows.get(i);
                if (w.mAppFreezing) {
                    w.mAppFreezing = false;
                    if (w.mSurface != null && !w.mOrientationChanging) {
                        if (DEBUG_ORIENTATION) Slog.v(TAG, "set mOrientationChanging of " + w);
                        w.mOrientationChanging = true;
                    }
                    unfrozeWindows = true;
                }
            }
            if (force || unfrozeWindows) {
                if (DEBUG_ORIENTATION) Slog.v(TAG, "No longer freezing: " + wtoken);
                wtoken.freezingScreen = false;
                mAppsFreezingScreen--;
            }
            if (unfreezeSurfaceNow) {
                if (unfrozeWindows) {
                    mLayoutNeeded = true;
                    performLayoutAndPlaceSurfacesLocked();
                }
                stopFreezingDisplayLocked();
            }
        }
    }

    public void startAppFreezingScreenLocked(AppWindowToken wtoken,
            int configChanges) {
        if (DEBUG_ORIENTATION) {
            RuntimeException e = null;
            if (!HIDE_STACK_CRAWLS) {
                e = new RuntimeException();
                e.fillInStackTrace();
            }
            Slog.i(TAG, "Set freezing of " + wtoken.appToken
                    + ": hidden=" + wtoken.hidden + " freezing="
                    + wtoken.freezingScreen, e);
        }
        if (!wtoken.hiddenRequested) {
            if (!wtoken.freezingScreen) {
                wtoken.freezingScreen = true;
                mAppsFreezingScreen++;
                if (mAppsFreezingScreen == 1) {
                    startFreezingDisplayLocked(false);
                    mH.removeMessages(H.APP_FREEZE_TIMEOUT);
                    mH.sendMessageDelayed(mH.obtainMessage(H.APP_FREEZE_TIMEOUT),
                            5000);
                }
            }
            final int N = wtoken.allAppWindows.size();
            for (int i=0; i<N; i++) {
                WindowState w = wtoken.allAppWindows.get(i);
                w.mAppFreezing = true;
            }
        }
    }

    public void startAppFreezingScreen(IBinder token, int configChanges) {
        if (!checkCallingPermission(android.Manifest.permission.MANAGE_APP_TOKENS,
                "setAppFreezingScreen()")) {
            throw new SecurityException("Requires MANAGE_APP_TOKENS permission");
        }

        synchronized(mWindowMap) {
            if (configChanges == 0 && !mDisplayFrozen && mPolicy.isScreenOnFully()) {
                if (DEBUG_ORIENTATION) Slog.v(TAG, "Skipping set freeze of " + token);
                return;
            }

            AppWindowToken wtoken = findAppWindowToken(token);
            if (wtoken == null || wtoken.appToken == null) {
                Slog.w(TAG, "Attempted to freeze screen with non-existing app token: " + wtoken);
                return;
            }
            final long origId = Binder.clearCallingIdentity();
            startAppFreezingScreenLocked(wtoken, configChanges);
            Binder.restoreCallingIdentity(origId);
        }
    }

    public void stopAppFreezingScreen(IBinder token, boolean force) {
        if (!checkCallingPermission(android.Manifest.permission.MANAGE_APP_TOKENS,
                "setAppFreezingScreen()")) {
            throw new SecurityException("Requires MANAGE_APP_TOKENS permission");
        }

        synchronized(mWindowMap) {
            AppWindowToken wtoken = findAppWindowToken(token);
            if (wtoken == null || wtoken.appToken == null) {
                return;
            }
            final long origId = Binder.clearCallingIdentity();
            if (DEBUG_ORIENTATION) Slog.v(TAG, "Clear freezing of " + token
                    + ": hidden=" + wtoken.hidden + " freezing=" + wtoken.freezingScreen);
            unsetAppFreezingScreenLocked(wtoken, true, force);
            Binder.restoreCallingIdentity(origId);
        }
    }

    public void removeAppToken(IBinder token) {
        if (!checkCallingPermission(android.Manifest.permission.MANAGE_APP_TOKENS,
                "removeAppToken()")) {
            throw new SecurityException("Requires MANAGE_APP_TOKENS permission");
        }

        AppWindowToken wtoken = null;
        AppWindowToken startingToken = null;
        boolean delayed = false;

        final long origId = Binder.clearCallingIdentity();
        synchronized(mWindowMap) {
            WindowToken basewtoken = mTokenMap.remove(token);
            if (basewtoken != null && (wtoken=basewtoken.appWindowToken) != null) {
                if (DEBUG_APP_TRANSITIONS) Slog.v(TAG, "Removing app token: " + wtoken);
                delayed = setTokenVisibilityLocked(wtoken, null, false,
                        WindowManagerPolicy.TRANSIT_UNSET, true);
                wtoken.inPendingTransaction = false;
                mOpeningApps.remove(wtoken);
                wtoken.waitingToShow = false;
                if (mClosingApps.contains(wtoken)) {
                    delayed = true;
                } else if (mNextAppTransition != WindowManagerPolicy.TRANSIT_UNSET) {
                    mClosingApps.add(wtoken);
                    wtoken.waitingToHide = true;
                    delayed = true;
                }
                if (DEBUG_APP_TRANSITIONS) Slog.v(
                        TAG, "Removing app " + wtoken + " delayed=" + delayed
                        + " animation=" + wtoken.animation
                        + " animating=" + wtoken.animating);
                if (delayed) {
                    // set the token aside because it has an active animation to be finished
                    if (DEBUG_ADD_REMOVE || DEBUG_TOKEN_MOVEMENT) Slog.v(TAG,
                            "removeAppToken make exiting: " + wtoken);
                    mExitingAppTokens.add(wtoken);
                } else {
                    // Make sure there is no animation running on this token,
                    // so any windows associated with it will be removed as
                    // soon as their animations are complete
                    wtoken.animation = null;
                    wtoken.animating = false;
                }
                if (DEBUG_ADD_REMOVE || DEBUG_TOKEN_MOVEMENT) Slog.v(TAG,
                        "removeAppToken: " + wtoken);
                mAppTokens.remove(wtoken);
                wtoken.removed = true;
                if (wtoken.startingData != null) {
                    startingToken = wtoken;
                }
                unsetAppFreezingScreenLocked(wtoken, true, true);
                if (mFocusedApp == wtoken) {
                    if (DEBUG_FOCUS) Slog.v(TAG, "Removing focused app token:" + wtoken);
                    mFocusedApp = null;
                    updateFocusedWindowLocked(UPDATE_FOCUS_NORMAL, true /*updateInputWindows*/);
                    mInputMonitor.setFocusedAppLw(null);
                }
            } else {
                Slog.w(TAG, "Attempted to remove non-existing app token: " + token);
            }

            if (!delayed && wtoken != null) {
                wtoken.updateReportedVisibilityLocked();
            }
        }
        Binder.restoreCallingIdentity(origId);

        if (startingToken != null) {
            if (DEBUG_STARTING_WINDOW) Slog.v(TAG, "Schedule remove starting "
                    + startingToken + ": app token removed");
            Message m = mH.obtainMessage(H.REMOVE_STARTING, startingToken);
            mH.sendMessage(m);
        }
    }

    private boolean tmpRemoveAppWindowsLocked(WindowToken token) {
        final int NW = token.windows.size();
        for (int i=0; i<NW; i++) {
            WindowState win = token.windows.get(i);
            if (DEBUG_WINDOW_MOVEMENT) Slog.v(TAG, "Tmp removing app window " + win);
            mWindows.remove(win);
            mWindowsChanged = true;
            int j = win.mChildWindows.size();
            while (j > 0) {
                j--;
                WindowState cwin = win.mChildWindows.get(j);
                if (DEBUG_WINDOW_MOVEMENT) Slog.v(TAG,
                        "Tmp removing child window " + cwin);
                mWindows.remove(cwin);
            }
        }
        return NW > 0;
    }

    void dumpAppTokensLocked() {
        for (int i=mAppTokens.size()-1; i>=0; i--) {
            Slog.v(TAG, "  #" + i + ": " + mAppTokens.get(i).token);
        }
    }

    void dumpWindowsLocked() {
        for (int i=mWindows.size()-1; i>=0; i--) {
            Slog.v(TAG, "  #" + i + ": " + mWindows.get(i));
        }
    }

    private int findWindowOffsetLocked(int tokenPos) {
        final int NW = mWindows.size();

        if (tokenPos >= mAppTokens.size()) {
            int i = NW;
            while (i > 0) {
                i--;
                WindowState win = mWindows.get(i);
                if (win.getAppToken() != null) {
                    return i+1;
                }
            }
        }

        while (tokenPos > 0) {
            // Find the first app token below the new position that has
            // a window displayed.
            final AppWindowToken wtoken = mAppTokens.get(tokenPos-1);
            if (DEBUG_REORDER) Slog.v(TAG, "Looking for lower windows @ "
                    + tokenPos + " -- " + wtoken.token);
            if (wtoken.sendingToBottom) {
                if (DEBUG_REORDER) Slog.v(TAG,
                        "Skipping token -- currently sending to bottom");
                tokenPos--;
                continue;
            }
            int i = wtoken.windows.size();
            while (i > 0) {
                i--;
                WindowState win = wtoken.windows.get(i);
                int j = win.mChildWindows.size();
                while (j > 0) {
                    j--;
                    WindowState cwin = win.mChildWindows.get(j);
                    if (cwin.mSubLayer >= 0) {
                        for (int pos=NW-1; pos>=0; pos--) {
                            if (mWindows.get(pos) == cwin) {
                                if (DEBUG_REORDER) Slog.v(TAG,
                                        "Found child win @" + (pos+1));
                                return pos+1;
                            }
                        }
                    }
                }
                for (int pos=NW-1; pos>=0; pos--) {
                    if (mWindows.get(pos) == win) {
                        if (DEBUG_REORDER) Slog.v(TAG, "Found win @" + (pos+1));
                        return pos+1;
                    }
                }
            }
            tokenPos--;
        }

        return 0;
    }

    private final int reAddWindowLocked(int index, WindowState win) {
        final int NCW = win.mChildWindows.size();
        boolean added = false;
        for (int j=0; j<NCW; j++) {
            WindowState cwin = win.mChildWindows.get(j);
            if (!added && cwin.mSubLayer >= 0) {
                if (DEBUG_WINDOW_MOVEMENT) Slog.v(TAG, "Re-adding child window at "
                        + index + ": " + cwin);
                win.mRebuilding = false;
                mWindows.add(index, win);
                index++;
                added = true;
            }
            if (DEBUG_WINDOW_MOVEMENT) Slog.v(TAG, "Re-adding window at "
                    + index + ": " + cwin);
            cwin.mRebuilding = false;
            mWindows.add(index, cwin);
            index++;
        }
        if (!added) {
            if (DEBUG_WINDOW_MOVEMENT) Slog.v(TAG, "Re-adding window at "
                    + index + ": " + win);
            win.mRebuilding = false;
            mWindows.add(index, win);
            index++;
        }
        mWindowsChanged = true;
        return index;
    }

    private final int reAddAppWindowsLocked(int index, WindowToken token) {
        final int NW = token.windows.size();
        for (int i=0; i<NW; i++) {
            index = reAddWindowLocked(index, token.windows.get(i));
        }
        return index;
    }

    public void moveAppToken(int index, IBinder token) {
        if (!checkCallingPermission(android.Manifest.permission.MANAGE_APP_TOKENS,
                "moveAppToken()")) {
            throw new SecurityException("Requires MANAGE_APP_TOKENS permission");
        }

        synchronized(mWindowMap) {
            if (DEBUG_REORDER) Slog.v(TAG, "Initial app tokens:");
            if (DEBUG_REORDER) dumpAppTokensLocked();
            final AppWindowToken wtoken = findAppWindowToken(token);
            if (DEBUG_TOKEN_MOVEMENT || DEBUG_REORDER) Slog.v(TAG,
                    "Start moving token " + wtoken + " initially at "
                    + mAppTokens.indexOf(wtoken));
            if (wtoken == null || !mAppTokens.remove(wtoken)) {
                Slog.w(TAG, "Attempting to reorder token that doesn't exist: "
                      + token + " (" + wtoken + ")");
                return;
            }
            mAppTokens.add(index, wtoken);
            if (DEBUG_REORDER) Slog.v(TAG, "Moved " + token + " to " + index + ":");
            else if (DEBUG_TOKEN_MOVEMENT) Slog.v(TAG, "Moved " + token + " to " + index);
            if (DEBUG_REORDER) dumpAppTokensLocked();

            final long origId = Binder.clearCallingIdentity();
            if (DEBUG_REORDER) Slog.v(TAG, "Removing windows in " + token + ":");
            if (DEBUG_REORDER) dumpWindowsLocked();
            if (tmpRemoveAppWindowsLocked(wtoken)) {
                if (DEBUG_REORDER) Slog.v(TAG, "Adding windows back in:");
                if (DEBUG_REORDER) dumpWindowsLocked();
                reAddAppWindowsLocked(findWindowOffsetLocked(index), wtoken);
                if (DEBUG_REORDER) Slog.v(TAG, "Final window list:");
                if (DEBUG_REORDER) dumpWindowsLocked();
                updateFocusedWindowLocked(UPDATE_FOCUS_WILL_PLACE_SURFACES,
                        false /*updateInputWindows*/);
                mLayoutNeeded = true;
                mInputMonitor.setUpdateInputWindowsNeededLw();
                performLayoutAndPlaceSurfacesLocked();
                mInputMonitor.updateInputWindowsLw(false /*force*/);
            }
            Binder.restoreCallingIdentity(origId);
        }
    }

    private void removeAppTokensLocked(List<IBinder> tokens) {
        // XXX This should be done more efficiently!
        // (take advantage of the fact that both lists should be
        // ordered in the same way.)
        int N = tokens.size();
        for (int i=0; i<N; i++) {
            IBinder token = tokens.get(i);
            final AppWindowToken wtoken = findAppWindowToken(token);
            if (DEBUG_REORDER || DEBUG_TOKEN_MOVEMENT) Slog.v(TAG,
                    "Temporarily removing " + wtoken + " from " + mAppTokens.indexOf(wtoken));
            if (!mAppTokens.remove(wtoken)) {
                Slog.w(TAG, "Attempting to reorder token that doesn't exist: "
                      + token + " (" + wtoken + ")");
                i--;
                N--;
            }
        }
    }

    private void moveAppWindowsLocked(AppWindowToken wtoken, int tokenPos,
            boolean updateFocusAndLayout) {
        // First remove all of the windows from the list.
        tmpRemoveAppWindowsLocked(wtoken);

        // Where to start adding?
        int pos = findWindowOffsetLocked(tokenPos);

        // And now add them back at the correct place.
        pos = reAddAppWindowsLocked(pos, wtoken);

        if (updateFocusAndLayout) {
            mInputMonitor.setUpdateInputWindowsNeededLw();
            if (!updateFocusedWindowLocked(UPDATE_FOCUS_WILL_PLACE_SURFACES,
                    false /*updateInputWindows*/)) {
                assignLayersLocked();
            }
            mLayoutNeeded = true;
            performLayoutAndPlaceSurfacesLocked();
            mInputMonitor.updateInputWindowsLw(false /*force*/);
        }
    }

    private void moveAppWindowsLocked(List<IBinder> tokens, int tokenPos) {
        // First remove all of the windows from the list.
        final int N = tokens.size();
        int i;
        for (i=0; i<N; i++) {
            WindowToken token = mTokenMap.get(tokens.get(i));
            if (token != null) {
                tmpRemoveAppWindowsLocked(token);
            }
        }

        // Where to start adding?
        int pos = findWindowOffsetLocked(tokenPos);

        // And now add them back at the correct place.
        for (i=0; i<N; i++) {
            WindowToken token = mTokenMap.get(tokens.get(i));
            if (token != null) {
                pos = reAddAppWindowsLocked(pos, token);
            }
        }

        mInputMonitor.setUpdateInputWindowsNeededLw();
        if (!updateFocusedWindowLocked(UPDATE_FOCUS_WILL_PLACE_SURFACES,
                false /*updateInputWindows*/)) {
            assignLayersLocked();
        }
        mLayoutNeeded = true;
        performLayoutAndPlaceSurfacesLocked();
        mInputMonitor.updateInputWindowsLw(false /*force*/);

        //dump();
    }

    public void moveAppTokensToTop(List<IBinder> tokens) {
        if (!checkCallingPermission(android.Manifest.permission.MANAGE_APP_TOKENS,
                "moveAppTokensToTop()")) {
            throw new SecurityException("Requires MANAGE_APP_TOKENS permission");
        }

        final long origId = Binder.clearCallingIdentity();
        synchronized(mWindowMap) {
            removeAppTokensLocked(tokens);
            final int N = tokens.size();
            for (int i=0; i<N; i++) {
                AppWindowToken wt = findAppWindowToken(tokens.get(i));
                if (wt != null) {
                    if (DEBUG_TOKEN_MOVEMENT || DEBUG_REORDER) Slog.v(TAG,
                            "Adding next to top: " + wt);
                    mAppTokens.add(wt);
                    if (mNextAppTransition != WindowManagerPolicy.TRANSIT_UNSET) {
                        mToTopApps.remove(wt);
                        mToBottomApps.remove(wt);
                        mToTopApps.add(wt);
                        wt.sendingToBottom = false;
                        wt.sendingToTop = true;
                    }
                }
            }

            if (mNextAppTransition == WindowManagerPolicy.TRANSIT_UNSET) {
                moveAppWindowsLocked(tokens, mAppTokens.size());
            }
        }
        Binder.restoreCallingIdentity(origId);
    }

    public void moveAppTokensToBottom(List<IBinder> tokens) {
        if (!checkCallingPermission(android.Manifest.permission.MANAGE_APP_TOKENS,
                "moveAppTokensToBottom()")) {
            throw new SecurityException("Requires MANAGE_APP_TOKENS permission");
        }

        final long origId = Binder.clearCallingIdentity();
        synchronized(mWindowMap) {
            removeAppTokensLocked(tokens);
            final int N = tokens.size();
            int pos = 0;
            for (int i=0; i<N; i++) {
                AppWindowToken wt = findAppWindowToken(tokens.get(i));
                if (wt != null) {
                    if (DEBUG_TOKEN_MOVEMENT) Slog.v(TAG,
                            "Adding next to bottom: " + wt + " at " + pos);
                    mAppTokens.add(pos, wt);
                    if (mNextAppTransition != WindowManagerPolicy.TRANSIT_UNSET) {
                        mToTopApps.remove(wt);
                        mToBottomApps.remove(wt);
                        mToBottomApps.add(i, wt);
                        wt.sendingToTop = false;
                        wt.sendingToBottom = true;
                    }
                    pos++;
                }
            }

            if (mNextAppTransition == WindowManagerPolicy.TRANSIT_UNSET) {
                moveAppWindowsLocked(tokens, 0);
            }
        }
        Binder.restoreCallingIdentity(origId);
    }

    // -------------------------------------------------------------
    // Misc IWindowSession methods
    // -------------------------------------------------------------

    private boolean shouldAllowDisableKeyguard()
    {
        // We fail safe and prevent disabling keyguard in the unlikely event this gets 
        // called before DevicePolicyManagerService has started.
        if (mAllowDisableKeyguard == ALLOW_DISABLE_UNKNOWN) {
            DevicePolicyManager dpm = (DevicePolicyManager) mContext.getSystemService(
                    Context.DEVICE_POLICY_SERVICE);
            if (dpm != null) {
                mAllowDisableKeyguard = dpm.getPasswordQuality(null)
                        == DevicePolicyManager.PASSWORD_QUALITY_UNSPECIFIED ?
                                ALLOW_DISABLE_YES : ALLOW_DISABLE_NO;
            }
        }
        return mAllowDisableKeyguard == ALLOW_DISABLE_YES;
    }

    public void disableKeyguard(IBinder token, String tag) {
        if (mContext.checkCallingOrSelfPermission(android.Manifest.permission.DISABLE_KEYGUARD)
            != PackageManager.PERMISSION_GRANTED) {
            throw new SecurityException("Requires DISABLE_KEYGUARD permission");
        }

        synchronized (mKeyguardTokenWatcher) {
            mKeyguardTokenWatcher.acquire(token, tag);
        }
    }

    public void reenableKeyguard(IBinder token) {
        if (mContext.checkCallingOrSelfPermission(android.Manifest.permission.DISABLE_KEYGUARD)
            != PackageManager.PERMISSION_GRANTED) {
            throw new SecurityException("Requires DISABLE_KEYGUARD permission");
        }

        synchronized (mKeyguardTokenWatcher) {
            mKeyguardTokenWatcher.release(token);

            if (!mKeyguardTokenWatcher.isAcquired()) {
                // If we are the last one to reenable the keyguard wait until
                // we have actually finished reenabling until returning.
                // It is possible that reenableKeyguard() can be called before
                // the previous disableKeyguard() is handled, in which case
                // neither mKeyguardTokenWatcher.acquired() or released() would
                // be called. In that case mKeyguardDisabled will be false here
                // and we have nothing to wait for.
                while (mKeyguardDisabled) {
                    try {
                        mKeyguardTokenWatcher.wait();
                    } catch (InterruptedException e) {
                        Thread.currentThread().interrupt();
                    }
                }
            }
        }
    }

    /**
     * @see android.app.KeyguardManager#exitKeyguardSecurely
     */
    public void exitKeyguardSecurely(final IOnKeyguardExitResult callback) {
        if (mContext.checkCallingOrSelfPermission(android.Manifest.permission.DISABLE_KEYGUARD)
            != PackageManager.PERMISSION_GRANTED) {
            throw new SecurityException("Requires DISABLE_KEYGUARD permission");
        }
        mPolicy.exitKeyguardSecurely(new WindowManagerPolicy.OnKeyguardExitResult() {
            public void onKeyguardExitResult(boolean success) {
                try {
                    callback.onKeyguardExitResult(success);
                } catch (RemoteException e) {
                    // Client has died, we don't care.
                }
            }
        });
    }

    public boolean inKeyguardRestrictedInputMode() {
        return mPolicy.inKeyguardRestrictedKeyInputMode();
    }

    public boolean isKeyguardLocked() {
        return mPolicy.isKeyguardLocked();
    }

    public boolean isKeyguardSecure() {
        return mPolicy.isKeyguardSecure();
    }

    public void dismissKeyguard() {
        if (mContext.checkCallingOrSelfPermission(android.Manifest.permission.DISABLE_KEYGUARD)
                != PackageManager.PERMISSION_GRANTED) {
            throw new SecurityException("Requires DISABLE_KEYGUARD permission");
        }
        synchronized(mWindowMap) {
            mPolicy.dismissKeyguardLw();
        }
    }

    public void closeSystemDialogs(String reason) {
        synchronized(mWindowMap) {
            for (int i=mWindows.size()-1; i>=0; i--) {
                WindowState w = mWindows.get(i);
                if (w.mSurface != null) {
                    try {
                        w.mClient.closeSystemDialogs(reason);
                    } catch (RemoteException e) {
                    }
                }
            }
        }
    }

    static float fixScale(float scale) {
        if (scale < 0) scale = 0;
        else if (scale > 20) scale = 20;
        return Math.abs(scale);
    }

    public void setAnimationScale(int which, float scale) {
        if (!checkCallingPermission(android.Manifest.permission.SET_ANIMATION_SCALE,
                "setAnimationScale()")) {
            throw new SecurityException("Requires SET_ANIMATION_SCALE permission");
        }

        if (scale < 0) scale = 0;
        else if (scale > 20) scale = 20;
        scale = Math.abs(scale);
        switch (which) {
            case 0: mWindowAnimationScale = fixScale(scale); break;
            case 1: mTransitionAnimationScale = fixScale(scale); break;
            case 2: mAnimatorDurationScale = fixScale(scale); break;
        }

        // Persist setting
        mH.obtainMessage(H.PERSIST_ANIMATION_SCALE).sendToTarget();
    }

    public void setAnimationScales(float[] scales) {
        if (!checkCallingPermission(android.Manifest.permission.SET_ANIMATION_SCALE,
                "setAnimationScale()")) {
            throw new SecurityException("Requires SET_ANIMATION_SCALE permission");
        }

        if (scales != null) {
            if (scales.length >= 1) {
                mWindowAnimationScale = fixScale(scales[0]);
            }
            if (scales.length >= 2) {
                mTransitionAnimationScale = fixScale(scales[1]);
            }
            if (scales.length >= 3) {
                mAnimatorDurationScale = fixScale(scales[2]);
            }
        }

        // Persist setting
        mH.obtainMessage(H.PERSIST_ANIMATION_SCALE).sendToTarget();
    }

    public float getAnimationScale(int which) {
        switch (which) {
            case 0: return mWindowAnimationScale;
            case 1: return mTransitionAnimationScale;
            case 2: return mAnimatorDurationScale;
        }
        return 0;
    }

    public float[] getAnimationScales() {
        return new float[] { mWindowAnimationScale, mTransitionAnimationScale,
                mAnimatorDurationScale };
    }

    public int getSwitchState(int sw) {
        if (!checkCallingPermission(android.Manifest.permission.READ_INPUT_STATE,
                "getSwitchState()")) {
            throw new SecurityException("Requires READ_INPUT_STATE permission");
        }
        return mInputManager.getSwitchState(-1, InputDevice.SOURCE_ANY, sw);
    }

    public int getSwitchStateForDevice(int devid, int sw) {
        if (!checkCallingPermission(android.Manifest.permission.READ_INPUT_STATE,
                "getSwitchStateForDevice()")) {
            throw new SecurityException("Requires READ_INPUT_STATE permission");
        }
        return mInputManager.getSwitchState(devid, InputDevice.SOURCE_ANY, sw);
    }

    public int getScancodeState(int sw) {
        if (!checkCallingPermission(android.Manifest.permission.READ_INPUT_STATE,
                "getScancodeState()")) {
            throw new SecurityException("Requires READ_INPUT_STATE permission");
        }
        return mInputManager.getScanCodeState(-1, InputDevice.SOURCE_ANY, sw);
    }

    public int getScancodeStateForDevice(int devid, int sw) {
        if (!checkCallingPermission(android.Manifest.permission.READ_INPUT_STATE,
                "getScancodeStateForDevice()")) {
            throw new SecurityException("Requires READ_INPUT_STATE permission");
        }
        return mInputManager.getScanCodeState(devid, InputDevice.SOURCE_ANY, sw);
    }

    public int getTrackballScancodeState(int sw) {
        if (!checkCallingPermission(android.Manifest.permission.READ_INPUT_STATE,
                "getTrackballScancodeState()")) {
            throw new SecurityException("Requires READ_INPUT_STATE permission");
        }
        return mInputManager.getScanCodeState(-1, InputDevice.SOURCE_TRACKBALL, sw);
    }

    public int getDPadScancodeState(int sw) {
        if (!checkCallingPermission(android.Manifest.permission.READ_INPUT_STATE,
                "getDPadScancodeState()")) {
            throw new SecurityException("Requires READ_INPUT_STATE permission");
        }
        return mInputManager.getScanCodeState(-1, InputDevice.SOURCE_DPAD, sw);
    }

    public int getKeycodeState(int sw) {
        if (!checkCallingPermission(android.Manifest.permission.READ_INPUT_STATE,
                "getKeycodeState()")) {
            throw new SecurityException("Requires READ_INPUT_STATE permission");
        }
        return mInputManager.getKeyCodeState(-1, InputDevice.SOURCE_ANY, sw);
    }

    public int getKeycodeStateForDevice(int devid, int sw) {
        if (!checkCallingPermission(android.Manifest.permission.READ_INPUT_STATE,
                "getKeycodeStateForDevice()")) {
            throw new SecurityException("Requires READ_INPUT_STATE permission");
        }
        return mInputManager.getKeyCodeState(devid, InputDevice.SOURCE_ANY, sw);
    }

    public int getTrackballKeycodeState(int sw) {
        if (!checkCallingPermission(android.Manifest.permission.READ_INPUT_STATE,
                "getTrackballKeycodeState()")) {
            throw new SecurityException("Requires READ_INPUT_STATE permission");
        }
        return mInputManager.getKeyCodeState(-1, InputDevice.SOURCE_TRACKBALL, sw);
    }

    public int getDPadKeycodeState(int sw) {
        if (!checkCallingPermission(android.Manifest.permission.READ_INPUT_STATE,
                "getDPadKeycodeState()")) {
            throw new SecurityException("Requires READ_INPUT_STATE permission");
        }
        return mInputManager.getKeyCodeState(-1, InputDevice.SOURCE_DPAD, sw);
    }
    
    public boolean hasKeys(int[] keycodes, boolean[] keyExists) {
        return mInputManager.hasKeys(-1, InputDevice.SOURCE_ANY, keycodes, keyExists);
    }

    public InputChannel monitorInput(String inputChannelName) {
        if (!checkCallingPermission(android.Manifest.permission.READ_INPUT_STATE,
                "monitorInput()")) {
            throw new SecurityException("Requires READ_INPUT_STATE permission");
        }
        return mInputManager.monitorInput(inputChannelName);
    }

    public void setInputFilter(InputFilter filter) {
        mInputManager.setInputFilter(filter);
    }

    public InputDevice getInputDevice(int deviceId) {
        return mInputManager.getInputDevice(deviceId);
    }

    public int[] getInputDeviceIds() {
        return mInputManager.getInputDeviceIds();
    }

    public void enableScreenAfterBoot() {
        synchronized(mWindowMap) {
            if (DEBUG_BOOT) {
                RuntimeException here = new RuntimeException("here");
                here.fillInStackTrace();
                Slog.i(TAG, "enableScreenAfterBoot: mDisplayEnabled=" + mDisplayEnabled
                        + " mForceDisplayEnabled=" + mForceDisplayEnabled
                        + " mShowingBootMessages=" + mShowingBootMessages
                        + " mSystemBooted=" + mSystemBooted, here);
            }
            if (mSystemBooted) {
                return;
            }
            mSystemBooted = true;
            hideBootMessagesLocked();
            // If the screen still doesn't come up after 30 seconds, give
            // up and turn it on.
            Message msg = mH.obtainMessage(H.BOOT_TIMEOUT);
            mH.sendMessageDelayed(msg, 30*1000);
        }

        mPolicy.systemBooted();

        performEnableScreen();
    }

    void enableScreenIfNeededLocked() {
        if (DEBUG_BOOT) {
            RuntimeException here = new RuntimeException("here");
            here.fillInStackTrace();
            Slog.i(TAG, "enableScreenIfNeededLocked: mDisplayEnabled=" + mDisplayEnabled
                    + " mForceDisplayEnabled=" + mForceDisplayEnabled
                    + " mShowingBootMessages=" + mShowingBootMessages
                    + " mSystemBooted=" + mSystemBooted, here);
        }
        if (mDisplayEnabled) {
            return;
        }
        if (!mSystemBooted && !mShowingBootMessages) {
            return;
        }
        mH.sendMessage(mH.obtainMessage(H.ENABLE_SCREEN));
    }

    public void performBootTimeout() {
        synchronized(mWindowMap) {
            if (mDisplayEnabled || mHeadless) {
                return;
            }
            Slog.w(TAG, "***** BOOT TIMEOUT: forcing display enabled");
            mForceDisplayEnabled = true;
        }
        performEnableScreen();
    }

    public void performEnableScreen() {
        synchronized(mWindowMap) {
            if (DEBUG_BOOT) {
                RuntimeException here = new RuntimeException("here");
                here.fillInStackTrace();
                Slog.i(TAG, "performEnableScreen: mDisplayEnabled=" + mDisplayEnabled
                        + " mForceDisplayEnabled=" + mForceDisplayEnabled
                        + " mShowingBootMessages=" + mShowingBootMessages
                        + " mSystemBooted=" + mSystemBooted, here);
            }
            if (mDisplayEnabled) {
                return;
            }
            if (!mSystemBooted && !mShowingBootMessages) {
                return;
            }

            if (!mForceDisplayEnabled) {
                // Don't enable the screen until all existing windows
                // have been drawn.
                boolean haveBootMsg = false;
                boolean haveApp = false;
                boolean haveWallpaper = false;
                boolean haveKeyguard = true;
                final int N = mWindows.size();
                for (int i=0; i<N; i++) {
                    WindowState w = mWindows.get(i);
                    if (w.mAttrs.type == WindowManager.LayoutParams.TYPE_KEYGUARD) {
                        // Only if there is a keyguard attached to the window manager
                        // will we consider ourselves as having a keyguard.  If it
                        // isn't attached, we don't know if it wants to be shown or
                        // hidden.  If it is attached, we will say we have a keyguard
                        // if the window doesn't want to be visible, because in that
                        // case it explicitly doesn't want to be shown so we should
                        // not delay turning the screen on for it.
                        boolean vis = w.mViewVisibility == View.VISIBLE
                                && w.mPolicyVisibility;
                        haveKeyguard = !vis;
                    }
                    if (w.isVisibleLw() && !w.mObscured && !w.isDrawnLw()) {
                        return;
                    }
                    if (w.isDrawnLw()) {
                        if (w.mAttrs.type == WindowManager.LayoutParams.TYPE_BOOT_PROGRESS) {
                            haveBootMsg = true;
                        } else if (w.mAttrs.type == WindowManager.LayoutParams.TYPE_APPLICATION) {
                            haveApp = true;
                        } else if (w.mAttrs.type == WindowManager.LayoutParams.TYPE_WALLPAPER) {
                            haveWallpaper = true;
                        } else if (w.mAttrs.type == WindowManager.LayoutParams.TYPE_KEYGUARD) {
                            haveKeyguard = true;
                        }
                    }
                }

                if (DEBUG_SCREEN_ON || DEBUG_BOOT) {
                    Slog.i(TAG, "******** booted=" + mSystemBooted + " msg=" + mShowingBootMessages
                            + " haveBoot=" + haveBootMsg + " haveApp=" + haveApp
                            + " haveWall=" + haveWallpaper + " haveKeyguard=" + haveKeyguard);
                }

                // If we are turning on the screen to show the boot message,
                // don't do it until the boot message is actually displayed.
                if (!mSystemBooted && !haveBootMsg) {
                    return;
                }
    
                // If we are turning on the screen after the boot is completed
                // normally, don't do so until we have the application and
                // wallpaper.
                if (mSystemBooted && ((!haveApp && !haveKeyguard) || !haveWallpaper)) {
                    return;
                }
            }

            mDisplayEnabled = true;
            if (DEBUG_SCREEN_ON || DEBUG_BOOT) Slog.i(TAG, "******************** ENABLING SCREEN!");
            if (false) {
                StringWriter sw = new StringWriter();
                PrintWriter pw = new PrintWriter(sw);
                this.dump(null, pw, null);
                Slog.i(TAG, sw.toString());
            }
            try {
                IBinder surfaceFlinger = ServiceManager.getService("SurfaceFlinger");
                if (surfaceFlinger != null) {
                    //Slog.i(TAG, "******* TELLING SURFACE FLINGER WE ARE BOOTED!");
                    Parcel data = Parcel.obtain();
                    data.writeInterfaceToken("android.ui.ISurfaceComposer");
                    surfaceFlinger.transact(IBinder.FIRST_CALL_TRANSACTION,
                                            data, null, 0);
                    data.recycle();
                }
            } catch (RemoteException ex) {
                Slog.e(TAG, "Boot completed: SurfaceFlinger is dead!");
            }
        }

        mPolicy.enableScreenAfterBoot();

        // Make sure the last requested orientation has been applied.
        updateRotationUnchecked(false);
    }

    public void showBootMessage(final CharSequence msg, final boolean always) {
        boolean first = false;
        synchronized(mWindowMap) {
            if (DEBUG_BOOT) {
                RuntimeException here = new RuntimeException("here");
                here.fillInStackTrace();
                Slog.i(TAG, "showBootMessage: msg=" + msg + " always=" + always
                        + " mAllowBootMessages=" + mAllowBootMessages
                        + " mShowingBootMessages=" + mShowingBootMessages
                        + " mSystemBooted=" + mSystemBooted, here);
            }
            if (!mAllowBootMessages) {
                return;
            }
            if (!mShowingBootMessages) {
                if (!always) {
                    return;
                }
                first = true;
            }
            if (mSystemBooted) {
                return;
            }
            mShowingBootMessages = true;
            mPolicy.showBootMessage(msg, always);
        }
        if (first) {
            performEnableScreen();
        }
    }

    public void hideBootMessagesLocked() {
        if (DEBUG_BOOT) {
            RuntimeException here = new RuntimeException("here");
            here.fillInStackTrace();
            Slog.i(TAG, "hideBootMessagesLocked: mDisplayEnabled=" + mDisplayEnabled
                    + " mForceDisplayEnabled=" + mForceDisplayEnabled
                    + " mShowingBootMessages=" + mShowingBootMessages
                    + " mSystemBooted=" + mSystemBooted, here);
        }
        if (mShowingBootMessages) {
            mShowingBootMessages = false;
            mPolicy.hideBootMessages();
        }
    }

    public void setInTouchMode(boolean mode) {
        synchronized(mWindowMap) {
            mInTouchMode = mode;
        }
    }

    // TODO: more accounting of which pid(s) turned it on, keep count,
    // only allow disables from pids which have count on, etc.
    public void showStrictModeViolation(boolean on) {
        if (mHeadless) return;

        int pid = Binder.getCallingPid();
        synchronized(mWindowMap) {
            // Ignoring requests to enable the red border from clients
            // which aren't on screen.  (e.g. Broadcast Receivers in
            // the background..)
            if (on) {
                boolean isVisible = false;
                for (WindowState ws : mWindows) {
                    if (ws.mSession.mPid == pid && ws.isVisibleLw()) {
                        isVisible = true;
                        break;
                    }
                }
                if (!isVisible) {
                    return;
                }
            }

            if (SHOW_LIGHT_TRANSACTIONS) Slog.i(TAG,
                    ">>> OPEN TRANSACTION showStrictModeViolation");
            Surface.openTransaction();
            try {
                if (mStrictModeFlash == null) {
                    mStrictModeFlash = new StrictModeFlash(mDisplay, mFxSession);
                }
                mStrictModeFlash.setVisibility(on);
            } finally {
                Surface.closeTransaction();
                if (SHOW_LIGHT_TRANSACTIONS) Slog.i(TAG,
                        "<<< CLOSE TRANSACTION showStrictModeViolation");
            }
        }
    }

    public void setStrictModeVisualIndicatorPreference(String value) {
        SystemProperties.set(StrictMode.VISUAL_PROPERTY, value);
    }

    /**
     * Takes a snapshot of the screen.  In landscape mode this grabs the whole screen.
     * In portrait mode, it grabs the upper region of the screen based on the vertical dimension
     * of the target image.
     * 
     * @param width the width of the target bitmap
     * @param height the height of the target bitmap
     */
    public Bitmap screenshotApplications(IBinder appToken, int width, int height) {
        if (!checkCallingPermission(android.Manifest.permission.READ_FRAME_BUFFER,
                "screenshotApplications()")) {
            throw new SecurityException("Requires READ_FRAME_BUFFER permission");
        }

        Bitmap rawss;

        int maxLayer = 0;
        final Rect frame = new Rect();

        float scale;
        int dw, dh;
        int rot;

        synchronized(mWindowMap) {
            long ident = Binder.clearCallingIdentity();

            dw = mAppDisplayWidth;
            dh = mAppDisplayHeight;

            int aboveAppLayer = mPolicy.windowTypeToLayerLw(
                    WindowManager.LayoutParams.TYPE_APPLICATION) * TYPE_LAYER_MULTIPLIER
                    + TYPE_LAYER_OFFSET;
            aboveAppLayer += TYPE_LAYER_MULTIPLIER;

            boolean isImeTarget = mInputMethodTarget != null
                    && mInputMethodTarget.mAppToken != null
                    && mInputMethodTarget.mAppToken.appToken != null
                    && mInputMethodTarget.mAppToken.appToken.asBinder() == appToken;

            // Figure out the part of the screen that is actually the app.
            boolean including = false;
            for (int i=mWindows.size()-1; i>=0; i--) {
                WindowState ws = mWindows.get(i);
                if (ws.mSurface == null) {
                    continue;
                }
                if (ws.mLayer >= aboveAppLayer) {
                    continue;
                }
                // When we will skip windows: when we are not including
                // ones behind a window we didn't skip, and we are actually
                // taking a screenshot of a specific app.
                if (!including && appToken != null) {
                    // Also, we can possibly skip this window if it is not
                    // an IME target or the application for the screenshot
                    // is not the current IME target.
                    if (!ws.mIsImWindow || !isImeTarget) {
                        // And finally, this window is of no interest if it
                        // is not associated with the screenshot app.
                        if (ws.mAppToken == null || ws.mAppToken.token != appToken) {
                            continue;
                        }
                    }
                }

                // We keep on including windows until we go past a full-screen
                // window.
                including = !ws.mIsImWindow && !ws.isFullscreen(dw, dh);

                if (maxLayer < ws.mAnimLayer) {
                    maxLayer = ws.mAnimLayer;
                }
                
                // Don't include wallpaper in bounds calculation
                if (!ws.mIsWallpaper) {
                    final Rect wf = ws.mFrame;
                    final Rect cr = ws.mContentInsets;
                    int left = wf.left + cr.left;
                    int top = wf.top + cr.top;
                    int right = wf.right - cr.right;
                    int bottom = wf.bottom - cr.bottom;
                    frame.union(left, top, right, bottom);
                }
            }
            Binder.restoreCallingIdentity(ident);

            // Constrain frame to the screen size.
            frame.intersect(0, 0, dw, dh);

            if (frame.isEmpty() || maxLayer == 0) {
                return null;
            }

            // The screenshot API does not apply the current screen rotation.
            rot = mDisplay.getRotation();
            int fw = frame.width();
            int fh = frame.height();

            // Constrain thumbnail to smaller of screen width or height. Assumes aspect
            // of thumbnail is the same as the screen (in landscape) or square.
            float targetWidthScale = width / (float) fw;
            float targetHeightScale = height / (float) fh;
            if (dw <= dh) {
                scale = targetWidthScale;
                // If aspect of thumbnail is the same as the screen (in landscape),
                // select the slightly larger value so we fill the entire bitmap
                if (targetHeightScale > scale && (int) (targetHeightScale * fw) == width) {
                    scale = targetHeightScale;
                }
            } else {
                scale = targetHeightScale;
                // If aspect of thumbnail is the same as the screen (in landscape),
                // select the slightly larger value so we fill the entire bitmap
                if (targetWidthScale > scale && (int) (targetWidthScale * fh) == height) {
                    scale = targetWidthScale;
                }
            }

            // The screen shot will contain the entire screen.
            dw = (int)(dw*scale);
            dh = (int)(dh*scale);
            if (rot == Surface.ROTATION_90 || rot == Surface.ROTATION_270) {
                int tmp = dw;
                dw = dh;
                dh = tmp;
                rot = (rot == Surface.ROTATION_90) ? Surface.ROTATION_270 : Surface.ROTATION_90;
            }
            if (DEBUG_SCREENSHOT) {
                Slog.i(TAG, "Screenshot: " + dw + "x" + dh + " from 0 to " + maxLayer);
                for (int i=0; i<mWindows.size(); i++) {
                    Slog.i(TAG, mWindows.get(i) + ": " + mWindows.get(i).mLayer
                            + " animLayer=" + mWindows.get(i).mAnimLayer
                            + " surfaceLayer=" + mWindows.get(i).mSurfaceLayer);
                }
            }
            rawss = Surface.screenshot(dw, dh, 0, maxLayer);
        }

        if (rawss == null) {
            Slog.w(TAG, "Failure taking screenshot for (" + dw + "x" + dh
                    + ") to layer " + maxLayer);
            return null;
        }

        Bitmap bm = Bitmap.createBitmap(width, height, rawss.getConfig());
        Matrix matrix = new Matrix();
        ScreenRotationAnimation.createRotationMatrix(rot, dw, dh, matrix);
        matrix.postTranslate(-(int)(frame.left*scale), -(int)(frame.top*scale));
        Canvas canvas = new Canvas(bm);
        canvas.drawBitmap(rawss, matrix, null);
        canvas.setBitmap(null);

        rawss.recycle();
        return bm;
    }

    /**
     * Freeze rotation changes.  (Enable "rotation lock".)
     * Persists across reboots.
     * @param rotation The desired rotation to freeze to, or -1 to use the
     * current rotation.
     */
    public void freezeRotation(int rotation) {
        if (!checkCallingPermission(android.Manifest.permission.SET_ORIENTATION,
                "freezeRotation()")) {
            throw new SecurityException("Requires SET_ORIENTATION permission");
        }
        if (rotation < -1 || rotation > Surface.ROTATION_270) {
            throw new IllegalArgumentException("Rotation argument must be -1 or a valid "
                    + "rotation constant.");
        }

        if (DEBUG_ORIENTATION) Slog.v(TAG, "freezeRotation: mRotation=" + mRotation);

        mPolicy.setUserRotationMode(WindowManagerPolicy.USER_ROTATION_LOCKED,
                rotation == -1 ? mRotation : rotation);
        updateRotationUnchecked(false);
    }

    /**
     * Thaw rotation changes.  (Disable "rotation lock".)
     * Persists across reboots.
     */
    public void thawRotation() {
        if (!checkCallingPermission(android.Manifest.permission.SET_ORIENTATION,
                "thawRotation()")) {
            throw new SecurityException("Requires SET_ORIENTATION permission");
        }

        if (DEBUG_ORIENTATION) Slog.v(TAG, "thawRotation: mRotation=" + mRotation);

        mPolicy.setUserRotationMode(WindowManagerPolicy.USER_ROTATION_FREE, 777); // rot not used
        updateRotationUnchecked(false);
    }

    /**
     * Recalculate the current rotation.
     *
     * Called by the window manager policy whenever the state of the system changes
     * such that the current rotation might need to be updated, such as when the
     * device is docked or rotated into a new posture.
     */
    public void updateRotation(boolean alwaysSendConfiguration) {
        updateRotationUnchecked(alwaysSendConfiguration);
    }

    /**
     * Temporarily pauses rotation changes until resumed.
     *
     * This can be used to prevent rotation changes from occurring while the user is
     * performing certain operations, such as drag and drop.
     *
     * This call nests and must be matched by an equal number of calls to {@link #resumeRotation}.
     */
    void pauseRotationLocked() {
        mDeferredRotationPauseCount += 1;
    }

    /**
     * Resumes normal rotation changes after being paused.
     */
    void resumeRotationLocked() {
        if (mDeferredRotationPauseCount > 0) {
            mDeferredRotationPauseCount -= 1;
            if (mDeferredRotationPauseCount == 0) {
                boolean changed = updateRotationUncheckedLocked(false);
                if (changed) {
                    mH.sendEmptyMessage(H.SEND_NEW_CONFIGURATION);
                }
            }
        }
    }

    public void updateRotationUnchecked(
            boolean alwaysSendConfiguration) {
        if(DEBUG_ORIENTATION) Slog.v(TAG, "updateRotationUnchecked("
                   + "alwaysSendConfiguration=" + alwaysSendConfiguration + ")");

        long origId = Binder.clearCallingIdentity();
        boolean changed;
        synchronized(mWindowMap) {
            changed = updateRotationUncheckedLocked(false);
        }

        if (changed || alwaysSendConfiguration) {
            sendNewConfiguration();
        }

        Binder.restoreCallingIdentity(origId);
    }

    /**
     * Updates the current rotation.
     *
     * Returns true if the rotation has been changed.  In this case YOU
     * MUST CALL sendNewConfiguration() TO UNFREEZE THE SCREEN.
     */
    public boolean updateRotationUncheckedLocked(boolean inTransaction) {
        if (mDeferredRotationPauseCount > 0) {
            // Rotation updates have been paused temporarily.  Defer the update until
            // updates have been resumed.
            if (DEBUG_ORIENTATION) Slog.v(TAG, "Deferring rotation, rotation is paused.");
            return false;
        }

        if (mScreenRotationAnimation != null && mScreenRotationAnimation.isAnimating()) {
            // Rotation updates cannot be performed while the previous rotation change
            // animation is still in progress.  Skip this update.  We will try updating
            // again after the animation is finished and the display is unfrozen.
            if (DEBUG_ORIENTATION) Slog.v(TAG, "Deferring rotation, animation in progress.");
            return false;
        }

        if (!mDisplayEnabled) {
            // No point choosing a rotation if the display is not enabled.
            if (DEBUG_ORIENTATION) Slog.v(TAG, "Deferring rotation, display is not enabled.");
            return false;
        }

        // TODO: Implement forced rotation changes.
        //       Set mAltOrientation to indicate that the application is receiving
        //       an orientation that has different metrics than it expected.
        //       eg. Portrait instead of Landscape.

        int rotation = mPolicy.rotationForOrientationLw(mForcedAppOrientation, mRotation);
        boolean altOrientation = !mPolicy.rotationHasCompatibleMetricsLw(
                mForcedAppOrientation, rotation);

        if (DEBUG_ORIENTATION) {
            Slog.v(TAG, "Application requested orientation "
                    + mForcedAppOrientation + ", got rotation " + rotation
                    + " which has " + (altOrientation ? "incompatible" : "compatible")
                    + " metrics");
        }

        if (mRotation == rotation && mAltOrientation == altOrientation) {
            // No change.
            return false;
        }

        if (DEBUG_ORIENTATION) {
            Slog.v(TAG,
                "Rotation changed to " + rotation + (altOrientation ? " (alt)" : "")
                + " from " + mRotation + (mAltOrientation ? " (alt)" : "")
                + ", forceApp=" + mForcedAppOrientation);
        }

        mRotation = rotation;
        mAltOrientation = altOrientation;
        mPolicy.setRotationLw(mRotation);

        mWindowsFreezingScreen = true;
        mH.removeMessages(H.WINDOW_FREEZE_TIMEOUT);
        mH.sendMessageDelayed(mH.obtainMessage(H.WINDOW_FREEZE_TIMEOUT), 2000);
        mWaitingForConfig = true;
        mLayoutNeeded = true;
        startFreezingDisplayLocked(inTransaction);
        mInputManager.setDisplayOrientation(0, rotation);

        // We need to update our screen size information to match the new
        // rotation.  Note that this is redundant with the later call to
        // sendNewConfiguration() that must be called after this function
        // returns...  however we need to do the screen size part of that
        // before then so we have the correct size to use when initializiation
        // the rotation animation for the new rotation.
        computeScreenConfigurationLocked(null);

        if (!inTransaction) {
            if (SHOW_TRANSACTIONS)  Slog.i(TAG,
                    ">>> OPEN TRANSACTION setRotationUnchecked");
            Surface.openTransaction();
        }
        try {
            // NOTE: We disable the rotation in the emulator because
            //       it doesn't support hardware OpenGL emulation yet.
            if (CUSTOM_SCREEN_ROTATION && mScreenRotationAnimation != null
                    && mScreenRotationAnimation.hasScreenshot()) {
                if (mScreenRotationAnimation.setRotation(rotation, mFxSession,
                        MAX_ANIMATION_DURATION, mTransitionAnimationScale,
                        mCurDisplayWidth, mCurDisplayHeight)) {
                    scheduleAnimationLocked();
                }
            }
            Surface.setOrientation(0, rotation);
        } finally {
            if (!inTransaction) {
                Surface.closeTransaction();
                if (SHOW_LIGHT_TRANSACTIONS) Slog.i(TAG,
                        "<<< CLOSE TRANSACTION setRotationUnchecked");
            }
        }

        rebuildBlackFrame(inTransaction);

        for (int i=mWindows.size()-1; i>=0; i--) {
            WindowState w = mWindows.get(i);
            if (w.mSurface != null) {
                if (DEBUG_ORIENTATION) Slog.v(TAG, "Set mOrientationChanging of " + w);
                w.mOrientationChanging = true;
            }
        }
        for (int i=mRotationWatchers.size()-1; i>=0; i--) {
            try {
                mRotationWatchers.get(i).onRotationChanged(rotation);
            } catch (RemoteException e) {
            }
        }
        return true;
    }

    public int getRotation() {
        return mRotation;
    }

    public int watchRotation(IRotationWatcher watcher) {
        final IBinder watcherBinder = watcher.asBinder();
        IBinder.DeathRecipient dr = new IBinder.DeathRecipient() {
            public void binderDied() {
                synchronized (mWindowMap) {
                    for (int i=0; i<mRotationWatchers.size(); i++) {
                        if (watcherBinder == mRotationWatchers.get(i).asBinder()) {
                            IRotationWatcher removed = mRotationWatchers.remove(i);
                            if (removed != null) {
                                removed.asBinder().unlinkToDeath(this, 0);
                            }
                            i--;
                        }
                    }
                }
            }
        };

        synchronized (mWindowMap) {
            try {
                watcher.asBinder().linkToDeath(dr, 0);
                mRotationWatchers.add(watcher);
            } catch (RemoteException e) {
                // Client died, no cleanup needed.
            }

            return mRotation;
        }
    }

    /**
     * Apps that use the compact menu panel (as controlled by the panelMenuIsCompact
     * theme attribute) on devices that feature a physical options menu key attempt to position
     * their menu panel window along the edge of the screen nearest the physical menu key.
     * This lowers the travel distance between invoking the menu panel and selecting
     * a menu option.
     *
     * This method helps control where that menu is placed. Its current implementation makes
     * assumptions about the menu key and its relationship to the screen based on whether
     * the device's natural orientation is portrait (width < height) or landscape.
     *
     * The menu key is assumed to be located along the bottom edge of natural-portrait
     * devices and along the right edge of natural-landscape devices. If these assumptions
     * do not hold for the target device, this method should be changed to reflect that.
     *
     * @return A {@link Gravity} value for placing the options menu window
     */
    public int getPreferredOptionsPanelGravity() {
        synchronized (mWindowMap) {
            final int rotation = getRotation();

            if (mInitialDisplayWidth < mInitialDisplayHeight) {
                // On devices with a natural orientation of portrait
                switch (rotation) {
                    default:
                    case Surface.ROTATION_0:
                        return Gravity.CENTER_HORIZONTAL | Gravity.BOTTOM;
                    case Surface.ROTATION_90:
                        return Gravity.RIGHT | Gravity.BOTTOM;
                    case Surface.ROTATION_180:
                        return Gravity.CENTER_HORIZONTAL | Gravity.BOTTOM;
                    case Surface.ROTATION_270:
                        return Gravity.LEFT | Gravity.BOTTOM;
                }
            } else {
                // On devices with a natural orientation of landscape
                switch (rotation) {
                    default:
                    case Surface.ROTATION_0:
                        return Gravity.RIGHT | Gravity.BOTTOM;
                    case Surface.ROTATION_90:
                        return Gravity.CENTER_HORIZONTAL | Gravity.BOTTOM;
                    case Surface.ROTATION_180:
                        return Gravity.LEFT | Gravity.BOTTOM;
                    case Surface.ROTATION_270:
                        return Gravity.CENTER_HORIZONTAL | Gravity.BOTTOM;
                }
            }
        }
    }

    /**
     * Starts the view server on the specified port.
     *
     * @param port The port to listener to.
     *
     * @return True if the server was successfully started, false otherwise.
     *
     * @see com.android.server.wm.ViewServer
     * @see com.android.server.wm.ViewServer#VIEW_SERVER_DEFAULT_PORT
     */
    public boolean startViewServer(int port) {
        if (isSystemSecure()) {
            return false;
        }

        if (!checkCallingPermission(Manifest.permission.DUMP, "startViewServer")) {
            return false;
        }

        if (port < 1024) {
            return false;
        }

        if (mViewServer != null) {
            if (!mViewServer.isRunning()) {
                try {
                    return mViewServer.start();
                } catch (IOException e) {
                    Slog.w(TAG, "View server did not start");
                }
            }
            return false;
        }

        try {
            mViewServer = new ViewServer(this, port);
            return mViewServer.start();
        } catch (IOException e) {
            Slog.w(TAG, "View server did not start");
        }
        return false;
    }

    private boolean isSystemSecure() {
        return "1".equals(SystemProperties.get(SYSTEM_SECURE, "1")) &&
                "0".equals(SystemProperties.get(SYSTEM_DEBUGGABLE, "0"));
    }

    /**
     * Stops the view server if it exists.
     *
     * @return True if the server stopped, false if it wasn't started or
     *         couldn't be stopped.
     *
     * @see com.android.server.wm.ViewServer
     */
    public boolean stopViewServer() {
        if (isSystemSecure()) {
            return false;
        }

        if (!checkCallingPermission(Manifest.permission.DUMP, "stopViewServer")) {
            return false;
        }

        if (mViewServer != null) {
            return mViewServer.stop();
        }
        return false;
    }

    /**
     * Indicates whether the view server is running.
     *
     * @return True if the server is running, false otherwise.
     *
     * @see com.android.server.wm.ViewServer
     */
    public boolean isViewServerRunning() {
        if (isSystemSecure()) {
            return false;
        }

        if (!checkCallingPermission(Manifest.permission.DUMP, "isViewServerRunning")) {
            return false;
        }

        return mViewServer != null && mViewServer.isRunning();
    }

    /**
     * Lists all availble windows in the system. The listing is written in the
     * specified Socket's output stream with the following syntax:
     * windowHashCodeInHexadecimal windowName
     * Each line of the ouput represents a different window.
     *
     * @param client The remote client to send the listing to.
     * @return False if an error occured, true otherwise.
     */
    boolean viewServerListWindows(Socket client) {
        if (isSystemSecure()) {
            return false;
        }

        boolean result = true;

        WindowState[] windows;
        synchronized (mWindowMap) {
            //noinspection unchecked
            windows = mWindows.toArray(new WindowState[mWindows.size()]);
        }

        BufferedWriter out = null;

        // Any uncaught exception will crash the system process
        try {
            OutputStream clientStream = client.getOutputStream();
            out = new BufferedWriter(new OutputStreamWriter(clientStream), 8 * 1024);

            final int count = windows.length;
            for (int i = 0; i < count; i++) {
                final WindowState w = windows[i];
                out.write(Integer.toHexString(System.identityHashCode(w)));
                out.write(' ');
                out.append(w.mAttrs.getTitle());
                out.write('\n');
            }

            out.write("DONE.\n");
            out.flush();
        } catch (Exception e) {
            result = false;
        } finally {
            if (out != null) {
                try {
                    out.close();
                } catch (IOException e) {
                    result = false;
                }
            }
        }

        return result;
    }

    /**
     * Returns the focused window in the following format:
     * windowHashCodeInHexadecimal windowName
     *
     * @param client The remote client to send the listing to.
     * @return False if an error occurred, true otherwise.
     */
    boolean viewServerGetFocusedWindow(Socket client) {
        if (isSystemSecure()) {
            return false;
        }

        boolean result = true;

        WindowState focusedWindow = getFocusedWindow();

        BufferedWriter out = null;

        // Any uncaught exception will crash the system process
        try {
            OutputStream clientStream = client.getOutputStream();
            out = new BufferedWriter(new OutputStreamWriter(clientStream), 8 * 1024);

            if(focusedWindow != null) {
                out.write(Integer.toHexString(System.identityHashCode(focusedWindow)));
                out.write(' ');
                out.append(focusedWindow.mAttrs.getTitle());
            }
            out.write('\n');
            out.flush();
        } catch (Exception e) {
            result = false;
        } finally {
            if (out != null) {
                try {
                    out.close();
                } catch (IOException e) {
                    result = false;
                }
            }
        }

        return result;
    }

    /**
     * Sends a command to a target window. The result of the command, if any, will be
     * written in the output stream of the specified socket.
     *
     * The parameters must follow this syntax:
     * windowHashcode extra
     *
     * Where XX is the length in characeters of the windowTitle.
     *
     * The first parameter is the target window. The window with the specified hashcode
     * will be the target. If no target can be found, nothing happens. The extra parameters
     * will be delivered to the target window and as parameters to the command itself.
     *
     * @param client The remote client to sent the result, if any, to.
     * @param command The command to execute.
     * @param parameters The command parameters.
     *
     * @return True if the command was successfully delivered, false otherwise. This does
     *         not indicate whether the command itself was successful.
     */
    boolean viewServerWindowCommand(Socket client, String command, String parameters) {
        if (isSystemSecure()) {
            return false;
        }

        boolean success = true;
        Parcel data = null;
        Parcel reply = null;

        BufferedWriter out = null;

        // Any uncaught exception will crash the system process
        try {
            // Find the hashcode of the window
            int index = parameters.indexOf(' ');
            if (index == -1) {
                index = parameters.length();
            }
            final String code = parameters.substring(0, index);
            int hashCode = (int) Long.parseLong(code, 16);

            // Extract the command's parameter after the window description
            if (index < parameters.length()) {
                parameters = parameters.substring(index + 1);
            } else {
                parameters = "";
            }

            final WindowState window = findWindow(hashCode);
            if (window == null) {
                return false;
            }

            data = Parcel.obtain();
            data.writeInterfaceToken("android.view.IWindow");
            data.writeString(command);
            data.writeString(parameters);
            data.writeInt(1);
            ParcelFileDescriptor.fromSocket(client).writeToParcel(data, 0);

            reply = Parcel.obtain();

            final IBinder binder = window.mClient.asBinder();
            // TODO: GET THE TRANSACTION CODE IN A SAFER MANNER
            binder.transact(IBinder.FIRST_CALL_TRANSACTION, data, reply, 0);

            reply.readException();

            if (!client.isOutputShutdown()) {
                out = new BufferedWriter(new OutputStreamWriter(client.getOutputStream()));
                out.write("DONE\n");
                out.flush();
            }

        } catch (Exception e) {
            Slog.w(TAG, "Could not send command " + command + " with parameters " + parameters, e);
            success = false;
        } finally {
            if (data != null) {
                data.recycle();
            }
            if (reply != null) {
                reply.recycle();
            }
            if (out != null) {
                try {
                    out.close();
                } catch (IOException e) {

                }
            }
        }

        return success;
    }

    public void addWindowChangeListener(WindowChangeListener listener) {
        synchronized(mWindowMap) {
            mWindowChangeListeners.add(listener);
        }
    }

    public void removeWindowChangeListener(WindowChangeListener listener) {
        synchronized(mWindowMap) {
            mWindowChangeListeners.remove(listener);
        }
    }

    private void notifyWindowsChanged() {
        WindowChangeListener[] windowChangeListeners;
        synchronized(mWindowMap) {
            if(mWindowChangeListeners.isEmpty()) {
                return;
            }
            windowChangeListeners = new WindowChangeListener[mWindowChangeListeners.size()];
            windowChangeListeners = mWindowChangeListeners.toArray(windowChangeListeners);
        }
        int N = windowChangeListeners.length;
        for(int i = 0; i < N; i++) {
            windowChangeListeners[i].windowsChanged();
        }
    }

    private void notifyFocusChanged() {
        WindowChangeListener[] windowChangeListeners;
        synchronized(mWindowMap) {
            if(mWindowChangeListeners.isEmpty()) {
                return;
            }
            windowChangeListeners = new WindowChangeListener[mWindowChangeListeners.size()];
            windowChangeListeners = mWindowChangeListeners.toArray(windowChangeListeners);
        }
        int N = windowChangeListeners.length;
        for(int i = 0; i < N; i++) {
            windowChangeListeners[i].focusChanged();
        }
    }

    private WindowState findWindow(int hashCode) {
        if (hashCode == -1) {
            return getFocusedWindow();
        }

        synchronized (mWindowMap) {
            final ArrayList<WindowState> windows = mWindows;
            final int count = windows.size();

            for (int i = 0; i < count; i++) {
                WindowState w = windows.get(i);
                if (System.identityHashCode(w) == hashCode) {
                    return w;
                }
            }
        }

        return null;
    }

    /*
     * Instruct the Activity Manager to fetch the current configuration and broadcast
     * that to config-changed listeners if appropriate.
     */
    void sendNewConfiguration() {
        try {
            mActivityManager.updateConfiguration(null);
        } catch (RemoteException e) {
        }
    }

    public Configuration computeNewConfiguration() {
        synchronized (mWindowMap) {
            Configuration config = computeNewConfigurationLocked();
            if (config == null && mWaitingForConfig) {
                // Nothing changed but we are waiting for something... stop that!
                mWaitingForConfig = false;
                performLayoutAndPlaceSurfacesLocked();
            }
            return config;
        }
    }

    Configuration computeNewConfigurationLocked() {
        Configuration config = new Configuration();
        config.fontScale = 0;
        if (!computeScreenConfigurationLocked(config)) {
            return null;
        }
        return config;
    }

    private int reduceConfigWidthSize(int curSize, int rotation, float density, int dw, int dh) {
        int size = (int)(mPolicy.getConfigDisplayWidth(dw, dh, rotation) / density);
        if (size < curSize) {
            curSize = size;
        }
        return curSize;
    }

    private int reduceConfigLayout(int curLayout, int rotation, float density,
            int dw, int dh) {
        // Get the app screen size at this rotation.
        int w = mPolicy.getNonDecorDisplayWidth(dw, dh, rotation);
        int h = mPolicy.getNonDecorDisplayHeight(dw, dh, rotation);

        // Compute the screen layout size class for this rotation.
        int screenLayoutSize;
        boolean screenLayoutLong;
        boolean screenLayoutCompatNeeded;
        int longSize = w;
        int shortSize = h;
        if (longSize < shortSize) {
            int tmp = longSize;
            longSize = shortSize;
            shortSize = tmp;
        }
        longSize = (int)(longSize/density);
        shortSize = (int)(shortSize/density);

        // These semi-magic numbers define our compatibility modes for
        // applications with different screens.  These are guarantees to
        // app developers about the space they can expect for a particular
        // configuration.  DO NOT CHANGE!
        if (longSize < 470) {
            // This is shorter than an HVGA normal density screen (which
            // is 480 pixels on its long side).
            screenLayoutSize = Configuration.SCREENLAYOUT_SIZE_SMALL;
            screenLayoutLong = false;
            screenLayoutCompatNeeded = false;
        } else {
            // What size is this screen screen?
            if (longSize >= 960 && shortSize >= 720) {
                // 1.5xVGA or larger screens at medium density are the point
                // at which we consider it to be an extra large screen.
                screenLayoutSize = Configuration.SCREENLAYOUT_SIZE_XLARGE;
            } else if (longSize >= 640 && shortSize >= 480) {
                // VGA or larger screens at medium density are the point
                // at which we consider it to be a large screen.
                screenLayoutSize = Configuration.SCREENLAYOUT_SIZE_LARGE;
            } else {
                screenLayoutSize = Configuration.SCREENLAYOUT_SIZE_NORMAL;
            }

            // If this screen is wider than normal HVGA, or taller
            // than FWVGA, then for old apps we want to run in size
            // compatibility mode.
            if (shortSize > 321 || longSize > 570) {
                screenLayoutCompatNeeded = true;
            } else {
                screenLayoutCompatNeeded = false;
            }

            // Is this a long screen?
            if (((longSize*3)/5) >= (shortSize-1)) {
                // Anything wider than WVGA (5:3) is considering to be long.
                screenLayoutLong = true;
            } else {
                screenLayoutLong = false;
            }
        }

        // Now reduce the last screenLayout to not be better than what we
        // have found.
        if (!screenLayoutLong) {
            curLayout = (curLayout&~Configuration.SCREENLAYOUT_LONG_MASK)
                    | Configuration.SCREENLAYOUT_LONG_NO;
        }
        if (screenLayoutCompatNeeded) {
            curLayout |= Configuration.SCREENLAYOUT_COMPAT_NEEDED;
        }
        int curSize = curLayout&Configuration.SCREENLAYOUT_SIZE_MASK;
        if (screenLayoutSize < curSize) {
            curLayout = (curLayout&~Configuration.SCREENLAYOUT_SIZE_MASK)
                    | screenLayoutSize;
        }
        return curLayout;
    }

    private void computeSmallestWidthAndScreenLayout(boolean rotated, int dw, int dh,
            float density, Configuration outConfig) {
        // We need to determine the smallest width that will occur under normal
        // operation.  To this, start with the base screen size and compute the
        // width under the different possible rotations.  We need to un-rotate
        // the current screen dimensions before doing this.
        int unrotDw, unrotDh;
        if (rotated) {
            unrotDw = dh;
            unrotDh = dw;
        } else {
            unrotDw = dw;
            unrotDh = dh;
        }
        int sw = reduceConfigWidthSize(unrotDw, Surface.ROTATION_0, density, unrotDw, unrotDh);
        sw = reduceConfigWidthSize(sw, Surface.ROTATION_90, density, unrotDh, unrotDw);
        sw = reduceConfigWidthSize(sw, Surface.ROTATION_180, density, unrotDw, unrotDh);
        sw = reduceConfigWidthSize(sw, Surface.ROTATION_270, density, unrotDh, unrotDw);
        int sl = Configuration.SCREENLAYOUT_SIZE_XLARGE
                | Configuration.SCREENLAYOUT_LONG_YES;
        sl = reduceConfigLayout(sl, Surface.ROTATION_0, density, unrotDw, unrotDh);
        sl = reduceConfigLayout(sl, Surface.ROTATION_90, density, unrotDh, unrotDw);
        sl = reduceConfigLayout(sl, Surface.ROTATION_180, density, unrotDw, unrotDh);
        sl = reduceConfigLayout(sl, Surface.ROTATION_270, density, unrotDh, unrotDw);
        outConfig.smallestScreenWidthDp = sw;
        outConfig.screenLayout = sl;
    }

    private int reduceCompatConfigWidthSize(int curSize, int rotation, DisplayMetrics dm,
            int dw, int dh) {
        dm.noncompatWidthPixels = mPolicy.getNonDecorDisplayWidth(dw, dh, rotation);
        dm.noncompatHeightPixels = mPolicy.getNonDecorDisplayHeight(dw, dh, rotation);
        float scale = CompatibilityInfo.computeCompatibleScaling(dm, null);
        int size = (int)(((dm.noncompatWidthPixels / scale) / dm.density) + .5f);
        if (curSize == 0 || size < curSize) {
            curSize = size;
        }
        return curSize;
    }

    private int computeCompatSmallestWidth(boolean rotated, DisplayMetrics dm, int dw, int dh) {
        mTmpDisplayMetrics.setTo(dm);
        dm = mTmpDisplayMetrics;
        int unrotDw, unrotDh;
        if (rotated) {
            unrotDw = dh;
            unrotDh = dw;
        } else {
            unrotDw = dw;
            unrotDh = dh;
        }
        int sw = reduceCompatConfigWidthSize(0, Surface.ROTATION_0, dm, unrotDw, unrotDh);
        sw = reduceCompatConfigWidthSize(sw, Surface.ROTATION_90, dm, unrotDh, unrotDw);
        sw = reduceCompatConfigWidthSize(sw, Surface.ROTATION_180, dm, unrotDw, unrotDh);
        sw = reduceCompatConfigWidthSize(sw, Surface.ROTATION_270, dm, unrotDh, unrotDw);
        return sw;
    }

    boolean computeScreenConfigurationLocked(Configuration config) {
        if (mDisplay == null) {
            return false;
        }

        // Use the effective "visual" dimensions based on current rotation
        final boolean rotated = (mRotation == Surface.ROTATION_90
                || mRotation == Surface.ROTATION_270);
        final int realdw = rotated ? mBaseDisplayHeight : mBaseDisplayWidth;
        final int realdh = rotated ? mBaseDisplayWidth : mBaseDisplayHeight;

        synchronized(mDisplaySizeLock) {
            if (mAltOrientation) {
                mCurDisplayWidth = realdw;
                mCurDisplayHeight = realdh;
                if (realdw > realdh) {
                    // Turn landscape into portrait.
                    int maxw = (int)(realdh/1.3f);
                    if (maxw < realdw) {
                        mCurDisplayWidth = maxw;
                    }
                } else {
                    // Turn portrait into landscape.
                    int maxh = (int)(realdw/1.3f);
                    if (maxh < realdh) {
                        mCurDisplayHeight = maxh;
                    }
                }
            } else {
                mCurDisplayWidth = realdw;
                mCurDisplayHeight = realdh;
            }
        }

        final int dw = mCurDisplayWidth;
        final int dh = mCurDisplayHeight;

        if (config != null) {
            mInputManager.getInputConfiguration(config);

            int orientation = Configuration.ORIENTATION_SQUARE;
            if (dw < dh) {
                orientation = Configuration.ORIENTATION_PORTRAIT;
            } else if (dw > dh) {
                orientation = Configuration.ORIENTATION_LANDSCAPE;
            }
            config.orientation = orientation;
        }

        // Update real display metrics.
        mDisplay.getMetricsWithSize(mRealDisplayMetrics, mCurDisplayWidth, mCurDisplayHeight);

        // Update application display metrics.
        final DisplayMetrics dm = mDisplayMetrics;
        final int appWidth = mPolicy.getNonDecorDisplayWidth(dw, dh, mRotation);
        final int appHeight = mPolicy.getNonDecorDisplayHeight(dw, dh, mRotation);
        synchronized(mDisplaySizeLock) {
            mAppDisplayWidth = appWidth;
            mAppDisplayHeight = appHeight;
        }
        if (false) {
            Slog.i(TAG, "Set app display size: " + mAppDisplayWidth
                    + " x " + mAppDisplayHeight);
        }
        mDisplay.getMetricsWithSize(dm, mAppDisplayWidth, mAppDisplayHeight);

        mCompatibleScreenScale = CompatibilityInfo.computeCompatibleScaling(dm,
                mCompatDisplayMetrics);

        if (config != null) {
            config.screenWidthDp = (int)(mPolicy.getConfigDisplayWidth(dw, dh, mRotation)
                    / dm.density);
            config.screenHeightDp = (int)(mPolicy.getConfigDisplayHeight(dw, dh, mRotation)
                    / dm.density);
            computeSmallestWidthAndScreenLayout(rotated, dw, dh, dm.density, config);

            config.compatScreenWidthDp = (int)(config.screenWidthDp / mCompatibleScreenScale);
            config.compatScreenHeightDp = (int)(config.screenHeightDp / mCompatibleScreenScale);
            config.compatSmallestScreenWidthDp = computeCompatSmallestWidth(rotated, dm, dw, dh);

            // Determine whether a hard keyboard is available and enabled.
            boolean hardKeyboardAvailable = config.keyboard != Configuration.KEYBOARD_NOKEYS;
            if (hardKeyboardAvailable != mHardKeyboardAvailable) {
                mHardKeyboardAvailable = hardKeyboardAvailable;
                mHardKeyboardEnabled = hardKeyboardAvailable;

                mH.removeMessages(H.REPORT_HARD_KEYBOARD_STATUS_CHANGE);
                mH.sendEmptyMessage(H.REPORT_HARD_KEYBOARD_STATUS_CHANGE);
            }
            if (!mHardKeyboardEnabled) {
                config.keyboard = Configuration.KEYBOARD_NOKEYS;
            }

            // Update value of keyboardHidden, hardKeyboardHidden and navigationHidden
            // based on whether a hard or soft keyboard is present, whether navigation keys
            // are present and the lid switch state.
            config.keyboardHidden = Configuration.KEYBOARDHIDDEN_NO;
            config.hardKeyboardHidden = Configuration.HARDKEYBOARDHIDDEN_NO;
            config.navigationHidden = Configuration.NAVIGATIONHIDDEN_NO;
            mPolicy.adjustConfigurationLw(config);
        }

        return true;
    }

    public boolean isHardKeyboardAvailable() {
        synchronized (mWindowMap) {
            return mHardKeyboardAvailable;
        }
    }

    public boolean isHardKeyboardEnabled() {
        synchronized (mWindowMap) {
            return mHardKeyboardEnabled;
        }
    }

    public void setHardKeyboardEnabled(boolean enabled) {
        synchronized (mWindowMap) {
            if (mHardKeyboardEnabled != enabled) {
                mHardKeyboardEnabled = enabled;
                mH.sendEmptyMessage(H.SEND_NEW_CONFIGURATION);
            }
        }
    }

    public void setOnHardKeyboardStatusChangeListener(
            OnHardKeyboardStatusChangeListener listener) {
        synchronized (mWindowMap) {
            mHardKeyboardStatusChangeListener = listener;
        }
    }

    void notifyHardKeyboardStatusChange() {
        final boolean available, enabled;
        final OnHardKeyboardStatusChangeListener listener;
        synchronized (mWindowMap) {
            listener = mHardKeyboardStatusChangeListener;
            available = mHardKeyboardAvailable;
            enabled = mHardKeyboardEnabled;
        }
        if (listener != null) {
            listener.onHardKeyboardStatusChange(available, enabled);
        }
    }

    // -------------------------------------------------------------
    // Drag and drop
    // -------------------------------------------------------------

    IBinder prepareDragSurface(IWindow window, SurfaceSession session,
            int flags, int width, int height, Surface outSurface) {
        if (DEBUG_DRAG) {
            Slog.d(TAG, "prepare drag surface: w=" + width + " h=" + height
                    + " flags=" + Integer.toHexString(flags) + " win=" + window
                    + " asbinder=" + window.asBinder());
        }

        final int callerPid = Binder.getCallingPid();
        final long origId = Binder.clearCallingIdentity();
        IBinder token = null;

        try {
            synchronized (mWindowMap) {
                try {
                    if (mDragState == null) {
                        Surface surface = new Surface(session, callerPid, "drag surface", 0,
                                width, height, PixelFormat.TRANSLUCENT, Surface.HIDDEN);
                        if (SHOW_TRANSACTIONS) Slog.i(TAG, "  DRAG "
                                + surface + ": CREATE");
                        outSurface.copyFrom(surface);
                        final IBinder winBinder = window.asBinder();
                        token = new Binder();
                        mDragState = new DragState(this, token, surface, /*flags*/ 0, winBinder);
                        token = mDragState.mToken = new Binder();

                        // 5 second timeout for this window to actually begin the drag
                        mH.removeMessages(H.DRAG_START_TIMEOUT, winBinder);
                        Message msg = mH.obtainMessage(H.DRAG_START_TIMEOUT, winBinder);
                        mH.sendMessageDelayed(msg, 5000);
                    } else {
                        Slog.w(TAG, "Drag already in progress");
                    }
                } catch (Surface.OutOfResourcesException e) {
                    Slog.e(TAG, "Can't allocate drag surface w=" + width + " h=" + height, e);
                    if (mDragState != null) {
                        mDragState.reset();
                        mDragState = null;
                    }
                }
            }
        } finally {
            Binder.restoreCallingIdentity(origId);
        }

        return token;
    }

    // -------------------------------------------------------------
    // Input Events and Focus Management
    // -------------------------------------------------------------
    
    final InputMonitor mInputMonitor = new InputMonitor(this);
    
    public void pauseKeyDispatching(IBinder _token) {
        if (!checkCallingPermission(android.Manifest.permission.MANAGE_APP_TOKENS,
                "pauseKeyDispatching()")) {
            throw new SecurityException("Requires MANAGE_APP_TOKENS permission");
        }

        synchronized (mWindowMap) {
            WindowToken token = mTokenMap.get(_token);
            if (token != null) {
                mInputMonitor.pauseDispatchingLw(token);
            }
        }
    }

    public void resumeKeyDispatching(IBinder _token) {
        if (!checkCallingPermission(android.Manifest.permission.MANAGE_APP_TOKENS,
                "resumeKeyDispatching()")) {
            throw new SecurityException("Requires MANAGE_APP_TOKENS permission");
        }

        synchronized (mWindowMap) {
            WindowToken token = mTokenMap.get(_token);
            if (token != null) {
                mInputMonitor.resumeDispatchingLw(token);
            }
        }
    }

    public void setEventDispatching(boolean enabled) {
        if (!checkCallingPermission(android.Manifest.permission.MANAGE_APP_TOKENS,
                "resumeKeyDispatching()")) {
            throw new SecurityException("Requires MANAGE_APP_TOKENS permission");
        }

        synchronized (mWindowMap) {
            mInputMonitor.setEventDispatchingLw(enabled);
        }
    }

    /**
     * Injects a keystroke event into the UI.
     * Even when sync is false, this method may block while waiting for current
     * input events to be dispatched.
     *
     * @param ev A motion event describing the keystroke action.  (Be sure to use
     * {@link SystemClock#uptimeMillis()} as the timebase.)
     * @param sync If true, wait for the event to be completed before returning to the caller.
     * @return Returns true if event was dispatched, false if it was dropped for any reason
     */
    public boolean injectKeyEvent(KeyEvent ev, boolean sync) {
        long downTime = ev.getDownTime();
        long eventTime = ev.getEventTime();

        int action = ev.getAction();
        int code = ev.getKeyCode();
        int repeatCount = ev.getRepeatCount();
        int metaState = ev.getMetaState();
        int deviceId = ev.getDeviceId();
        int scancode = ev.getScanCode();
        int source = ev.getSource();
        int flags = ev.getFlags();
        
        if (source == InputDevice.SOURCE_UNKNOWN) {
            source = InputDevice.SOURCE_KEYBOARD;
        }

        if (eventTime == 0) eventTime = SystemClock.uptimeMillis();
        if (downTime == 0) downTime = eventTime;

        KeyEvent newEvent = new KeyEvent(downTime, eventTime, action, code, repeatCount, metaState,
                deviceId, scancode, flags | KeyEvent.FLAG_FROM_SYSTEM, source);

        final int pid = Binder.getCallingPid();
        final int uid = Binder.getCallingUid();
        final long ident = Binder.clearCallingIdentity();
        
        final int result = mInputManager.injectInputEvent(newEvent, pid, uid,
                sync ? InputManager.INPUT_EVENT_INJECTION_SYNC_WAIT_FOR_FINISH
                        : InputManager.INPUT_EVENT_INJECTION_SYNC_WAIT_FOR_RESULT,
                INJECTION_TIMEOUT_MILLIS);
        
        Binder.restoreCallingIdentity(ident);
        return reportInjectionResult(result, pid);
    }

    /**
     * Inject a pointer (touch) event into the UI.
     * Even when sync is false, this method may block while waiting for current
     * input events to be dispatched.
     *
     * @param ev A motion event describing the pointer (touch) action.  (As noted in
     * {@link MotionEvent#obtain(long, long, int, float, float, int)}, be sure to use
     * {@link SystemClock#uptimeMillis()} as the timebase.)
     * @param sync If true, wait for the event to be completed before returning to the caller.
     * @return Returns true if event was dispatched, false if it was dropped for any reason
     */
    public boolean injectPointerEvent(MotionEvent ev, boolean sync) {
        final int pid = Binder.getCallingPid();
        final int uid = Binder.getCallingUid();
        final long ident = Binder.clearCallingIdentity();
        
        MotionEvent newEvent = MotionEvent.obtain(ev);
        if ((newEvent.getSource() & InputDevice.SOURCE_CLASS_POINTER) == 0) {
            newEvent.setSource(InputDevice.SOURCE_TOUCHSCREEN);
        }
        
        final int result = mInputManager.injectInputEvent(newEvent, pid, uid,
                sync ? InputManager.INPUT_EVENT_INJECTION_SYNC_WAIT_FOR_FINISH
                        : InputManager.INPUT_EVENT_INJECTION_SYNC_WAIT_FOR_RESULT,
                INJECTION_TIMEOUT_MILLIS);
        
        Binder.restoreCallingIdentity(ident);
        return reportInjectionResult(result, pid);
    }

    /**
     * Inject a trackball (navigation device) event into the UI.
     * Even when sync is false, this method may block while waiting for current
     * input events to be dispatched.
     *
     * @param ev A motion event describing the trackball action.  (As noted in
     * {@link MotionEvent#obtain(long, long, int, float, float, int)}, be sure to use
     * {@link SystemClock#uptimeMillis()} as the timebase.)
     * @param sync If true, wait for the event to be completed before returning to the caller.
     * @return Returns true if event was dispatched, false if it was dropped for any reason
     */
    public boolean injectTrackballEvent(MotionEvent ev, boolean sync) {
        final int pid = Binder.getCallingPid();
        final int uid = Binder.getCallingUid();
        final long ident = Binder.clearCallingIdentity();
        
        MotionEvent newEvent = MotionEvent.obtain(ev);
        if ((newEvent.getSource() & InputDevice.SOURCE_CLASS_TRACKBALL) == 0) {
            newEvent.setSource(InputDevice.SOURCE_TRACKBALL);
        }
        
        final int result = mInputManager.injectInputEvent(newEvent, pid, uid,
                sync ? InputManager.INPUT_EVENT_INJECTION_SYNC_WAIT_FOR_FINISH
                        : InputManager.INPUT_EVENT_INJECTION_SYNC_WAIT_FOR_RESULT,
                INJECTION_TIMEOUT_MILLIS);
        
        Binder.restoreCallingIdentity(ident);
        return reportInjectionResult(result, pid);
    }
    
    /**
     * Inject an input event into the UI without waiting for dispatch to commence.
     * This variant is useful for fire-and-forget input event injection.  It does not
     * block any longer than it takes to enqueue the input event.
     *
     * @param ev An input event.  (Be sure to set the input source correctly.)
     * @return Returns true if event was dispatched, false if it was dropped for any reason
     */
    public boolean injectInputEventNoWait(InputEvent ev) {
        final int pid = Binder.getCallingPid();
        final int uid = Binder.getCallingUid();
        final long ident = Binder.clearCallingIdentity();
        
        final int result = mInputManager.injectInputEvent(ev, pid, uid,
                InputManager.INPUT_EVENT_INJECTION_SYNC_NONE,
                INJECTION_TIMEOUT_MILLIS);
        
        Binder.restoreCallingIdentity(ident);
        return reportInjectionResult(result, pid);
    }
    
    private boolean reportInjectionResult(int result, int pid) {
        switch (result) {
            case InputManager.INPUT_EVENT_INJECTION_PERMISSION_DENIED:
                Slog.w(TAG, "Input event injection from pid " + pid + " permission denied.");
                throw new SecurityException(
                        "Injecting to another application requires INJECT_EVENTS permission");
            case InputManager.INPUT_EVENT_INJECTION_SUCCEEDED:
                return true;
            case InputManager.INPUT_EVENT_INJECTION_TIMED_OUT:
                Slog.w(TAG, "Input event injection from pid " + pid + " timed out.");
                return false;
            case InputManager.INPUT_EVENT_INJECTION_FAILED:
            default:
                Slog.w(TAG, "Input event injection from pid " + pid + " failed.");
                return false;
        }
    }

    /**
     * Temporarily set the pointer speed.  Does not save the new setting.
     * Used by the settings application.
     */
    public void setPointerSpeed(int speed) {
        if (!checkCallingPermission(android.Manifest.permission.SET_POINTER_SPEED,
                "setPointerSpeed()")) {
            throw new SecurityException("Requires SET_POINTER_SPEED permission");
        }

        mInputManager.setPointerSpeed(speed);
    }

    private WindowState getFocusedWindow() {
        synchronized (mWindowMap) {
            return getFocusedWindowLocked();
        }
    }

    private WindowState getFocusedWindowLocked() {
        return mCurrentFocus;
    }

    public boolean detectSafeMode() {
        if (!mInputMonitor.waitForInputDevicesReady(
                INPUT_DEVICES_READY_FOR_SAFE_MODE_DETECTION_TIMEOUT_MILLIS)) {
            Slog.w(TAG, "Devices still not ready after waiting "
                    + INPUT_DEVICES_READY_FOR_SAFE_MODE_DETECTION_TIMEOUT_MILLIS
                    + " milliseconds before attempting to detect safe mode.");
        }

        mSafeMode = mPolicy.detectSafeMode();
        return mSafeMode;
    }

    public void displayReady() {
        synchronized(mWindowMap) {
            if (mDisplay != null) {
                throw new IllegalStateException("Display already initialized");
            }
            WindowManager wm = (WindowManager)mContext.getSystemService(Context.WINDOW_SERVICE);
            mDisplay = wm.getDefaultDisplay();
            synchronized(mDisplaySizeLock) {
                mInitialDisplayWidth = mDisplay.getRawWidth();
                mInitialDisplayHeight = mDisplay.getRawHeight();
                int rot = mDisplay.getRotation();
                if (rot == Surface.ROTATION_90 || rot == Surface.ROTATION_270) {
                    // If the screen is currently rotated, we need to swap the
                    // initial width and height to get the true natural values.
                    int tmp = mInitialDisplayWidth;
                    mInitialDisplayWidth = mInitialDisplayHeight;
                    mInitialDisplayHeight = tmp;
                }
                mBaseDisplayWidth = mCurDisplayWidth = mAppDisplayWidth = mInitialDisplayWidth;
                mBaseDisplayHeight = mCurDisplayHeight = mAppDisplayHeight = mInitialDisplayHeight;
            }
            mInputManager.setDisplaySize(Display.DEFAULT_DISPLAY,
                    mDisplay.getRawWidth(), mDisplay.getRawHeight(),
                    mDisplay.getRawExternalWidth(), mDisplay.getRawExternalHeight());
            mPolicy.setInitialDisplaySize(mInitialDisplayWidth, mInitialDisplayHeight);
        }

        try {
            mActivityManager.updateConfiguration(null);
        } catch (RemoteException e) {
        }
        
        synchronized (mWindowMap) {
            readForcedDisplaySizeLocked();
        }
    }

    public void systemReady() {
        mPolicy.systemReady();
    }

    // This is an animation that does nothing: it just immediately finishes
    // itself every time it is called.  It is used as a stub animation in cases
    // where we want to synchronize multiple things that may be animating.
    static final class DummyAnimation extends Animation {
        public boolean getTransformation(long currentTime, Transformation outTransformation) {
            return false;
        }
    }
    static final Animation sDummyAnimation = new DummyAnimation();

    // -------------------------------------------------------------
    // Async Handler
    // -------------------------------------------------------------

    final class H extends Handler {
        public static final int REPORT_FOCUS_CHANGE = 2;
        public static final int REPORT_LOSING_FOCUS = 3;
        public static final int DO_TRAVERSAL = 4;
        public static final int ADD_STARTING = 5;
        public static final int REMOVE_STARTING = 6;
        public static final int FINISHED_STARTING = 7;
        public static final int REPORT_APPLICATION_TOKEN_WINDOWS = 8;
        public static final int REPORT_APPLICATION_TOKEN_DRAWN = 9;
        public static final int WINDOW_FREEZE_TIMEOUT = 11;
        public static final int HOLD_SCREEN_CHANGED = 12;
        public static final int APP_TRANSITION_TIMEOUT = 13;
        public static final int PERSIST_ANIMATION_SCALE = 14;
        public static final int FORCE_GC = 15;
        public static final int ENABLE_SCREEN = 16;
        public static final int APP_FREEZE_TIMEOUT = 17;
        public static final int SEND_NEW_CONFIGURATION = 18;
        public static final int REPORT_WINDOWS_CHANGE = 19;
        public static final int DRAG_START_TIMEOUT = 20;
        public static final int DRAG_END_TIMEOUT = 21;
        public static final int REPORT_HARD_KEYBOARD_STATUS_CHANGE = 22;
        public static final int BOOT_TIMEOUT = 23;
        public static final int WAITING_FOR_DRAWN_TIMEOUT = 24;

        private Session mLastReportedHold;

        public H() {
        }

        @Override
        public void handleMessage(Message msg) {
            switch (msg.what) {
                case REPORT_FOCUS_CHANGE: {
                    WindowState lastFocus;
                    WindowState newFocus;

                    synchronized(mWindowMap) {
                        lastFocus = mLastFocus;
                        newFocus = mCurrentFocus;
                        if (lastFocus == newFocus) {
                            // Focus is not changing, so nothing to do.
                            return;
                        }
                        mLastFocus = newFocus;
                        //Slog.i(TAG, "Focus moving from " + lastFocus
                        //        + " to " + newFocus);
                        if (newFocus != null && lastFocus != null
                                && !newFocus.isDisplayedLw()) {
                            //Slog.i(TAG, "Delaying loss of focus...");
                            mLosingFocus.add(lastFocus);
                            lastFocus = null;
                        }
                    }

                    if (lastFocus != newFocus) {
                        //System.out.println("Changing focus from " + lastFocus
                        //                   + " to " + newFocus);
                        if (newFocus != null) {
                            try {
                                //Slog.i(TAG, "Gaining focus: " + newFocus);
                                newFocus.mClient.windowFocusChanged(true, mInTouchMode);
                            } catch (RemoteException e) {
                                // Ignore if process has died.
                            }
                            notifyFocusChanged();
                        }

                        if (lastFocus != null) {
                            try {
                                //Slog.i(TAG, "Losing focus: " + lastFocus);
                                lastFocus.mClient.windowFocusChanged(false, mInTouchMode);
                            } catch (RemoteException e) {
                                // Ignore if process has died.
                            }
                        }
                    }
                } break;

                case REPORT_LOSING_FOCUS: {
                    ArrayList<WindowState> losers;

                    synchronized(mWindowMap) {
                        losers = mLosingFocus;
                        mLosingFocus = new ArrayList<WindowState>();
                    }

                    final int N = losers.size();
                    for (int i=0; i<N; i++) {
                        try {
                            //Slog.i(TAG, "Losing delayed focus: " + losers.get(i));
                            losers.get(i).mClient.windowFocusChanged(false, mInTouchMode);
                        } catch (RemoteException e) {
                             // Ignore if process has died.
                        }
                    }
                } break;

                case DO_TRAVERSAL: {
                    synchronized(mWindowMap) {
                        mTraversalScheduled = false;
                        performLayoutAndPlaceSurfacesLocked();
                    }
                } break;

                case ADD_STARTING: {
                    final AppWindowToken wtoken = (AppWindowToken)msg.obj;
                    final StartingData sd = wtoken.startingData;

                    if (sd == null) {
                        // Animation has been canceled... do nothing.
                        return;
                    }

                    if (DEBUG_STARTING_WINDOW) Slog.v(TAG, "Add starting "
                            + wtoken + ": pkg=" + sd.pkg);

                    View view = null;
                    try {
                        view = mPolicy.addStartingWindow(
                            wtoken.token, sd.pkg, sd.theme, sd.compatInfo,
                            sd.nonLocalizedLabel, sd.labelRes, sd.icon, sd.windowFlags);
                    } catch (Exception e) {
                        Slog.w(TAG, "Exception when adding starting window", e);
                    }

                    if (view != null) {
                        boolean abort = false;

                        synchronized(mWindowMap) {
                            if (wtoken.removed || wtoken.startingData == null) {
                                // If the window was successfully added, then
                                // we need to remove it.
                                if (wtoken.startingWindow != null) {
                                    if (DEBUG_STARTING_WINDOW) Slog.v(TAG,
                                            "Aborted starting " + wtoken
                                            + ": removed=" + wtoken.removed
                                            + " startingData=" + wtoken.startingData);
                                    wtoken.startingWindow = null;
                                    wtoken.startingData = null;
                                    abort = true;
                                }
                            } else {
                                wtoken.startingView = view;
                            }
                            if (DEBUG_STARTING_WINDOW && !abort) Slog.v(TAG,
                                    "Added starting " + wtoken
                                    + ": startingWindow="
                                    + wtoken.startingWindow + " startingView="
                                    + wtoken.startingView);
                        }

                        if (abort) {
                            try {
                                mPolicy.removeStartingWindow(wtoken.token, view);
                            } catch (Exception e) {
                                Slog.w(TAG, "Exception when removing starting window", e);
                            }
                        }
                    }
                } break;

                case REMOVE_STARTING: {
                    final AppWindowToken wtoken = (AppWindowToken)msg.obj;
                    IBinder token = null;
                    View view = null;
                    synchronized (mWindowMap) {
                        if (DEBUG_STARTING_WINDOW) Slog.v(TAG, "Remove starting "
                                + wtoken + ": startingWindow="
                                + wtoken.startingWindow + " startingView="
                                + wtoken.startingView);
                        if (wtoken.startingWindow != null) {
                            view = wtoken.startingView;
                            token = wtoken.token;
                            wtoken.startingData = null;
                            wtoken.startingView = null;
                            wtoken.startingWindow = null;
                        }
                    }
                    if (view != null) {
                        try {
                            mPolicy.removeStartingWindow(token, view);
                        } catch (Exception e) {
                            Slog.w(TAG, "Exception when removing starting window", e);
                        }
                    }
                } break;

                case FINISHED_STARTING: {
                    IBinder token = null;
                    View view = null;
                    while (true) {
                        synchronized (mWindowMap) {
                            final int N = mFinishedStarting.size();
                            if (N <= 0) {
                                break;
                            }
                            AppWindowToken wtoken = mFinishedStarting.remove(N-1);

                            if (DEBUG_STARTING_WINDOW) Slog.v(TAG,
                                    "Finished starting " + wtoken
                                    + ": startingWindow=" + wtoken.startingWindow
                                    + " startingView=" + wtoken.startingView);

                            if (wtoken.startingWindow == null) {
                                continue;
                            }

                            view = wtoken.startingView;
                            token = wtoken.token;
                            wtoken.startingData = null;
                            wtoken.startingView = null;
                            wtoken.startingWindow = null;
                        }

                        try {
                            mPolicy.removeStartingWindow(token, view);
                        } catch (Exception e) {
                            Slog.w(TAG, "Exception when removing starting window", e);
                        }
                    }
                } break;

                case REPORT_APPLICATION_TOKEN_DRAWN: {
                    final AppWindowToken wtoken = (AppWindowToken)msg.obj;

                    try {
                        if (DEBUG_VISIBILITY) Slog.v(
                                TAG, "Reporting drawn in " + wtoken);
                        wtoken.appToken.windowsDrawn();
                    } catch (RemoteException ex) {
                    }
                } break;

                case REPORT_APPLICATION_TOKEN_WINDOWS: {
                    final AppWindowToken wtoken = (AppWindowToken)msg.obj;

                    boolean nowVisible = msg.arg1 != 0;
                    boolean nowGone = msg.arg2 != 0;

                    try {
                        if (DEBUG_VISIBILITY) Slog.v(
                                TAG, "Reporting visible in " + wtoken
                                + " visible=" + nowVisible
                                + " gone=" + nowGone);
                        if (nowVisible) {
                            wtoken.appToken.windowsVisible();
                        } else {
                            wtoken.appToken.windowsGone();
                        }
                    } catch (RemoteException ex) {
                    }
                } break;

                case WINDOW_FREEZE_TIMEOUT: {
                    synchronized (mWindowMap) {
                        Slog.w(TAG, "Window freeze timeout expired.");
                        int i = mWindows.size();
                        while (i > 0) {
                            i--;
                            WindowState w = mWindows.get(i);
                            if (w.mOrientationChanging) {
                                w.mOrientationChanging = false;
                                Slog.w(TAG, "Force clearing orientation change: " + w);
                            }
                        }
                        performLayoutAndPlaceSurfacesLocked();
                    }
                    break;
                }

                case HOLD_SCREEN_CHANGED: {
                    Session oldHold;
                    Session newHold;
                    synchronized (mWindowMap) {
                        oldHold = mLastReportedHold;
                        newHold = (Session)msg.obj;
                        mLastReportedHold = newHold;
                    }

                    if (oldHold != newHold) {
                        try {
                            if (oldHold != null) {
                                mBatteryStats.noteStopWakelock(oldHold.mUid, -1,
                                        "window",
                                        BatteryStats.WAKE_TYPE_WINDOW);
                            }
                            if (newHold != null) {
                                mBatteryStats.noteStartWakelock(newHold.mUid, -1,
                                        "window",
                                        BatteryStats.WAKE_TYPE_WINDOW);
                            }
                        } catch (RemoteException e) {
                        }
                    }
                    break;
                }

                case APP_TRANSITION_TIMEOUT: {
                    synchronized (mWindowMap) {
                        if (mNextAppTransition != WindowManagerPolicy.TRANSIT_UNSET) {
                            if (DEBUG_APP_TRANSITIONS) Slog.v(TAG,
                                    "*** APP TRANSITION TIMEOUT");
                            mAppTransitionReady = true;
                            mAppTransitionTimeout = true;
                            performLayoutAndPlaceSurfacesLocked();
                        }
                    }
                    break;
                }

                case PERSIST_ANIMATION_SCALE: {
                    Settings.System.putFloat(mContext.getContentResolver(),
                            Settings.System.WINDOW_ANIMATION_SCALE, mWindowAnimationScale);
                    Settings.System.putFloat(mContext.getContentResolver(),
                            Settings.System.TRANSITION_ANIMATION_SCALE, mTransitionAnimationScale);
                    Settings.System.putFloat(mContext.getContentResolver(),
                            Settings.System.ANIMATOR_DURATION_SCALE, mAnimatorDurationScale);
                    break;
                }

                case FORCE_GC: {
                    synchronized(mWindowMap) {
                        if (mAnimationScheduled) {
                            // If we are animating, don't do the gc now but
                            // delay a bit so we don't interrupt the animation.
                            mH.sendMessageDelayed(mH.obtainMessage(H.FORCE_GC),
                                    2000);
                            return;
                        }
                        // If we are currently rotating the display, it will
                        // schedule a new message when done.
                        if (mDisplayFrozen) {
                            return;
                        }
                    }
                    Runtime.getRuntime().gc();
                    break;
                }

                case ENABLE_SCREEN: {
                    performEnableScreen();
                    break;
                }

                case APP_FREEZE_TIMEOUT: {
                    synchronized (mWindowMap) {
                        Slog.w(TAG, "App freeze timeout expired.");
                        int i = mAppTokens.size();
                        while (i > 0) {
                            i--;
                            AppWindowToken tok = mAppTokens.get(i);
                            if (tok.freezingScreen) {
                                Slog.w(TAG, "Force clearing freeze: " + tok);
                                unsetAppFreezingScreenLocked(tok, true, true);
                            }
                        }
                    }
                    break;
                }

                case SEND_NEW_CONFIGURATION: {
                    removeMessages(SEND_NEW_CONFIGURATION);
                    sendNewConfiguration();
                    break;
                }

                case REPORT_WINDOWS_CHANGE: {
                    if (mWindowsChanged) {
                        synchronized (mWindowMap) {
                            mWindowsChanged = false;
                        }
                        notifyWindowsChanged();
                    }
                    break;
                }

                case DRAG_START_TIMEOUT: {
                    IBinder win = (IBinder)msg.obj;
                    if (DEBUG_DRAG) {
                        Slog.w(TAG, "Timeout starting drag by win " + win);
                    }
                    synchronized (mWindowMap) {
                        // !!! TODO: ANR the app that has failed to start the drag in time
                        if (mDragState != null) {
                            mDragState.unregister();
                            mInputMonitor.updateInputWindowsLw(true /*force*/);
                            mDragState.reset();
                            mDragState = null;
                        }
                    }
                    break;
                }

                case DRAG_END_TIMEOUT: {
                    IBinder win = (IBinder)msg.obj;
                    if (DEBUG_DRAG) {
                        Slog.w(TAG, "Timeout ending drag to win " + win);
                    }
                    synchronized (mWindowMap) {
                        // !!! TODO: ANR the drag-receiving app
                        if (mDragState != null) {
                            mDragState.mDragResult = false;
                            mDragState.endDragLw();
                        }
                    }
                    break;
                }

                case REPORT_HARD_KEYBOARD_STATUS_CHANGE: {
                    notifyHardKeyboardStatusChange();
                    break;
                }

                case BOOT_TIMEOUT: {
                    performBootTimeout();
                    break;
                }

                case WAITING_FOR_DRAWN_TIMEOUT: {
                    Pair<WindowState, IRemoteCallback> pair;
                    synchronized (mWindowMap) {
                        pair = (Pair<WindowState, IRemoteCallback>)msg.obj;
                        Slog.w(TAG, "Timeout waiting for drawn: " + pair.first);
                        if (!mWaitingForDrawn.remove(pair)) {
                            return;
                        }
                    }
                    try {
                        pair.second.sendResult(null);
                    } catch (RemoteException e) {
                    }
                    break;
                }
            }
        }
    }

    // -------------------------------------------------------------
    // IWindowManager API
    // -------------------------------------------------------------

    public IWindowSession openSession(IInputMethodClient client,
            IInputContext inputContext) {
        if (client == null) throw new IllegalArgumentException("null client");
        if (inputContext == null) throw new IllegalArgumentException("null inputContext");
        Session session = new Session(this, client, inputContext);
        return session;
    }

    public boolean inputMethodClientHasFocus(IInputMethodClient client) {
        synchronized (mWindowMap) {
            // The focus for the client is the window immediately below
            // where we would place the input method window.
            int idx = findDesiredInputMethodWindowIndexLocked(false);
            WindowState imFocus;
            if (idx > 0) {
                imFocus = mWindows.get(idx-1);
                //Log.i(TAG, "Desired input method target: " + imFocus);
                //Log.i(TAG, "Current focus: " + this.mCurrentFocus);
                //Log.i(TAG, "Last focus: " + this.mLastFocus);
                if (imFocus != null) {
                    // This may be a starting window, in which case we still want
                    // to count it as okay.
                    if (imFocus.mAttrs.type == LayoutParams.TYPE_APPLICATION_STARTING
                            && imFocus.mAppToken != null) {
                        // The client has definitely started, so it really should
                        // have a window in this app token.  Let's look for it.
                        for (int i=0; i<imFocus.mAppToken.windows.size(); i++) {
                            WindowState w = imFocus.mAppToken.windows.get(i);
                            if (w != imFocus) {
                                //Log.i(TAG, "Switching to real app window: " + w);
                                imFocus = w;
                                break;
                            }
                        }
                    }
                    //Log.i(TAG, "IM target client: " + imFocus.mSession.mClient);
                    //if (imFocus.mSession.mClient != null) {
                    //    Log.i(TAG, "IM target client binder: " + imFocus.mSession.mClient.asBinder());
                    //    Log.i(TAG, "Requesting client binder: " + client.asBinder());
                    //}
                    if (imFocus.mSession.mClient != null &&
                            imFocus.mSession.mClient.asBinder() == client.asBinder()) {
                        return true;
                    }
                    
                    // Okay, how about this...  what is the current focus?
                    // It seems in some cases we may not have moved the IM
                    // target window, such as when it was in a pop-up window,
                    // so let's also look at the current focus.  (An example:
                    // go to Gmail, start searching so the keyboard goes up,
                    // press home.  Sometimes the IME won't go down.)
                    // Would be nice to fix this more correctly, but it's
                    // way at the end of a release, and this should be good enough.
                    if (mCurrentFocus != null && mCurrentFocus.mSession.mClient != null &&
                            mCurrentFocus.mSession.mClient.asBinder() == client.asBinder()) {
                        return true;
                    }
                }
            }
        }
        return false;
    }

    public void getDisplaySize(Point size) {
        synchronized(mDisplaySizeLock) {
            size.x = mAppDisplayWidth;
            size.y = mAppDisplayHeight;
        }
    }

    public void getRealDisplaySize(Point size) {
        synchronized(mDisplaySizeLock) {
            size.x = mCurDisplayWidth;
            size.y = mCurDisplayHeight;
        }
    }

    public void getInitialDisplaySize(Point size) {
        synchronized(mDisplaySizeLock) {
            size.x = mInitialDisplayWidth;
            size.y = mInitialDisplayHeight;
        }
    }

    public int getMaximumSizeDimension() {
        synchronized(mDisplaySizeLock) {
            // Do this based on the raw screen size, until we are smarter.
            return mBaseDisplayWidth > mBaseDisplayHeight
                    ? mBaseDisplayWidth : mBaseDisplayHeight;
        }
    }

    public void setForcedDisplaySize(int longDimen, int shortDimen) {
        synchronized(mWindowMap) {
            int width, height;
            if (mInitialDisplayWidth < mInitialDisplayHeight) {
                width = shortDimen < mInitialDisplayWidth
                        ? shortDimen : mInitialDisplayWidth;
                height = longDimen < mInitialDisplayHeight
                        ? longDimen : mInitialDisplayHeight;
            } else {
                width = longDimen < mInitialDisplayWidth
                        ? longDimen : mInitialDisplayWidth;
                height = shortDimen < mInitialDisplayHeight
                        ? shortDimen : mInitialDisplayHeight;
            }
            setForcedDisplaySizeLocked(width, height);
            Settings.Secure.putString(mContext.getContentResolver(),
                    Settings.Secure.DISPLAY_SIZE_FORCED, width + "," + height);
        }
    }

    private void rebuildBlackFrame(boolean inTransaction) {
        if (!inTransaction) {
            if (SHOW_LIGHT_TRANSACTIONS) Slog.i(TAG,
                    ">>> OPEN TRANSACTION rebuildBlackFrame");
            Surface.openTransaction();
        }
        try {
            if (mBlackFrame != null) {
                mBlackFrame.kill();
                mBlackFrame = null;
            }
            if (mBaseDisplayWidth < mInitialDisplayWidth
                    || mBaseDisplayHeight < mInitialDisplayHeight) {
                int initW, initH, baseW, baseH;
                final boolean rotated = (mRotation == Surface.ROTATION_90
                        || mRotation == Surface.ROTATION_270);
                if (rotated) {
                    initW = mInitialDisplayHeight;
                    initH = mInitialDisplayWidth;
                    baseW = mBaseDisplayHeight;
                    baseH = mBaseDisplayWidth;
                } else {
                    initW = mInitialDisplayWidth;
                    initH = mInitialDisplayHeight;
                    baseW = mBaseDisplayWidth;
                    baseH = mBaseDisplayHeight;
                }
                Rect outer = new Rect(0, 0, initW, initH);
                Rect inner = new Rect(0, 0, baseW, baseH);
                try {
                    mBlackFrame = new BlackFrame(mFxSession, outer, inner, MASK_LAYER);
                } catch (Surface.OutOfResourcesException e) {
                }
            }
        } finally {
            if (!inTransaction) {
                Surface.closeTransaction();
                if (SHOW_LIGHT_TRANSACTIONS) Slog.i(TAG,
                        "<<< CLOSE TRANSACTION rebuildBlackFrame");
            }
        }
    }

    private void readForcedDisplaySizeLocked() {
        final String str = Settings.Secure.getString(mContext.getContentResolver(),
                Settings.Secure.DISPLAY_SIZE_FORCED);
        if (str == null || str.length() == 0) {
            return;
        }
        final int pos = str.indexOf(',');
        if (pos <= 0 || str.lastIndexOf(',') != pos) {
            return;
        }
        int width, height;
        try {
            width = Integer.parseInt(str.substring(0, pos));
            height = Integer.parseInt(str.substring(pos+1));
        } catch (NumberFormatException ex) {
            return;
        }
        setForcedDisplaySizeLocked(width, height);
    }

    private void setForcedDisplaySizeLocked(int width, int height) {
        Slog.i(TAG, "Using new display size: " + width + "x" + height);

        synchronized(mDisplaySizeLock) {
            mBaseDisplayWidth = width;
            mBaseDisplayHeight = height;
        }
        mPolicy.setInitialDisplaySize(mBaseDisplayWidth, mBaseDisplayHeight);

        mLayoutNeeded = true;

        boolean configChanged = updateOrientationFromAppTokensLocked(false);
        mTempConfiguration.setToDefaults();
        mTempConfiguration.fontScale = mCurConfiguration.fontScale;
        if (computeScreenConfigurationLocked(mTempConfiguration)) {
            if (mCurConfiguration.diff(mTempConfiguration) != 0) {
                configChanged = true;
            }
        }

        if (configChanged) {
            mWaitingForConfig = true;
            startFreezingDisplayLocked(false);
            mH.sendEmptyMessage(H.SEND_NEW_CONFIGURATION);
        }

        rebuildBlackFrame(false);

        performLayoutAndPlaceSurfacesLocked();
    }

    public void clearForcedDisplaySize() {
        synchronized(mWindowMap) {
            setForcedDisplaySizeLocked(mInitialDisplayWidth, mInitialDisplayHeight);
            Settings.Secure.putString(mContext.getContentResolver(),
                    Settings.Secure.DISPLAY_SIZE_FORCED, "");
        }
    }

    public boolean canStatusBarHide() {
        return mPolicy.canStatusBarHide();
    }

    // -------------------------------------------------------------
    // Internals
    // -------------------------------------------------------------

    final WindowState windowForClientLocked(Session session, IWindow client,
            boolean throwOnError) {
        return windowForClientLocked(session, client.asBinder(), throwOnError);
    }

    final WindowState windowForClientLocked(Session session, IBinder client,
            boolean throwOnError) {
        WindowState win = mWindowMap.get(client);
        if (localLOGV) Slog.v(
            TAG, "Looking up client " + client + ": " + win);
        if (win == null) {
            RuntimeException ex = new IllegalArgumentException(
                    "Requested window " + client + " does not exist");
            if (throwOnError) {
                throw ex;
            }
            Slog.w(TAG, "Failed looking up window", ex);
            return null;
        }
        if (session != null && win.mSession != session) {
            RuntimeException ex = new IllegalArgumentException(
                    "Requested window " + client + " is in session " +
                    win.mSession + ", not " + session);
            if (throwOnError) {
                throw ex;
            }
            Slog.w(TAG, "Failed looking up window", ex);
            return null;
        }

        return win;
    }

    final void rebuildAppWindowListLocked() {
        int NW = mWindows.size();
        int i;
        int lastWallpaper = -1;
        int numRemoved = 0;

        if (mRebuildTmp.length < NW) {
            mRebuildTmp = new WindowState[NW+10];
        }

        // First remove all existing app windows.
        i=0;
        while (i < NW) {
            WindowState w = mWindows.get(i);
            if (w.mAppToken != null) {
                WindowState win = mWindows.remove(i);
                win.mRebuilding = true;
                mRebuildTmp[numRemoved] = win;
                mWindowsChanged = true;
                if (DEBUG_WINDOW_MOVEMENT) Slog.v(TAG,
                        "Rebuild removing window: " + win);
                NW--;
                numRemoved++;
                continue;
            } else if (w.mAttrs.type == WindowManager.LayoutParams.TYPE_WALLPAPER
                    && lastWallpaper == i-1) {
                lastWallpaper = i;
            }
            i++;
        }

        // The wallpaper window(s) typically live at the bottom of the stack,
        // so skip them before adding app tokens.
        lastWallpaper++;
        i = lastWallpaper;

        // First add all of the exiting app tokens...  these are no longer
        // in the main app list, but still have windows shown.  We put them
        // in the back because now that the animation is over we no longer
        // will care about them.
        int NT = mExitingAppTokens.size();
        for (int j=0; j<NT; j++) {
            i = reAddAppWindowsLocked(i, mExitingAppTokens.get(j));
        }

        // And add in the still active app tokens in Z order.
        NT = mAppTokens.size();
        for (int j=0; j<NT; j++) {
            i = reAddAppWindowsLocked(i, mAppTokens.get(j));
        }

        i -= lastWallpaper;
        if (i != numRemoved) {
            Slog.w(TAG, "Rebuild removed " + numRemoved
                    + " windows but added " + i);
            for (i=0; i<numRemoved; i++) {
                WindowState ws = mRebuildTmp[i];
                if (ws.mRebuilding) {
                    StringWriter sw = new StringWriter();
                    PrintWriter pw = new PrintWriter(sw);
                    ws.dump(pw, "", true);
                    pw.flush();
                    Slog.w(TAG, "This window was lost: " + ws);
                    Slog.w(TAG, sw.toString());
                }
            }
            Slog.w(TAG, "Current app token list:");
            dumpAppTokensLocked();
            Slog.w(TAG, "Final window list:");
            dumpWindowsLocked();
        }
    }

    private final void assignLayersLocked() {
        int N = mWindows.size();
        int curBaseLayer = 0;
        int curLayer = 0;
        int i;

        if (DEBUG_LAYERS) {
            RuntimeException here = new RuntimeException("here");
            here.fillInStackTrace();
            Slog.v(TAG, "Assigning layers", here);
        }

        for (i=0; i<N; i++) {
            WindowState w = mWindows.get(i);
            if (w.mBaseLayer == curBaseLayer || w.mIsImWindow
                    || (i > 0 && w.mIsWallpaper)) {
                curLayer += WINDOW_LAYER_MULTIPLIER;
                w.mLayer = curLayer;
            } else {
                curBaseLayer = curLayer = w.mBaseLayer;
                w.mLayer = curLayer;
            }
            if (w.mTargetAppToken != null) {
                w.mAnimLayer = w.mLayer + w.mTargetAppToken.animLayerAdjustment;
            } else if (w.mAppToken != null) {
                w.mAnimLayer = w.mLayer + w.mAppToken.animLayerAdjustment;
            } else {
                w.mAnimLayer = w.mLayer;
            }
            if (w.mIsImWindow) {
                w.mAnimLayer += mInputMethodAnimLayerAdjustment;
            } else if (w.mIsWallpaper) {
                w.mAnimLayer += mWallpaperAnimLayerAdjustment;
            }
            if (DEBUG_LAYERS) Slog.v(TAG, "Assign layer " + w + ": "
                    + w.mAnimLayer);
            //System.out.println(
            //    "Assigned layer " + curLayer + " to " + w.mClient.asBinder());
        }
    }

    private boolean mInLayout = false;
    private final void performLayoutAndPlaceSurfacesLocked() {
        if (mInLayout) {
            if (DEBUG) {
                throw new RuntimeException("Recursive call!");
            }
            Slog.w(TAG, "performLayoutAndPlaceSurfacesLocked called while in layout");
            return;
        }

        if (mWaitingForConfig) {
            // Our configuration has changed (most likely rotation), but we
            // don't yet have the complete configuration to report to
            // applications.  Don't do any window layout until we have it.
            return;
        }
        
        if (mDisplay == null) {
            // Not yet initialized, nothing to do.
            return;
        }

        mInLayout = true;
        boolean recoveringMemory = false;
        
        try {
            if (mForceRemoves != null) {
                recoveringMemory = true;
                // Wait a little bit for things to settle down, and off we go.
                for (int i=0; i<mForceRemoves.size(); i++) {
                    WindowState ws = mForceRemoves.get(i);
                    Slog.i(TAG, "Force removing: " + ws);
                    removeWindowInnerLocked(ws.mSession, ws);
                }
                mForceRemoves = null;
                Slog.w(TAG, "Due to memory failure, waiting a bit for next layout");
                Object tmp = new Object();
                synchronized (tmp) {
                    try {
                        tmp.wait(250);
                    } catch (InterruptedException e) {
                    }
                }
            }
        } catch (RuntimeException e) {
            Log.wtf(TAG, "Unhandled exception while force removing for memory", e);
        }
        
        try {
            performLayoutAndPlaceSurfacesLockedInner(recoveringMemory);

            final int N = mPendingRemove.size();
            if (N > 0) {
                if (mPendingRemoveTmp.length < N) {
                    mPendingRemoveTmp = new WindowState[N+10];
                }
                mPendingRemove.toArray(mPendingRemoveTmp);
                mPendingRemove.clear();
                for (int i=0; i<N; i++) {
                    WindowState w = mPendingRemoveTmp[i];
                    removeWindowInnerLocked(w.mSession, w);
                }

                mInLayout = false;
                assignLayersLocked();
                mLayoutNeeded = true;
                performLayoutAndPlaceSurfacesLocked();

            } else {
                mInLayout = false;
                if (mLayoutNeeded) {
                    requestTraversalLocked();
                }
            }
            if (mWindowsChanged && !mWindowChangeListeners.isEmpty()) {
                mH.removeMessages(H.REPORT_WINDOWS_CHANGE);
                mH.sendMessage(mH.obtainMessage(H.REPORT_WINDOWS_CHANGE));
            }
        } catch (RuntimeException e) {
            mInLayout = false;
            Log.wtf(TAG, "Unhandled exception while laying out windows", e);
        }
    }

    private final void performLayoutLockedInner(boolean initial, boolean updateInputWindows) {
        if (!mLayoutNeeded) {
            return;
        }
        
        mLayoutNeeded = false;
        
        final int dw = mCurDisplayWidth;
        final int dh = mCurDisplayHeight;

        final int NFW = mFakeWindows.size();
        for (int i=0; i<NFW; i++) {
            mFakeWindows.get(i).layout(dw, dh);
        }

        final int N = mWindows.size();
        int i;

        if (DEBUG_LAYOUT) {
            Slog.v(TAG, "-------------------------------------");
            Slog.v(TAG, "performLayout: needed="
                    + mLayoutNeeded + " dw=" + dw + " dh=" + dh);
        }
        
        mPolicy.beginLayoutLw(dw, dh, mRotation);

        int seq = mLayoutSeq+1;
        if (seq < 0) seq = 0;
        mLayoutSeq = seq;
        
        // First perform layout of any root windows (not attached
        // to another window).
        int topAttached = -1;
        for (i = N-1; i >= 0; i--) {
            final WindowState win = mWindows.get(i);

            // Don't do layout of a window if it is not visible, or
            // soon won't be visible, to avoid wasting time and funky
            // changes while a window is animating away.
            final boolean gone = win.isGoneForLayoutLw();

            if (DEBUG_LAYOUT && !win.mLayoutAttached) {
                Slog.v(TAG, "1ST PASS " + win
                        + ": gone=" + gone + " mHaveFrame=" + win.mHaveFrame
                        + " mLayoutAttached=" + win.mLayoutAttached);
                final AppWindowToken atoken = win.mAppToken;
                if (gone) Slog.v(TAG, "  GONE: mViewVisibility="
                        + win.mViewVisibility + " mRelayoutCalled="
                        + win.mRelayoutCalled + " hidden="
                        + win.mRootToken.hidden + " hiddenRequested="
                        + (atoken != null && atoken.hiddenRequested)
                        + " mAttachedHidden=" + win.mAttachedHidden);
                else Slog.v(TAG, "  VIS: mViewVisibility="
                        + win.mViewVisibility + " mRelayoutCalled="
                        + win.mRelayoutCalled + " hidden="
                        + win.mRootToken.hidden + " hiddenRequested="
                        + (atoken != null && atoken.hiddenRequested)
                        + " mAttachedHidden=" + win.mAttachedHidden);
            }
            
            // If this view is GONE, then skip it -- keep the current
            // frame, and let the caller know so they can ignore it
            // if they want.  (We do the normal layout for INVISIBLE
            // windows, since that means "perform layout as normal,
            // just don't display").
            if (!gone || !win.mHaveFrame || win.mLayoutNeeded) {
                if (!win.mLayoutAttached) {
                    if (initial) {
                        //Slog.i(TAG, "Window " + this + " clearing mContentChanged - initial");
                        win.mContentChanged = false;
                    }
                    win.mLayoutNeeded = false;
                    win.prelayout();
                    mPolicy.layoutWindowLw(win, win.mAttrs, null);
                    win.mLayoutSeq = seq;
                    if (DEBUG_LAYOUT) Slog.v(TAG, "  LAYOUT: mFrame="
                            + win.mFrame + " mContainingFrame="
                            + win.mContainingFrame + " mDisplayFrame="
                            + win.mDisplayFrame);
                } else {
                    if (topAttached < 0) topAttached = i;
                }
            }
        }

        // Now perform layout of attached windows, which usually
        // depend on the position of the window they are attached to.
        // XXX does not deal with windows that are attached to windows
        // that are themselves attached.
        for (i = topAttached; i >= 0; i--) {
            final WindowState win = mWindows.get(i);

            if (win.mLayoutAttached) {
                if (DEBUG_LAYOUT) Slog.v(TAG, "2ND PASS " + win
                        + " mHaveFrame=" + win.mHaveFrame
                        + " mViewVisibility=" + win.mViewVisibility
                        + " mRelayoutCalled=" + win.mRelayoutCalled);
                // If this view is GONE, then skip it -- keep the current
                // frame, and let the caller know so they can ignore it
                // if they want.  (We do the normal layout for INVISIBLE
                // windows, since that means "perform layout as normal,
                // just don't display").
                if ((win.mViewVisibility != View.GONE && win.mRelayoutCalled)
                        || !win.mHaveFrame || win.mLayoutNeeded) {
                    if (initial) {
                        //Slog.i(TAG, "Window " + this + " clearing mContentChanged - initial");
                        win.mContentChanged = false;
                    }
                    win.mLayoutNeeded = false;
                    win.prelayout();
                    mPolicy.layoutWindowLw(win, win.mAttrs, win.mAttachedWindow);
                    win.mLayoutSeq = seq;
                    if (DEBUG_LAYOUT) Slog.v(TAG, "  LAYOUT: mFrame="
                            + win.mFrame + " mContainingFrame="
                            + win.mContainingFrame + " mDisplayFrame="
                            + win.mDisplayFrame);
                }
            }
        }
        
        // Window frames may have changed.  Tell the input dispatcher about it.
        mInputMonitor.setUpdateInputWindowsNeededLw();
        if (updateInputWindows) {
            mInputMonitor.updateInputWindowsLw(false /*force*/);
        }

        mPolicy.finishLayoutLw();
    }

    void makeWindowFreezingScreenIfNeededLocked(WindowState w) {
        // If the screen is currently frozen or off, then keep
        // it frozen/off until this window draws at its new
        // orientation.
        if (mDisplayFrozen || !mPolicy.isScreenOnFully()) {
            if (DEBUG_ORIENTATION) Slog.v(TAG,
                    "Changing surface while display frozen: " + w);
            w.mOrientationChanging = true;
            if (!mWindowsFreezingScreen) {
                mWindowsFreezingScreen = true;
                // XXX should probably keep timeout from
                // when we first froze the display.
                mH.removeMessages(H.WINDOW_FREEZE_TIMEOUT);
                mH.sendMessageDelayed(mH.obtainMessage(
                        H.WINDOW_FREEZE_TIMEOUT), 2000);
            }
        }
    }

    /**
     * Extracted from {@link #performLayoutAndPlaceSurfacesLockedInner} to reduce size of method.
     * Update animations of all applications, including those associated with exiting/removed apps.
     *
     * @param currentTime The time which animations use for calculating transitions.
     * @param innerDw Width of app window.
     * @param innerDh Height of app window.
     * @return true if rotation has stopped, false otherwise
     */
    private void updateWindowsAppsAndRotationAnimationsLocked(long currentTime,
                                                          int innerDw, int innerDh) {
        int i;
        for (i = mWindows.size() - 1; i >= 0; i--) {
            mInnerFields.mAnimating |= mWindows.get(i).stepAnimationLocked(currentTime);
        }

        final int NAT = mAppTokens.size();
        for (i=0; i<NAT; i++) {
            mInnerFields.mAnimating |=
                    mAppTokens.get(i).stepAnimationLocked(currentTime, innerDw, innerDh);
        }
        final int NEAT = mExitingAppTokens.size();
        for (i=0; i<NEAT; i++) {
            mInnerFields.mAnimating |=
                    mExitingAppTokens.get(i).stepAnimationLocked(currentTime, innerDw, innerDh);
        }

        if (mScreenRotationAnimation != null) {
            if (mScreenRotationAnimation.isAnimating()) {
                if (mScreenRotationAnimation.stepAnimation(currentTime)) {
                    mInnerFields.mUpdateRotation = false;
                    mInnerFields.mAnimating = true;
                } else {
                    mInnerFields.mUpdateRotation = true;
                    mScreenRotationAnimation.kill();
                    mScreenRotationAnimation = null;
                }
            }
        }
    }

    /**
     * Extracted from {@link #performLayoutAndPlaceSurfacesLockedInner} to reduce size of method.
     *
     * @param currentTime The time which animations use for calculating transitions.
     * @param dw Width of app window.
     * @param dh Height of app window.
     * @param innerDw Width of app window.
     * @param innerDh Height of app window.
     */
    private int updateWindowsAndWallpaperLocked(final long currentTime, final int dw, final int dh,
                                                final int innerDw, final int innerDh) {

        mPolicy.beginAnimationLw(dw, dh);

        for (int i = mWindows.size() - 1; i >= 0; i--) {
            WindowState w = mWindows.get(i);

            final WindowManager.LayoutParams attrs = w.mAttrs;

            if (w.mSurface != null) {
                // Take care of the window being ready to display.
                if (w.commitFinishDrawingLocked(currentTime)) {
                    if ((w.mAttrs.flags
                            & WindowManager.LayoutParams.FLAG_SHOW_WALLPAPER) != 0) {
                        if (DEBUG_WALLPAPER) Slog.v(TAG,
                                "First draw done in potential wallpaper target " + w);
                        mInnerFields.mWallpaperMayChange = true;
                    }
                }

                final boolean wasAnimating = w.mAnimating;

                // If the window has moved due to its containing
                // content frame changing, then we'd like to animate
                // it.  The checks here are ordered by what is least
                // likely to be true first.
                if (w.shouldAnimateMove()) {
                    // Frame has moved, containing content frame
                    // has also moved, and we're not currently animating...
                    // let's do something.
                    Animation a = AnimationUtils.loadAnimation(mContext,
                            com.android.internal.R.anim.window_move_from_decor);
                    w.setAnimation(a);
                    w.mAnimDw = w.mLastFrame.left - w.mFrame.left;
                    w.mAnimDh = w.mLastFrame.top - w.mFrame.top;
                } else {
                    w.mAnimDw = innerDw;
                    w.mAnimDh = innerDh;
                }

                // Execute animation.
                final boolean nowAnimating = w.isAnimating();

                // If this window is animating, make a note that we have
                // an animating window and take care of a request to run
                // a detached wallpaper animation.
                if (nowAnimating) {
                    if (w.mAnimation != null) {
                        if ((w.mAttrs.flags&FLAG_SHOW_WALLPAPER) != 0
                                && w.mAnimation.getDetachWallpaper()) {
                            mInnerFields.mDetachedWallpaper = w;
                        }
                        if (w.mAnimation.getBackgroundColor() != 0) {
                            if (mInnerFields.mWindowAnimationBackground == null
                                    || (w.mAnimLayer <
                                            mInnerFields.mWindowAnimationBackground.mAnimLayer)) {
                                mInnerFields.mWindowAnimationBackground = w;
                                mInnerFields.mWindowAnimationBackgroundColor =
                                        w.mAnimation.getBackgroundColor();
                            }
                        }
                    }
                    mInnerFields.mAnimating = true;
                }

                // If this window's app token is running a detached wallpaper
                // animation, make a note so we can ensure the wallpaper is
                // displayed behind it.
                if (w.mAppToken != null && w.mAppToken.animation != null
                        && w.mAppToken.animating) {
                    if ((w.mAttrs.flags&FLAG_SHOW_WALLPAPER) != 0
                            && w.mAppToken.animation.getDetachWallpaper()) {
                        mInnerFields.mDetachedWallpaper = w;
                    }
                    if (w.mAppToken.animation.getBackgroundColor() != 0) {
                        if (mInnerFields.mWindowAnimationBackground == null
                                || (w.mAnimLayer <
                                        mInnerFields.mWindowAnimationBackground.mAnimLayer)) {
                            mInnerFields.mWindowAnimationBackground = w;
                            mInnerFields.mWindowAnimationBackgroundColor =
                                    w.mAppToken.animation.getBackgroundColor();
                        }
                    }
                }

                if (wasAnimating && !w.mAnimating && mWallpaperTarget == w) {
                    mInnerFields.mWallpaperMayChange = true;
                }

                if (mPolicy.doesForceHide(w, attrs)) {
                    if (!wasAnimating && nowAnimating) {
                        if (DEBUG_VISIBILITY) Slog.v(TAG,
                                "Animation started that could impact force hide: "
                                + w);
                        mInnerFields.mWallpaperForceHidingChanged = true;
                        mFocusMayChange = true;
                    } else if (w.isReadyForDisplay() && w.mAnimation == null) {
                        mInnerFields.mForceHiding = true;
                    }
                } else if (mPolicy.canBeForceHidden(w, attrs)) {
                    boolean changed;
                    if (mInnerFields.mForceHiding) {
                        changed = w.hideLw(false, false);
                        if (DEBUG_VISIBILITY && changed) Slog.v(TAG,
                                "Now policy hidden: " + w);
                    } else {
                        changed = w.showLw(false, false);
                        if (DEBUG_VISIBILITY && changed) Slog.v(TAG,
                                "Now policy shown: " + w);
                        if (changed) {
                            if (mInnerFields.mWallpaperForceHidingChanged
                                    && w.isVisibleNow() /*w.isReadyForDisplay()*/) {
                                // Assume we will need to animate.  If
                                // we don't (because the wallpaper will
                                // stay with the lock screen), then we will
                                // clean up later.
                                Animation a = mPolicy.createForceHideEnterAnimation();
                                if (a != null) {
                                    w.setAnimation(a);
                                }
                            }
                            if (mCurrentFocus == null ||
                                    mCurrentFocus.mLayer < w.mLayer) {
                                // We are showing on to of the current
                                // focus, so re-evaluate focus to make
                                // sure it is correct.
                                mFocusMayChange = true;
                            }
                        }
                    }
                    if (changed && (attrs.flags
                            & WindowManager.LayoutParams.FLAG_SHOW_WALLPAPER) != 0) {
                        mInnerFields.mWallpaperMayChange = true;
                    }
                }

                mPolicy.animatingWindowLw(w, attrs);
            }

            final AppWindowToken atoken = w.mAppToken;
            if (atoken != null && (!atoken.allDrawn || atoken.freezingScreen)) {
                if (atoken.lastTransactionSequence != mTransactionSequence) {
                    atoken.lastTransactionSequence = mTransactionSequence;
                    atoken.numInterestingWindows = atoken.numDrawnWindows = 0;
                    atoken.startingDisplayed = false;
                }
                if ((w.isOnScreen() || w.mAttrs.type
                        == WindowManager.LayoutParams.TYPE_BASE_APPLICATION)
                        && !w.mExiting && !w.mDestroying) {
                    if (DEBUG_VISIBILITY || DEBUG_ORIENTATION) {
                        Slog.v(TAG, "Eval win " + w + ": isDrawn="
                                + w.isDrawnLw()
                                + ", isAnimating=" + w.isAnimating());
                        if (!w.isDrawnLw()) {
                            Slog.v(TAG, "Not displayed: s=" + w.mSurface
                                    + " pv=" + w.mPolicyVisibility
                                    + " dp=" + w.mDrawPending
                                    + " cdp=" + w.mCommitDrawPending
                                    + " ah=" + w.mAttachedHidden
                                    + " th=" + atoken.hiddenRequested
                                    + " a=" + w.mAnimating);
                        }
                    }
                    if (w != atoken.startingWindow) {
                        if (!atoken.freezingScreen || !w.mAppFreezing) {
                            atoken.numInterestingWindows++;
                            if (w.isDrawnLw()) {
                                atoken.numDrawnWindows++;
                                if (DEBUG_VISIBILITY || DEBUG_ORIENTATION) Slog.v(TAG,
                                        "tokenMayBeDrawn: " + atoken
                                        + " freezingScreen=" + atoken.freezingScreen
                                        + " mAppFreezing=" + w.mAppFreezing);
                                mInnerFields.mTokenMayBeDrawn = true;
                            }
                        }
                    } else if (w.isDrawnLw()) {
                        atoken.startingDisplayed = true;
                    }
                }
            } else if (w.mReadyToShow) {
                w.performShowLocked();
            }
        } // end forall windows

        return mPolicy.finishAnimationLw();
    }

    /**
     * Extracted from {@link #performLayoutAndPlaceSurfacesLockedInner} to reduce size of method.
     *
     * @return bitmap indicating if another pass through layout must be made.
     */
    private int testTokenMayBeDrawnLocked() {
        int changes = 0;
        // See if any windows have been drawn, so they (and others
        // associated with them) can now be shown.
        final int NT = mAppTokens.size();
        for (int i=0; i<NT; i++) {
            AppWindowToken wtoken = mAppTokens.get(i);
            if (wtoken.freezingScreen) {
                int numInteresting = wtoken.numInterestingWindows;
                if (numInteresting > 0 && wtoken.numDrawnWindows >= numInteresting) {
                    if (DEBUG_VISIBILITY) Slog.v(TAG,
                            "allDrawn: " + wtoken
                            + " interesting=" + numInteresting
                            + " drawn=" + wtoken.numDrawnWindows);
                    wtoken.showAllWindowsLocked();
                    unsetAppFreezingScreenLocked(wtoken, false, true);
                    if (DEBUG_ORIENTATION) Slog.i(TAG,
                            "Setting mOrientationChangeComplete=true because wtoken "
                            + wtoken + " numInteresting=" + numInteresting
                            + " numDrawn=" + wtoken.numDrawnWindows);
                    mInnerFields.mOrientationChangeComplete = true;
                }
            } else if (!wtoken.allDrawn) {
                int numInteresting = wtoken.numInterestingWindows;
                if (numInteresting > 0 && wtoken.numDrawnWindows >= numInteresting) {
                    if (DEBUG_VISIBILITY) Slog.v(TAG,
                            "allDrawn: " + wtoken
                            + " interesting=" + numInteresting
                            + " drawn=" + wtoken.numDrawnWindows);
                    wtoken.allDrawn = true;
                    changes |= PhoneWindowManager.FINISH_LAYOUT_REDO_ANIM;

                    // We can now show all of the drawn windows!
                    if (!mOpeningApps.contains(wtoken)) {
                        wtoken.showAllWindowsLocked();
                    }
                }
            }
        }

        return changes;
    }

    /**
     * Extracted from {@link #performLayoutAndPlaceSurfacesLockedInner} to reduce size of method.
     *
     * @return bitmap indicating if another pass through layout must be made.
     */
    public int handleAppTransitionReadyLocked() {
        int changes = 0;
        int i;
        int NN = mOpeningApps.size();
        boolean goodToGo = true;
        if (DEBUG_APP_TRANSITIONS) Slog.v(TAG,
                "Checking " + NN + " opening apps (frozen="
                + mDisplayFrozen + " timeout="
                + mAppTransitionTimeout + ")...");
        if (!mDisplayFrozen && !mAppTransitionTimeout) {
            // If the display isn't frozen, wait to do anything until
            // all of the apps are ready.  Otherwise just go because
            // we'll unfreeze the display when everyone is ready.
            for (i=0; i<NN && goodToGo; i++) {
                AppWindowToken wtoken = mOpeningApps.get(i);
                if (DEBUG_APP_TRANSITIONS) Slog.v(TAG,
                        "Check opening app" + wtoken + ": allDrawn="
                        + wtoken.allDrawn + " startingDisplayed="
                        + wtoken.startingDisplayed);
                if (!wtoken.allDrawn && !wtoken.startingDisplayed
                        && !wtoken.startingMoved) {
                    goodToGo = false;
                }
            }
        }
        if (goodToGo) {
            if (DEBUG_APP_TRANSITIONS) Slog.v(TAG, "**** GOOD TO GO");
            int transit = mNextAppTransition;
            if (mSkipAppTransitionAnimation) {
                transit = WindowManagerPolicy.TRANSIT_UNSET;
            }
            mNextAppTransition = WindowManagerPolicy.TRANSIT_UNSET;
            mAppTransitionReady = false;
            mAppTransitionRunning = true;
            mAppTransitionTimeout = false;
            mStartingIconInTransition = false;
            mSkipAppTransitionAnimation = false;

            mH.removeMessages(H.APP_TRANSITION_TIMEOUT);

            // If there are applications waiting to come to the
            // top of the stack, now is the time to move their windows.
            // (Note that we don't do apps going to the bottom
            // here -- we want to keep their windows in the old
            // Z-order until the animation completes.)
            if (mToTopApps.size() > 0) {
                NN = mAppTokens.size();
                for (i=0; i<NN; i++) {
                    AppWindowToken wtoken = mAppTokens.get(i);
                    if (wtoken.sendingToTop) {
                        wtoken.sendingToTop = false;
                        moveAppWindowsLocked(wtoken, NN, false);
                    }
                }
                mToTopApps.clear();
            }

            WindowState oldWallpaper = mWallpaperTarget;

            adjustWallpaperWindowsLocked();
            mInnerFields.mWallpaperMayChange = false;

            // The top-most window will supply the layout params,
            // and we will determine it below.
            LayoutParams animLp = null;
            int bestAnimLayer = -1;
            boolean fullscreenAnim = false;

            if (DEBUG_APP_TRANSITIONS) Slog.v(TAG,
                    "New wallpaper target=" + mWallpaperTarget
                    + ", lower target=" + mLowerWallpaperTarget
                    + ", upper target=" + mUpperWallpaperTarget);
            int foundWallpapers = 0;
            // Do a first pass through the tokens for two
            // things:
            // (1) Determine if both the closing and opening
            // app token sets are wallpaper targets, in which
            // case special animations are needed
            // (since the wallpaper needs to stay static
            // behind them).
            // (2) Find the layout params of the top-most
            // application window in the tokens, which is
            // what will control the animation theme.
            final int NC = mClosingApps.size();
            NN = NC + mOpeningApps.size();
            for (i=0; i<NN; i++) {
                AppWindowToken wtoken;
                int mode;
                if (i < NC) {
                    wtoken = mClosingApps.get(i);
                    mode = 1;
                } else {
                    wtoken = mOpeningApps.get(i-NC);
                    mode = 2;
                }
                if (mLowerWallpaperTarget != null) {
                    if (mLowerWallpaperTarget.mAppToken == wtoken
                            || mUpperWallpaperTarget.mAppToken == wtoken) {
                        foundWallpapers |= mode;
                    }
                }
                if (wtoken.appFullscreen) {
                    WindowState ws = wtoken.findMainWindow();
                    if (ws != null) {
                        animLp = ws.mAttrs;
                        bestAnimLayer = ws.mLayer;
                        fullscreenAnim = true;
                    }
                } else if (!fullscreenAnim) {
                    WindowState ws = wtoken.findMainWindow();
                    if (ws != null) {
                        if (ws.mLayer > bestAnimLayer) {
                            animLp = ws.mAttrs;
                            bestAnimLayer = ws.mLayer;
                        }
                    }
                }
            }

            if (foundWallpapers == 3) {
                if (DEBUG_APP_TRANSITIONS) Slog.v(TAG,
                        "Wallpaper animation!");
                switch (transit) {
                    case WindowManagerPolicy.TRANSIT_ACTIVITY_OPEN:
                    case WindowManagerPolicy.TRANSIT_TASK_OPEN:
                    case WindowManagerPolicy.TRANSIT_TASK_TO_FRONT:
                        transit = WindowManagerPolicy.TRANSIT_WALLPAPER_INTRA_OPEN;
                        break;
                    case WindowManagerPolicy.TRANSIT_ACTIVITY_CLOSE:
                    case WindowManagerPolicy.TRANSIT_TASK_CLOSE:
                    case WindowManagerPolicy.TRANSIT_TASK_TO_BACK:
                        transit = WindowManagerPolicy.TRANSIT_WALLPAPER_INTRA_CLOSE;
                        break;
                }
                if (DEBUG_APP_TRANSITIONS) Slog.v(TAG,
                        "New transit: " + transit);
            } else if (oldWallpaper != null) {
                // We are transitioning from an activity with
                // a wallpaper to one without.
                transit = WindowManagerPolicy.TRANSIT_WALLPAPER_CLOSE;
                if (DEBUG_APP_TRANSITIONS) Slog.v(TAG,
                        "New transit away from wallpaper: " + transit);
            } else if (mWallpaperTarget != null) {
                // We are transitioning from an activity without
                // a wallpaper to now showing the wallpaper
                transit = WindowManagerPolicy.TRANSIT_WALLPAPER_OPEN;
                if (DEBUG_APP_TRANSITIONS) Slog.v(TAG,
                        "New transit into wallpaper: " + transit);
            }

            // If all closing windows are obscured, then there is
            // no need to do an animation.  This is the case, for
            // example, when this transition is being done behind
            // the lock screen.
            if (!mPolicy.allowAppAnimationsLw()) {
                animLp = null;
            }

            NN = mOpeningApps.size();
            for (i=0; i<NN; i++) {
                AppWindowToken wtoken = mOpeningApps.get(i);
                if (DEBUG_APP_TRANSITIONS) Slog.v(TAG,
                        "Now opening app" + wtoken);
                wtoken.reportedVisible = false;
                wtoken.inPendingTransaction = false;
                wtoken.animation = null;
                setTokenVisibilityLocked(wtoken, animLp, true,
                        transit, false);
                wtoken.updateReportedVisibilityLocked();
                wtoken.waitingToShow = false;
                wtoken.showAllWindowsLocked();
            }
            NN = mClosingApps.size();
            for (i=0; i<NN; i++) {
                AppWindowToken wtoken = mClosingApps.get(i);
                if (DEBUG_APP_TRANSITIONS) Slog.v(TAG,
                        "Now closing app" + wtoken);
                wtoken.inPendingTransaction = false;
                wtoken.animation = null;
                setTokenVisibilityLocked(wtoken, animLp, false,
                        transit, false);
                wtoken.updateReportedVisibilityLocked();
                wtoken.waitingToHide = false;
                // Force the allDrawn flag, because we want to start
                // this guy's animations regardless of whether it's
                // gotten drawn.
                wtoken.allDrawn = true;
            }

            mNextAppTransitionPackage = null;

            mOpeningApps.clear();
            mClosingApps.clear();

            // This has changed the visibility of windows, so perform
            // a new layout to get them all up-to-date.
            changes |= PhoneWindowManager.FINISH_LAYOUT_REDO_LAYOUT
                    | WindowManagerPolicy.FINISH_LAYOUT_REDO_CONFIG;
            mLayoutNeeded = true;
            if (!moveInputMethodWindowsIfNeededLocked(true)) {
                assignLayersLocked();
            }
            updateFocusedWindowLocked(UPDATE_FOCUS_PLACING_SURFACES,
                    false /*updateInputWindows*/);
            mFocusMayChange = false;
        }

        return changes;
    }

    /**
     * Extracted from {@link #performLayoutAndPlaceSurfacesLockedInner} to reduce size of method.
     *
     * @return bitmap indicating if another pass through layout must be made.
     */
    private int handleAnimatingStoppedAndTransitionLocked() {
        int changes = 0;

        mAppTransitionRunning = false;
        // Clear information about apps that were moving.
        mToBottomApps.clear();

        rebuildAppWindowListLocked();
        changes |= PhoneWindowManager.FINISH_LAYOUT_REDO_LAYOUT;
        mInnerFields.mAdjResult |= ADJUST_WALLPAPER_LAYERS_CHANGED;
        moveInputMethodWindowsIfNeededLocked(false);
        mInnerFields.mWallpaperMayChange = true;
        // Since the window list has been rebuilt, focus might
        // have to be recomputed since the actual order of windows
        // might have changed again.
        mFocusMayChange = true;

        return changes;
    }

    /**
     * Extracted from {@link #performLayoutAndPlaceSurfacesLockedInner} to reduce size of method.
     *
     * @return bitmap indicating if another pass through layout must be made.
     */
    private int animateAwayWallpaperLocked() {
        int changes = 0;
        WindowState oldWallpaper = mWallpaperTarget;
        if (mLowerWallpaperTarget != null
                && mLowerWallpaperTarget.mAppToken != null) {
            if (DEBUG_WALLPAPER) Slog.v(TAG,
                    "wallpaperForceHiding changed with lower="
                    + mLowerWallpaperTarget);
            if (DEBUG_WALLPAPER) Slog.v(TAG,
                    "hidden=" + mLowerWallpaperTarget.mAppToken.hidden +
                    " hiddenRequested=" + mLowerWallpaperTarget.mAppToken.hiddenRequested);
            if (mLowerWallpaperTarget.mAppToken.hidden) {
                // The lower target has become hidden before we
                // actually started the animation...  let's completely
                // re-evaluate everything.
                mLowerWallpaperTarget = mUpperWallpaperTarget = null;
                changes |= PhoneWindowManager.FINISH_LAYOUT_REDO_ANIM;
            }
        }
        mInnerFields.mAdjResult |= adjustWallpaperWindowsLocked();
        mInnerFields.mWallpaperMayChange = false;
        mInnerFields.mWallpaperForceHidingChanged = false;
        if (DEBUG_WALLPAPER) Slog.v(TAG, "****** OLD: " + oldWallpaper
                + " NEW: " + mWallpaperTarget
                + " LOWER: " + mLowerWallpaperTarget);
        if (mLowerWallpaperTarget == null) {
            // Whoops, we don't need a special wallpaper animation.
            // Clear them out.
            mInnerFields.mForceHiding = false;
            for (int i=mWindows.size()-1; i>=0; i--) {
                WindowState w = mWindows.get(i);
                if (w.mSurface != null) {
                    final WindowManager.LayoutParams attrs = w.mAttrs;
                    if (mPolicy.doesForceHide(w, attrs) && w.isVisibleLw()) {
                        if (DEBUG_FOCUS) Slog.i(TAG, "win=" + w + " force hides other windows");
                        mInnerFields.mForceHiding = true;
                    } else if (mPolicy.canBeForceHidden(w, attrs)) {
                        if (!w.mAnimating) {
                            // We set the animation above so it
                            // is not yet running.
                            w.clearAnimation();
                        }
                    }
                }
            }
        }
        return changes;
    }

    /**
     * Extracted from {@link #performLayoutAndPlaceSurfacesLockedInner} to reduce size of method.
     *
     * @return bitmap indicating if another pass through layout must be made.
     */
    private int testWallpaperAndBackgroundLocked() {
        int changes = 0;

        if (mWindowDetachedWallpaper != mInnerFields.mDetachedWallpaper) {
            if (DEBUG_WALLPAPER) Slog.v(TAG,
                    "Detached wallpaper changed from " + mWindowDetachedWallpaper
                    + " to " + mInnerFields.mDetachedWallpaper);
            mWindowDetachedWallpaper = mInnerFields.mDetachedWallpaper;
            mInnerFields.mWallpaperMayChange = true;
        }

        if (mInnerFields.mWindowAnimationBackgroundColor != 0) {
            // If the window that wants black is the current wallpaper
            // target, then the black goes *below* the wallpaper so we
            // don't cause the wallpaper to suddenly disappear.
            WindowState target = mInnerFields.mWindowAnimationBackground;
            if (mWallpaperTarget == mInnerFields.mWindowAnimationBackground
                    || mLowerWallpaperTarget == mInnerFields.mWindowAnimationBackground
                    || mUpperWallpaperTarget == mInnerFields.mWindowAnimationBackground) {
                for (int i=0; i<mWindows.size(); i++) {
                    WindowState w = mWindows.get(i);
                    if (w.mIsWallpaper) {
                        target = w;
                        break;
                    }
                }
            }
            if (mWindowAnimationBackgroundSurface == null) {
                mWindowAnimationBackgroundSurface = new DimSurface(mFxSession);
            }
            final int dw = mCurDisplayWidth;
            final int dh = mCurDisplayHeight;
            mWindowAnimationBackgroundSurface.show(dw, dh,
                    target.mAnimLayer - LAYER_OFFSET_DIM,
                    mInnerFields.mWindowAnimationBackgroundColor);
        } else if (mWindowAnimationBackgroundSurface != null) {
            mWindowAnimationBackgroundSurface.hide();
        }

        if (mInnerFields.mWallpaperMayChange) {
            if (DEBUG_WALLPAPER) Slog.v(TAG,
                    "Wallpaper may change!  Adjusting");
            mInnerFields.mAdjResult |= adjustWallpaperWindowsLocked();
        }

        if ((mInnerFields.mAdjResult&ADJUST_WALLPAPER_LAYERS_CHANGED) != 0) {
            if (DEBUG_WALLPAPER) Slog.v(TAG,
                    "Wallpaper layer changed: assigning layers + relayout");
            changes |= PhoneWindowManager.FINISH_LAYOUT_REDO_LAYOUT;
            assignLayersLocked();
        } else if ((mInnerFields.mAdjResult&ADJUST_WALLPAPER_VISIBILITY_CHANGED) != 0) {
            if (DEBUG_WALLPAPER) Slog.v(TAG,
                    "Wallpaper visibility changed: relayout");
            changes |= PhoneWindowManager.FINISH_LAYOUT_REDO_LAYOUT;
        }

        if (mFocusMayChange) {
            mFocusMayChange = false;
            if (updateFocusedWindowLocked(UPDATE_FOCUS_PLACING_SURFACES,
                    false /*updateInputWindows*/)) {
                changes |= PhoneWindowManager.FINISH_LAYOUT_REDO_ANIM;
                mInnerFields.mAdjResult = 0;
            }
        }

        return changes;
    }

    /**
     * Extracted from {@link #performLayoutAndPlaceSurfacesLockedInner} to reduce size of method.
     *
     * @param w WindowState whos Surface is being prepared.
     * @param recoveringMemory true if the caller will reclaim surface memory on error.
     */
    public void prepareSurfaceLocked(final WindowState w, final boolean recoveringMemory) {
        // XXX NOTE: The logic here could be improved.  We have
        // the decision about whether to resize a window separated
        // from whether to hide the surface.  This can cause us to
        // resize a surface even if we are going to hide it.  You
        // can see this by (1) holding device in landscape mode on
        // home screen; (2) tapping browser icon (device will rotate
        // to landscape; (3) tap home.  The wallpaper will be resized
        // in step 2 but then immediately hidden, causing us to
        // have to resize and then redraw it again in step 3.  It
        // would be nice to figure out how to avoid this, but it is
        // difficult because we do need to resize surfaces in some
        // cases while they are hidden such as when first showing a
        // window.
        boolean displayed = false;

        w.computeShownFrameLocked();

        int width, height;
        if ((w.mAttrs.flags & w.mAttrs.FLAG_SCALED) != 0) {
            // for a scaled surface, we just want to use
            // the requested size.
            width  = w.mRequestedWidth;
            height = w.mRequestedHeight;
        } else {
            width = w.mCompatFrame.width();
            height = w.mCompatFrame.height();
        }

        if (width < 1) {
            width = 1;
        }
        if (height < 1) {
            height = 1;
        }
        final boolean surfaceResized = w.mSurfaceW != width || w.mSurfaceH != height;
        if (surfaceResized) {
            w.mSurfaceW = width;
            w.mSurfaceH = height;
        }

        if (w.mSurfaceX != w.mShownFrame.left
                || w.mSurfaceY != w.mShownFrame.top) {
            try {
                if (SHOW_TRANSACTIONS) logSurface(w,
                        "POS " + w.mShownFrame.left
                        + ", " + w.mShownFrame.top, null);
                w.mSurfaceX = w.mShownFrame.left;
                w.mSurfaceY = w.mShownFrame.top;
                w.mSurface.setPosition(w.mShownFrame.left, w.mShownFrame.top);
            } catch (RuntimeException e) {
                Slog.w(TAG, "Error positioning surface of " + w
                        + " pos=(" + w.mShownFrame.left
                        + "," + w.mShownFrame.top + ")", e);
                if (!recoveringMemory) {
                    reclaimSomeSurfaceMemoryLocked(w, "position", true);
                }
            }
        }

        if (surfaceResized) {
            try {
                if (SHOW_TRANSACTIONS) logSurface(w,
                        "SIZE " + width + "x" + height, null);
                w.mSurfaceResized = true;
                w.mSurface.setSize(width, height);
            } catch (RuntimeException e) {
                // If something goes wrong with the surface (such
                // as running out of memory), don't take down the
                // entire system.
                Slog.e(TAG, "Error resizing surface of " + w
                        + " size=(" + width + "x" + height + ")", e);
                if (!recoveringMemory) {
                    reclaimSomeSurfaceMemoryLocked(w, "size", true);
                }
            }
        }

        if (!w.mAppFreezing && w.mLayoutSeq == mLayoutSeq) {
            w.mContentInsetsChanged |=
                !w.mLastContentInsets.equals(w.mContentInsets);
            w.mVisibleInsetsChanged |=
                !w.mLastVisibleInsets.equals(w.mVisibleInsets);
            boolean configChanged =
                w.mConfiguration != mCurConfiguration
                && (w.mConfiguration == null
                        || mCurConfiguration.diff(w.mConfiguration) != 0);
            if (DEBUG_CONFIGURATION && configChanged) {
                Slog.v(TAG, "Win " + w + " config changed: "
                        + mCurConfiguration);
            }
            if (localLOGV) Slog.v(TAG, "Resizing " + w
                    + ": configChanged=" + configChanged
                    + " last=" + w.mLastFrame + " frame=" + w.mFrame);
            w.mLastFrame.set(w.mFrame);
            if (w.mContentInsetsChanged
                    || w.mVisibleInsetsChanged
                    || w.mSurfaceResized
                    || configChanged) {
                if (DEBUG_RESIZE || DEBUG_ORIENTATION) {
                    Slog.v(TAG, "Resize reasons: "
                            + " contentInsetsChanged=" + w.mContentInsetsChanged
                            + " visibleInsetsChanged=" + w.mVisibleInsetsChanged
                            + " surfaceResized=" + w.mSurfaceResized
                            + " configChanged=" + configChanged);
                }

                w.mLastContentInsets.set(w.mContentInsets);
                w.mLastVisibleInsets.set(w.mVisibleInsets);
                makeWindowFreezingScreenIfNeededLocked(w);
                // If the orientation is changing, then we need to
                // hold off on unfreezing the display until this
                // window has been redrawn; to do that, we need
                // to go through the process of getting informed
                // by the application when it has finished drawing.
                if (w.mOrientationChanging) {
                    if (DEBUG_ORIENTATION) Slog.v(TAG,
                            "Orientation start waiting for draw in "
                            + w + ", surface " + w.mSurface);
                    w.mDrawPending = true;
                    w.mCommitDrawPending = false;
                    w.mReadyToShow = false;
                    if (w.mAppToken != null) {
                        w.mAppToken.allDrawn = false;
                    }
                }
                if (!mResizingWindows.contains(w)) {
                    if (DEBUG_RESIZE || DEBUG_ORIENTATION) Slog.v(TAG,
                            "Resizing window " + w + " to " + w.mSurfaceW
                            + "x" + w.mSurfaceH);
                    mResizingWindows.add(w);
                }
            } else if (w.mOrientationChanging) {
                if (!w.mDrawPending && !w.mCommitDrawPending) {
                    if (DEBUG_ORIENTATION) Slog.v(TAG,
                            "Orientation not waiting for draw in "
                            + w + ", surface " + w.mSurface);
                    w.mOrientationChanging = false;
                }
            }
        }

        if (w.mAttachedHidden || !w.isReadyForDisplay()) {
            if (!w.mLastHidden) {
                //dump();
                w.mLastHidden = true;
                if (SHOW_TRANSACTIONS) logSurface(w,
                        "HIDE (performLayout)", null);
                if (w.mSurface != null) {
                    w.mSurfaceShown = false;
                    try {
                        w.mSurface.hide();
                    } catch (RuntimeException e) {
                        Slog.w(TAG, "Exception hiding surface in " + w);
                    }
                }
            }
            // If we are waiting for this window to handle an
            // orientation change, well, it is hidden, so
            // doesn't really matter.  Note that this does
            // introduce a potential glitch if the window
            // becomes unhidden before it has drawn for the
            // new orientation.
            if (w.mOrientationChanging) {
                w.mOrientationChanging = false;
                if (DEBUG_ORIENTATION) Slog.v(TAG,
                        "Orientation change skips hidden " + w);
            }
        } else if (w.mLastLayer != w.mAnimLayer
                || w.mLastAlpha != w.mShownAlpha
                || w.mLastDsDx != w.mDsDx
                || w.mLastDtDx != w.mDtDx
                || w.mLastDsDy != w.mDsDy
                || w.mLastDtDy != w.mDtDy
                || w.mLastHScale != w.mHScale
                || w.mLastVScale != w.mVScale
                || w.mLastHidden) {
            displayed = true;
            w.mLastAlpha = w.mShownAlpha;
            w.mLastLayer = w.mAnimLayer;
            w.mLastDsDx = w.mDsDx;
            w.mLastDtDx = w.mDtDx;
            w.mLastDsDy = w.mDsDy;
            w.mLastDtDy = w.mDtDy;
            w.mLastHScale = w.mHScale;
            w.mLastVScale = w.mVScale;
            if (SHOW_TRANSACTIONS) logSurface(w,
                    "alpha=" + w.mShownAlpha + " layer=" + w.mAnimLayer
                    + " matrix=[" + (w.mDsDx*w.mHScale)
                    + "," + (w.mDtDx*w.mVScale)
                    + "][" + (w.mDsDy*w.mHScale)
                    + "," + (w.mDtDy*w.mVScale) + "]", null);
            if (w.mSurface != null) {
                try {
                    w.mSurfaceAlpha = w.mShownAlpha;
                    w.mSurface.setAlpha(w.mShownAlpha);
                    w.mSurfaceLayer = w.mAnimLayer;
                    w.mSurface.setLayer(w.mAnimLayer);
                    w.mSurface.setMatrix(
                            w.mDsDx*w.mHScale, w.mDtDx*w.mVScale,
                            w.mDsDy*w.mHScale, w.mDtDy*w.mVScale);
                } catch (RuntimeException e) {
                    Slog.w(TAG, "Error updating surface in " + w, e);
                    if (!recoveringMemory) {
                        reclaimSomeSurfaceMemoryLocked(w, "update", true);
                    }
                }
            }

            if (w.mLastHidden && !w.mDrawPending
                    && !w.mCommitDrawPending
                    && !w.mReadyToShow) {
                if (SHOW_TRANSACTIONS) logSurface(w,
                        "SHOW (performLayout)", null);
                if (DEBUG_VISIBILITY) Slog.v(TAG, "Showing " + w
                        + " during relayout");
                if (showSurfaceRobustlyLocked(w)) {
                    w.mHasDrawn = true;
                    w.mLastHidden = false;
                } else {
                    w.mOrientationChanging = false;
                }
            }
            if (w.mSurface != null) {
                w.mToken.hasVisible = true;
            }
        } else {
            displayed = true;
        }

        if (displayed) {
            if (w.mOrientationChanging) {
                if (w.mDrawPending || w.mCommitDrawPending) {
                    mInnerFields.mOrientationChangeComplete = false;
                    if (DEBUG_ORIENTATION) Slog.v(TAG,
                            "Orientation continue waiting for draw in " + w);
                } else {
                    w.mOrientationChanging = false;
                    if (DEBUG_ORIENTATION) Slog.v(TAG,
                            "Orientation change complete in " + w);
                }
            }
            w.mToken.hasVisible = true;
        }
    }

    /**
     * Extracted from {@link #performLayoutAndPlaceSurfacesLockedInner} to reduce size of method.
     *
     * @param w WindowState this method is applied to.
     * @param currentTime The time which animations use for calculating transitions.
     * @param innerDw Width of app window.
     * @param innerDh Height of app window.
     */
    private void handleNotObscuredLocked(final WindowState w, final long currentTime,
                                         final int innerDw, final int innerDh) {
        final WindowManager.LayoutParams attrs = w.mAttrs;
        final int attrFlags = attrs.flags;
        final boolean canBeSeen = w.isDisplayedLw();

        if (w.mSurface != null) {
            if ((attrFlags&FLAG_KEEP_SCREEN_ON) != 0) {
                mInnerFields.mHoldScreen = w.mSession;
            }
            if (!mInnerFields.mSyswin && w.mAttrs.screenBrightness >= 0
                    && mInnerFields.mScreenBrightness < 0) {
                mInnerFields.mScreenBrightness = w.mAttrs.screenBrightness;
            }
            if (!mInnerFields.mSyswin && w.mAttrs.buttonBrightness >= 0
                    && mInnerFields.mButtonBrightness < 0) {
                mInnerFields.mButtonBrightness = w.mAttrs.buttonBrightness;
            }
            if (canBeSeen
                    && (attrs.type == WindowManager.LayoutParams.TYPE_SYSTEM_DIALOG
                     || attrs.type == WindowManager.LayoutParams.TYPE_KEYGUARD
                     || attrs.type == WindowManager.LayoutParams.TYPE_SYSTEM_ERROR)) {
                mInnerFields.mSyswin = true;
            }
        }

        boolean opaqueDrawn = canBeSeen && w.isOpaqueDrawn();
        if (opaqueDrawn && w.isFullscreen(innerDw, innerDh)) {
            // This window completely covers everything behind it,
            // so we want to leave all of them as unblurred (for
            // performance reasons).
            mInnerFields.mObscured = true;
        } else if (canBeSeen && (attrFlags & FLAG_BLUR_BEHIND | FLAG_DIM_BEHIND) != 0) {
            if (localLOGV) Slog.v(TAG, "Win " + w
                    + ": blurring=" + mInnerFields.mBlurring
                    + " obscured=" + mInnerFields.mObscured);
            if ((attrFlags&FLAG_DIM_BEHIND) != 0) {
                if (!mInnerFields.mDimming) {
                    //Slog.i(TAG, "DIM BEHIND: " + w);
                    mInnerFields.mDimming = true;
                    if (mDimAnimator == null) {
                        mDimAnimator = new DimAnimator(mFxSession);
                    }
                    mDimAnimator.show(innerDw, innerDh);
                    mDimAnimator.updateParameters(mContext.getResources(),
                            w, currentTime);
                }
            }
            if ((attrFlags & FLAG_BLUR_BEHIND) != 0) {
                if (!mInnerFields.mBlurring) {
                    //Slog.i(TAG, "BLUR BEHIND: " + w);
                    mInnerFields.mBlurring = true;
                    if (mBlurSurface == null) {
                        try {
                            mBlurSurface = new Surface(mFxSession, 0,
                                    "BlurSurface",
                                    -1, 16, 16,
                                    PixelFormat.OPAQUE,
                                    Surface.FX_SURFACE_BLUR);
                        } catch (Exception e) {
                            Slog.e(TAG, "Exception creating Blur surface", e);
                        }
                        if (SHOW_TRANSACTIONS) Slog.i(TAG, "  BLUR "
                                + mBlurSurface + ": CREATE");
                    }
                    final int dw = mCurDisplayWidth;
                    final int dh = mCurDisplayHeight;
                    if (mBlurSurface != null) {
                        if (SHOW_TRANSACTIONS) Slog.i(TAG, "  BLUR "
                                + mBlurSurface + ": pos=(0,0) (" +
                                dw + "x" + dh + "), layer=" + (w.mAnimLayer-1));
                        mBlurSurface.setPosition(0, 0);
                        mBlurSurface.setSize(dw, dh);
                        mBlurSurface.setLayer(w.mAnimLayer-LAYER_OFFSET_BLUR);
                        if (!mBlurShown) {
                            try {
                                if (SHOW_TRANSACTIONS) Slog.i(TAG, "  BLUR "
                                        + mBlurSurface + ": SHOW");
                                mBlurSurface.show();
                            } catch (RuntimeException e) {
                                Slog.w(TAG, "Failure showing blur surface", e);
                            }
                            mBlurShown = true;
                        }
                    }
                }
            }
        }
    }

    // "Something has changed!  Let's make it correct now."
    private final void performLayoutAndPlaceSurfacesLockedInner(
            boolean recoveringMemory) {
        if (mDisplay == null) {
            Slog.i(TAG, "skipping performLayoutAndPlaceSurfacesLockedInner with no mDisplay");
            return;
        }

        final long currentTime = SystemClock.uptimeMillis();
        final int dw = mCurDisplayWidth;
        final int dh = mCurDisplayHeight;
        final int innerDw = mAppDisplayWidth;
        final int innerDh = mAppDisplayHeight;

        int i;

        if (mFocusMayChange) {
            mFocusMayChange = false;
            updateFocusedWindowLocked(UPDATE_FOCUS_WILL_PLACE_SURFACES,
                    false /*updateInputWindows*/);
        }
        
        // Initialize state of exiting tokens.
        for (i=mExitingTokens.size()-1; i>=0; i--) {
            mExitingTokens.get(i).hasVisible = false;
        }

        // Initialize state of exiting applications.
        for (i=mExitingAppTokens.size()-1; i>=0; i--) {
            mExitingAppTokens.get(i).hasVisible = false;
        }

        mInnerFields.mOrientationChangeComplete = true;
        mInnerFields.mHoldScreen = null;
        mInnerFields.mScreenBrightness = -1;
        mInnerFields.mButtonBrightness = -1;
        boolean focusDisplayed = false;
        mInnerFields.mAnimating = false;
        boolean createWatermark = false;

        if (mFxSession == null) {
            mFxSession = new SurfaceSession();
            createWatermark = true;
        }

        if (SHOW_LIGHT_TRANSACTIONS) Slog.i(TAG,
                ">>> OPEN TRANSACTION performLayoutAndPlaceSurfaces");

        Surface.openTransaction();

        if (createWatermark) {
            createWatermark();
        }
        if (mWatermark != null) {
            mWatermark.positionSurface(dw, dh);
        }
        if (mStrictModeFlash != null) {
            mStrictModeFlash.positionSurface(dw, dh);
        }

        try {
            mInnerFields.mWallpaperForceHidingChanged = false;
            int repeats = 0;
            int changes = 0;
            
            do {
                repeats++;
                if (repeats > 6) {
                    Slog.w(TAG, "Animation repeat aborted after too many iterations");
                    mLayoutNeeded = false;
                    break;
                }

                if ((changes & WindowManagerPolicy.FINISH_LAYOUT_REDO_WALLPAPER) != 0) {
                    if ((adjustWallpaperWindowsLocked()&ADJUST_WALLPAPER_LAYERS_CHANGED) != 0) {
                        assignLayersLocked();
                        mLayoutNeeded = true;
                    }
                }
                if ((changes & WindowManagerPolicy.FINISH_LAYOUT_REDO_CONFIG) != 0) {
                    if (DEBUG_LAYOUT) Slog.v(TAG, "Computing new config from layout");
                    if (updateOrientationFromAppTokensLocked(true)) {
                        mLayoutNeeded = true;
                        mH.sendEmptyMessage(H.SEND_NEW_CONFIGURATION);
                    }
                }
                if ((changes & WindowManagerPolicy.FINISH_LAYOUT_REDO_LAYOUT) != 0) {
                    mLayoutNeeded = true;
                }

                // FIRST LOOP: Perform a layout, if needed.
                if (repeats < 4) {
                    performLayoutLockedInner(repeats == 1, false /*updateInputWindows*/);
                } else {
                    Slog.w(TAG, "Layout repeat skipped after too many iterations");
                }

                ++mTransactionSequence;

                if (DEBUG_APP_TRANSITIONS) Slog.v(TAG, "*** ANIM STEP: seq="
                        + mTransactionSequence + " mAnimating="
                        + mInnerFields.mAnimating);

                mInnerFields.mTokenMayBeDrawn = false;
                mInnerFields.mWallpaperMayChange = false;
                mInnerFields.mForceHiding = false;
                mInnerFields.mDetachedWallpaper = null;
                mInnerFields.mWindowAnimationBackground = null;
                mInnerFields.mWindowAnimationBackgroundColor = 0;

                changes = updateWindowsAndWallpaperLocked(currentTime, dw, dh, innerDw, innerDh);

                if (mInnerFields.mTokenMayBeDrawn) {
                    changes |= testTokenMayBeDrawnLocked();
                }

                // If we are ready to perform an app transition, check through
                // all of the app tokens to be shown and see if they are ready
                // to go.
                if (mAppTransitionReady) {
                    changes |= handleAppTransitionReadyLocked();
                }

                mInnerFields.mAdjResult = 0;

                if (!mInnerFields.mAnimating && mAppTransitionRunning) {
                    // We have finished the animation of an app transition.  To do
                    // this, we have delayed a lot of operations like showing and
                    // hiding apps, moving apps in Z-order, etc.  The app token list
                    // reflects the correct Z-order, but the window list may now
                    // be out of sync with it.  So here we will just rebuild the
                    // entire app window list.  Fun!
                    changes |= handleAnimatingStoppedAndTransitionLocked();
                }

                if (mInnerFields.mWallpaperForceHidingChanged && changes == 0 && !mAppTransitionReady) {
                    // At this point, there was a window with a wallpaper that
                    // was force hiding other windows behind it, but now it
                    // is going away.  This may be simple -- just animate
                    // away the wallpaper and its window -- or it may be
                    // hard -- the wallpaper now needs to be shown behind
                    // something that was hidden.
                    changes |= animateAwayWallpaperLocked();
                }

                changes |= testWallpaperAndBackgroundLocked();

                if (mLayoutNeeded) {
                    changes |= PhoneWindowManager.FINISH_LAYOUT_REDO_LAYOUT;
                }

                if (DEBUG_APP_TRANSITIONS) Slog.v(TAG, "*** ANIM STEP: changes=0x"
                        + Integer.toHexString(changes));
            } while (changes != 0);

            // Update animations of all applications, including those
            // associated with exiting/removed apps
            mInnerFields.mAnimating = false;

            updateWindowsAppsAndRotationAnimationsLocked(currentTime, innerDw, innerDh);

            // THIRD LOOP: Update the surfaces of all windows.

            final boolean someoneLosingFocus = mLosingFocus.size() != 0;

            mInnerFields.mObscured = false;
            mInnerFields.mBlurring = false;
            mInnerFields.mDimming = false;
            mInnerFields.mSyswin = false;

            final int N = mWindows.size();

            for (i=N-1; i>=0; i--) {
                WindowState w = mWindows.get(i);

                if (w.mSurface != null) {
                    prepareSurfaceLocked(w, recoveringMemory);
                } else if (w.mOrientationChanging) {
                    if (DEBUG_ORIENTATION) {
                        Slog.v(TAG, "Orientation change skips hidden " + w);
                    }
                    w.mOrientationChanging = false;
                }

                if (w.mContentChanged) {
                    //Slog.i(TAG, "Window " + this + " clearing mContentChanged - done placing");
                    w.mContentChanged = false;
                }

                final boolean canBeSeen = w.isDisplayedLw();

                if (someoneLosingFocus && w == mCurrentFocus && canBeSeen) {
                    focusDisplayed = true;
                }

                final boolean obscuredChanged = w.mObscured != mInnerFields.mObscured;

                // Update effect.
<<<<<<< HEAD
                w.mObscured = mInnerFields.mObscured;
                if (!mInnerFields.mObscured) {
                    handleNotObscuredLocked(w, currentTime, innerDw, innerDh);
=======
                if (!(w.mObscured=obscured)) {
                    if (w.mSurface != null) {
                        if ((attrFlags&FLAG_KEEP_SCREEN_ON) != 0) {
                            holdScreen = w.mSession;
                        }
                        if (!syswin && w.mAttrs.screenBrightness >= 0
                                && screenBrightness < 0) {
                            screenBrightness = w.mAttrs.screenBrightness;
                        }
                        if (!syswin && w.mAttrs.buttonBrightness >= 0
                                && buttonBrightness < 0) {
                            buttonBrightness = w.mAttrs.buttonBrightness;
                        }
                        if (canBeSeen
                                && (attrs.type == WindowManager.LayoutParams.TYPE_SYSTEM_DIALOG
                                 || attrs.type == WindowManager.LayoutParams.TYPE_KEYGUARD
                                 || attrs.type == WindowManager.LayoutParams.TYPE_SYSTEM_ERROR)) {
                            syswin = true;
                        }
                    }

                    boolean opaqueDrawn = canBeSeen && w.isOpaqueDrawn();
                    if (opaqueDrawn && w.isFullscreen(innerDw, innerDh)) {
                        // This window completely covers everything behind it,
                        // so we want to leave all of them as unblurred (for
                        // performance reasons).
                        obscured = true;
                    } else if (canBeSeen && !obscured &&
                            (attrFlags&FLAG_BLUR_BEHIND|FLAG_DIM_BEHIND) != 0) {
                        if (localLOGV) Slog.v(TAG, "Win " + w
                                + ": blurring=" + blurring
                                + " obscured=" + obscured
                                + " displayed=" + displayed);
                        if ((attrFlags&FLAG_DIM_BEHIND) != 0) {
                            if (!dimming) {
                                //Slog.i(TAG, "DIM BEHIND: " + w);
                                dimming = true;
                                if (mDimAnimator == null) {
                                    mDimAnimator = new DimAnimator(mFxSession);
                                }
                                if (attrs.type == WindowManager.LayoutParams.TYPE_BOOT_PROGRESS) {
                                    mDimAnimator.show(dw, dh);
                                } else {
                                    mDimAnimator.show(innerDw, innerDh);
                                }
                                mDimAnimator.updateParameters(mContext.getResources(),
                                        w, currentTime);
                            }
                        }
                        if ((attrFlags&FLAG_BLUR_BEHIND) != 0) {
                            if (!blurring) {
                                //Slog.i(TAG, "BLUR BEHIND: " + w);
                                blurring = true;
                                if (mBlurSurface == null) {
                                    try {
                                        mBlurSurface = new Surface(mFxSession, 0,
                                                "BlurSurface",
                                                -1, 16, 16,
                                                PixelFormat.OPAQUE,
                                                Surface.FX_SURFACE_BLUR);
                                    } catch (Exception e) {
                                        Slog.e(TAG, "Exception creating Blur surface", e);
                                    }
                                    if (SHOW_TRANSACTIONS) Slog.i(TAG, "  BLUR "
                                            + mBlurSurface + ": CREATE");
                                }
                                if (mBlurSurface != null) {
                                    if (SHOW_TRANSACTIONS) Slog.i(TAG, "  BLUR "
                                            + mBlurSurface + ": pos=(0,0) (" +
                                            dw + "x" + dh + "), layer=" + (w.mAnimLayer-1));
                                    mBlurSurface.setPosition(0, 0);
                                    mBlurSurface.setSize(dw, dh);
                                    mBlurSurface.setLayer(w.mAnimLayer-LAYER_OFFSET_BLUR);
                                    if (!mBlurShown) {
                                        try {
                                            if (SHOW_TRANSACTIONS) Slog.i(TAG, "  BLUR "
                                                    + mBlurSurface + ": SHOW");
                                            mBlurSurface.show();
                                        } catch (RuntimeException e) {
                                            Slog.w(TAG, "Failure showing blur surface", e);
                                        }
                                        mBlurShown = true;
                                    }
                                }
                            }
                        }
                    }
>>>>>>> 210c1a26
                }

                if (obscuredChanged && mWallpaperTarget == w) {
                    // This is the wallpaper target and its obscured state
                    // changed... make sure the current wallaper's visibility
                    // has been updated accordingly.
                    updateWallpaperVisibilityLocked();
                }
            }

            if (mDimAnimator != null && mDimAnimator.mDimShown) {
                mInnerFields.mAnimating |=
                        mDimAnimator.updateSurface(mInnerFields.mDimming, currentTime,
                            mDisplayFrozen || !mDisplayEnabled || !mPolicy.isScreenOnFully());
            }

            if (!mInnerFields.mBlurring && mBlurShown) {
                if (SHOW_TRANSACTIONS) Slog.i(TAG, "  BLUR " + mBlurSurface
                        + ": HIDE");
                try {
                    mBlurSurface.hide();
                } catch (IllegalArgumentException e) {
                    Slog.w(TAG, "Illegal argument exception hiding blur surface");
                }
                mBlurShown = false;
            }

            if (mBlackFrame != null) {
                if (mScreenRotationAnimation != null) {
                    mBlackFrame.setMatrix(
                            mScreenRotationAnimation.getEnterTransformation().getMatrix());
                } else {
                    mBlackFrame.clearMatrix();
                }
            }
        } catch (RuntimeException e) {
            Log.wtf(TAG, "Unhandled exception in Window Manager", e);
        }

        Surface.closeTransaction();

        if (SHOW_LIGHT_TRANSACTIONS) Slog.i(TAG,
                "<<< CLOSE TRANSACTION performLayoutAndPlaceSurfaces");

        if (mWatermark != null) {
            mWatermark.drawIfNeeded();
        }

        if (DEBUG_ORIENTATION && mDisplayFrozen) Slog.v(TAG,
                "With display frozen, orientationChangeComplete="
                + mInnerFields.mOrientationChangeComplete);
        if (mInnerFields.mOrientationChangeComplete) {
            if (mWindowsFreezingScreen) {
                mWindowsFreezingScreen = false;
                mH.removeMessages(H.WINDOW_FREEZE_TIMEOUT);
            }
            stopFreezingDisplayLocked();
        }

        i = mResizingWindows.size();
        if (i > 0) {
            do {
                i--;
                WindowState win = mResizingWindows.get(i);
                try {
                    if (DEBUG_RESIZE || DEBUG_ORIENTATION) Slog.v(TAG,
                            "Reporting new frame to " + win + ": " + win.mCompatFrame);
                    int diff = 0;
                    boolean configChanged =
                        win.mConfiguration != mCurConfiguration
                        && (win.mConfiguration == null
                                || (diff=mCurConfiguration.diff(win.mConfiguration)) != 0);
                    if ((DEBUG_RESIZE || DEBUG_ORIENTATION || DEBUG_CONFIGURATION)
                            && configChanged) {
                        Slog.i(TAG, "Sending new config to window " + win + ": "
                                + win.mSurfaceW + "x" + win.mSurfaceH
                                + " / " + mCurConfiguration + " / 0x"
                                + Integer.toHexString(diff));
                    }
                    win.mConfiguration = mCurConfiguration;
                    if (DEBUG_ORIENTATION && win.mDrawPending) Slog.i(
                            TAG, "Resizing " + win + " WITH DRAW PENDING"); 
                    win.mClient.resized((int)win.mSurfaceW, (int)win.mSurfaceH,
                            win.mLastContentInsets, win.mLastVisibleInsets, win.mDrawPending,
                            configChanged ? win.mConfiguration : null);
                    win.mContentInsetsChanged = false;
                    win.mVisibleInsetsChanged = false;
                    win.mSurfaceResized = false;
                } catch (RemoteException e) {
                    win.mOrientationChanging = false;
                }
            } while (i > 0);
            mResizingWindows.clear();
        }

        // Destroy the surface of any windows that are no longer visible.
        boolean wallpaperDestroyed = false;
        i = mDestroySurface.size();
        if (i > 0) {
            do {
                i--;
                WindowState win = mDestroySurface.get(i);
                win.mDestroying = false;
                if (mInputMethodWindow == win) {
                    mInputMethodWindow = null;
                }
                if (win == mWallpaperTarget) {
                    wallpaperDestroyed = true;
                }
                win.destroySurfaceLocked();
            } while (i > 0);
            mDestroySurface.clear();
        }

        // Time to remove any exiting tokens?
        for (i=mExitingTokens.size()-1; i>=0; i--) {
            WindowToken token = mExitingTokens.get(i);
            if (!token.hasVisible) {
                mExitingTokens.remove(i);
                if (token.windowType == TYPE_WALLPAPER) {
                    mWallpaperTokens.remove(token);
                }
            }
        }

        // Time to remove any exiting applications?
        for (i=mExitingAppTokens.size()-1; i>=0; i--) {
            AppWindowToken token = mExitingAppTokens.get(i);
            if (!token.hasVisible && !mClosingApps.contains(token)) {
                // Make sure there is no animation running on this token,
                // so any windows associated with it will be removed as
                // soon as their animations are complete
                token.animation = null;
                token.animating = false;
                if (DEBUG_ADD_REMOVE || DEBUG_TOKEN_MOVEMENT) Slog.v(TAG,
                        "performLayout: App token exiting now removed" + token);
                mAppTokens.remove(token);
                mExitingAppTokens.remove(i);
            }
        }

        boolean needRelayout = false;

        if (!mInnerFields.mAnimating && mAppTransitionRunning) {
            // We have finished the animation of an app transition.  To do
            // this, we have delayed a lot of operations like showing and
            // hiding apps, moving apps in Z-order, etc.  The app token list
            // reflects the correct Z-order, but the window list may now
            // be out of sync with it.  So here we will just rebuild the
            // entire app window list.  Fun!
            mAppTransitionRunning = false;
            needRelayout = true;
            rebuildAppWindowListLocked();
            assignLayersLocked();
            // Clear information about apps that were moving.
            mToBottomApps.clear();
        }

        if (focusDisplayed) {
            mH.sendEmptyMessage(H.REPORT_LOSING_FOCUS);
        }
        if (wallpaperDestroyed) {
            needRelayout = adjustWallpaperWindowsLocked() != 0;
        }
        if (needRelayout) {
            requestTraversalLocked();
        } else if (mInnerFields.mAnimating) {
            scheduleAnimationLocked();
        }

        // Finally update all input windows now that the window changes have stabilized.
        mInputMonitor.updateInputWindowsLw(true /*force*/);

        setHoldScreenLocked(mInnerFields.mHoldScreen != null);
        if (!mDisplayFrozen) {
            if (mInnerFields.mScreenBrightness < 0 || mInnerFields.mScreenBrightness > 1.0f) {
                mPowerManager.setScreenBrightnessOverride(-1);
            } else {
                mPowerManager.setScreenBrightnessOverride((int)
                        (mInnerFields.mScreenBrightness * Power.BRIGHTNESS_ON));
            }
            if (mInnerFields.mButtonBrightness < 0 || mInnerFields.mButtonBrightness > 1.0f) {
                mPowerManager.setButtonBrightnessOverride(-1);
            } else {
                mPowerManager.setButtonBrightnessOverride((int)
                        (mInnerFields.mButtonBrightness * Power.BRIGHTNESS_ON));
            }
        }
        if (mInnerFields.mHoldScreen != mHoldingScreenOn) {
            mHoldingScreenOn = mInnerFields.mHoldScreen;
            Message m = mH.obtainMessage(H.HOLD_SCREEN_CHANGED, mInnerFields.mHoldScreen);
            mH.sendMessage(m);
        }

        if (mTurnOnScreen) {
            if (DEBUG_VISIBILITY) Slog.v(TAG, "Turning screen on after layout!");
            mPowerManager.userActivity(SystemClock.uptimeMillis(), false,
                    LocalPowerManager.BUTTON_EVENT, true);
            mTurnOnScreen = false;
        }

        if (mInnerFields.mUpdateRotation) {
            if (DEBUG_ORIENTATION) Slog.d(TAG, "Performing post-rotate rotation");
            if (updateRotationUncheckedLocked(false)) {
                mH.sendEmptyMessage(H.SEND_NEW_CONFIGURATION);
            } else {
                mInnerFields.mUpdateRotation = false;
            }
        }

        if (mInnerFields.mOrientationChangeComplete && !needRelayout &&
                !mInnerFields.mUpdateRotation) {
            checkDrawnWindowsLocked();
        }

        // Check to see if we are now in a state where the screen should
        // be enabled, because the window obscured flags have changed.
        enableScreenIfNeededLocked();
    }

    void checkDrawnWindowsLocked() {
        if (mWaitingForDrawn.size() > 0) {
            for (int j=mWaitingForDrawn.size()-1; j>=0; j--) {
                Pair<WindowState, IRemoteCallback> pair = mWaitingForDrawn.get(j);
                WindowState win = pair.first;
                //Slog.i(TAG, "Waiting for drawn " + win + ": removed="
                //        + win.mRemoved + " visible=" + win.isVisibleLw()
                //        + " shown=" + win.mSurfaceShown);
                if (win.mRemoved || !win.isVisibleLw()) {
                    // Window has been removed or made invisible; no draw
                    // will now happen, so stop waiting.
                    Slog.w(TAG, "Aborted waiting for drawn: " + pair.first);
                    try {
                        pair.second.sendResult(null);
                    } catch (RemoteException e) {
                    }
                    mWaitingForDrawn.remove(pair);
                    mH.removeMessages(H.WAITING_FOR_DRAWN_TIMEOUT, pair);
                } else if (win.mSurfaceShown) {
                    // Window is now drawn (and shown).
                    try {
                        pair.second.sendResult(null);
                    } catch (RemoteException e) {
                    }
                    mWaitingForDrawn.remove(pair);
                    mH.removeMessages(H.WAITING_FOR_DRAWN_TIMEOUT, pair);
                }
            }
        }
    }

    public void waitForWindowDrawn(IBinder token, IRemoteCallback callback) {
        synchronized (mWindowMap) {
            WindowState win = windowForClientLocked(null, token, true);
            if (win != null) {
                Pair<WindowState, IRemoteCallback> pair =
                        new Pair<WindowState, IRemoteCallback>(win, callback);
                Message m = mH.obtainMessage(H.WAITING_FOR_DRAWN_TIMEOUT, pair);
                mH.sendMessageDelayed(m, 2000);
                mWaitingForDrawn.add(pair);
                checkDrawnWindowsLocked();
            }
        }
    }

    /**
     * Must be called with the main window manager lock held.
     */
    void setHoldScreenLocked(boolean holding) {
        boolean state = mHoldingScreenWakeLock.isHeld();
        if (holding != state) {
            if (holding) {
                mPolicy.screenOnStartedLw();
                mHoldingScreenWakeLock.acquire();
            } else {
                mPolicy.screenOnStoppedLw();
                mHoldingScreenWakeLock.release();
            }
        }
    }

    void requestTraversalLocked() {
        if (!mTraversalScheduled) {
            mTraversalScheduled = true;
            mH.sendEmptyMessage(H.DO_TRAVERSAL);
        }
    }

    void scheduleAnimationLocked() {
        if (!mAnimationScheduled) {
            mChoreographer.postAnimationCallback(mAnimationRunnable);
            mAnimationScheduled = true;
        }
    }

    /**
     * Have the surface flinger show a surface, robustly dealing with
     * error conditions.  In particular, if there is not enough memory
     * to show the surface, then we will try to get rid of other surfaces
     * in order to succeed.
     *
     * @return Returns true if the surface was successfully shown.
     */
    boolean showSurfaceRobustlyLocked(WindowState win) {
        try {
            if (win.mSurface != null) {
                win.mSurfaceShown = true;
                win.mSurface.show();
                if (win.mTurnOnScreen) {
                    if (DEBUG_VISIBILITY) Slog.v(TAG,
                            "Show surface turning screen on: " + win);
                    win.mTurnOnScreen = false;
                    mTurnOnScreen = true;
                }
            }
            return true;
        } catch (RuntimeException e) {
            Slog.w(TAG, "Failure showing surface " + win.mSurface + " in " + win, e);
        }

        reclaimSomeSurfaceMemoryLocked(win, "show", true);

        return false;
    }

    boolean reclaimSomeSurfaceMemoryLocked(WindowState win, String operation, boolean secure) {
        final Surface surface = win.mSurface;
        boolean leakedSurface = false;
        boolean killedApps = false;

        EventLog.writeEvent(EventLogTags.WM_NO_SURFACE_MEMORY, win.toString(),
                win.mSession.mPid, operation);

        if (mForceRemoves == null) {
            mForceRemoves = new ArrayList<WindowState>();
        }

        long callingIdentity = Binder.clearCallingIdentity();
        try {
            // There was some problem...   first, do a sanity check of the
            // window list to make sure we haven't left any dangling surfaces
            // around.
            int N = mWindows.size();
            Slog.i(TAG, "Out of memory for surface!  Looking for leaks...");
            for (int i=0; i<N; i++) {
                WindowState ws = mWindows.get(i);
                if (ws.mSurface != null) {
                    if (!mSessions.contains(ws.mSession)) {
                        Slog.w(TAG, "LEAKED SURFACE (session doesn't exist): "
                                + ws + " surface=" + ws.mSurface
                                + " token=" + win.mToken
                                + " pid=" + ws.mSession.mPid
                                + " uid=" + ws.mSession.mUid);
                        if (SHOW_TRANSACTIONS) logSurface(ws, "LEAK DESTROY", null);
                        ws.mSurface.destroy();
                        ws.mSurfaceShown = false;
                        ws.mSurface = null;
                        mForceRemoves.add(ws);
                        i--;
                        N--;
                        leakedSurface = true;
                    } else if (ws.mAppToken != null && ws.mAppToken.clientHidden) {
                        Slog.w(TAG, "LEAKED SURFACE (app token hidden): "
                                + ws + " surface=" + ws.mSurface
                                + " token=" + win.mAppToken);
                        if (SHOW_TRANSACTIONS) logSurface(ws, "LEAK DESTROY", null);
                        ws.mSurface.destroy();
                        ws.mSurfaceShown = false;
                        ws.mSurface = null;
                        leakedSurface = true;
                    }
                }
            }

            if (!leakedSurface) {
                Slog.w(TAG, "No leaked surfaces; killing applicatons!");
                SparseIntArray pidCandidates = new SparseIntArray();
                for (int i=0; i<N; i++) {
                    WindowState ws = mWindows.get(i);
                    if (ws.mSurface != null) {
                        pidCandidates.append(ws.mSession.mPid, ws.mSession.mPid);
                    }
                }
                if (pidCandidates.size() > 0) {
                    int[] pids = new int[pidCandidates.size()];
                    for (int i=0; i<pids.length; i++) {
                        pids[i] = pidCandidates.keyAt(i);
                    }
                    try {
                        if (mActivityManager.killPids(pids, "Free memory", secure)) {
                            killedApps = true;
                        }
                    } catch (RemoteException e) {
                    }
                }
            }

            if (leakedSurface || killedApps) {
                // We managed to reclaim some memory, so get rid of the trouble
                // surface and ask the app to request another one.
                Slog.w(TAG, "Looks like we have reclaimed some memory, clearing surface for retry.");
                if (surface != null) {
                    if (SHOW_TRANSACTIONS || SHOW_SURFACE_ALLOC) logSurface(win,
                            "RECOVER DESTROY", null);
                    surface.destroy();
                    win.mSurfaceShown = false;
                    win.mSurface = null;
                }

                try {
                    win.mClient.dispatchGetNewSurface();
                } catch (RemoteException e) {
                }
            }
        } finally {
            Binder.restoreCallingIdentity(callingIdentity);
        }

        return leakedSurface || killedApps;
    }

    private boolean updateFocusedWindowLocked(int mode, boolean updateInputWindows) {
        WindowState newFocus = computeFocusedWindowLocked();
        if (mCurrentFocus != newFocus) {
            // This check makes sure that we don't already have the focus
            // change message pending.
            mH.removeMessages(H.REPORT_FOCUS_CHANGE);
            mH.sendEmptyMessage(H.REPORT_FOCUS_CHANGE);
            if (localLOGV) Slog.v(
                TAG, "Changing focus from " + mCurrentFocus + " to " + newFocus);
            final WindowState oldFocus = mCurrentFocus;
            mCurrentFocus = newFocus;
            mLosingFocus.remove(newFocus);
            int focusChanged = mPolicy.focusChangedLw(oldFocus, newFocus);

            final WindowState imWindow = mInputMethodWindow;
            if (newFocus != imWindow && oldFocus != imWindow) {
                if (moveInputMethodWindowsIfNeededLocked(
                        mode != UPDATE_FOCUS_WILL_ASSIGN_LAYERS &&
                        mode != UPDATE_FOCUS_WILL_PLACE_SURFACES)) {
                    mLayoutNeeded = true;
                }
                if (mode == UPDATE_FOCUS_PLACING_SURFACES) {
                    performLayoutLockedInner(true /*initial*/, updateInputWindows);
                    focusChanged &= ~WindowManagerPolicy.FINISH_LAYOUT_REDO_LAYOUT;
                } else if (mode == UPDATE_FOCUS_WILL_PLACE_SURFACES) {
                    // Client will do the layout, but we need to assign layers
                    // for handleNewWindowLocked() below.
                    assignLayersLocked();
                }
            }

            if ((focusChanged&WindowManagerPolicy.FINISH_LAYOUT_REDO_LAYOUT) != 0) {
                // The change in focus caused us to need to do a layout.  Okay.
                mLayoutNeeded = true;
                if (mode == UPDATE_FOCUS_PLACING_SURFACES) {
                    performLayoutLockedInner(true /*initial*/, updateInputWindows);
                }
            }

            if (mode != UPDATE_FOCUS_WILL_ASSIGN_LAYERS) {
                // If we defer assigning layers, then the caller is responsible for
                // doing this part.
                finishUpdateFocusedWindowAfterAssignLayersLocked(updateInputWindows);
            }
            return true;
        }
        return false;
    }
    
    private void finishUpdateFocusedWindowAfterAssignLayersLocked(boolean updateInputWindows) {
        mInputMonitor.setInputFocusLw(mCurrentFocus, updateInputWindows);
    }

    private WindowState computeFocusedWindowLocked() {
        WindowState result = null;
        WindowState win;

        int i = mWindows.size() - 1;
        int nextAppIndex = mAppTokens.size()-1;
        WindowToken nextApp = nextAppIndex >= 0
            ? mAppTokens.get(nextAppIndex) : null;

        while (i >= 0) {
            win = mWindows.get(i);

            if (localLOGV || DEBUG_FOCUS) Slog.v(
                TAG, "Looking for focus: " + i
                + " = " + win
                + ", flags=" + win.mAttrs.flags
                + ", canReceive=" + win.canReceiveKeys());

            AppWindowToken thisApp = win.mAppToken;

            // If this window's application has been removed, just skip it.
            if (thisApp != null && thisApp.removed) {
                i--;
                continue;
            }

            // If there is a focused app, don't allow focus to go to any
            // windows below it.  If this is an application window, step
            // through the app tokens until we find its app.
            if (thisApp != null && nextApp != null && thisApp != nextApp
                    && win.mAttrs.type != TYPE_APPLICATION_STARTING) {
                int origAppIndex = nextAppIndex;
                while (nextAppIndex > 0) {
                    if (nextApp == mFocusedApp) {
                        // Whoops, we are below the focused app...  no focus
                        // for you!
                        if (localLOGV || DEBUG_FOCUS) Slog.v(
                            TAG, "Reached focused app: " + mFocusedApp);
                        return null;
                    }
                    nextAppIndex--;
                    nextApp = mAppTokens.get(nextAppIndex);
                    if (nextApp == thisApp) {
                        break;
                    }
                }
                if (thisApp != nextApp) {
                    // Uh oh, the app token doesn't exist!  This shouldn't
                    // happen, but if it does we can get totally hosed...
                    // so restart at the original app.
                    nextAppIndex = origAppIndex;
                    nextApp = mAppTokens.get(nextAppIndex);
                }
            }

            // Dispatch to this window if it is wants key events.
            if (win.canReceiveKeys()) {
                if (DEBUG_FOCUS) Slog.v(
                        TAG, "Found focus @ " + i + " = " + win);
                result = win;
                break;
            }

            i--;
        }

        return result;
    }

    private void startFreezingDisplayLocked(boolean inTransaction) {
        if (mDisplayFrozen) {
            return;
        }

        if (mDisplay == null || !mPolicy.isScreenOnFully()) {
            // No need to freeze the screen before the system is ready or if
            // the screen is off.
            return;
        }

        mScreenFrozenLock.acquire();

        mDisplayFrozen = true;
        
        mInputMonitor.freezeInputDispatchingLw();
        
        if (mNextAppTransition != WindowManagerPolicy.TRANSIT_UNSET) {
            mNextAppTransition = WindowManagerPolicy.TRANSIT_UNSET;
            mNextAppTransitionPackage = null;
            mAppTransitionReady = true;
        }

        if (PROFILE_ORIENTATION) {
            File file = new File("/data/system/frozen");
            Debug.startMethodTracing(file.toString(), 8 * 1024 * 1024);
        }

        if (CUSTOM_SCREEN_ROTATION) {
            if (mScreenRotationAnimation != null) {
                mScreenRotationAnimation.kill();
                mScreenRotationAnimation = null;
            }
            if (mScreenRotationAnimation == null) {
                mScreenRotationAnimation = new ScreenRotationAnimation(mContext,
                        mFxSession, inTransaction, mCurDisplayWidth, mCurDisplayHeight,
                        mDisplay.getRotation());
            }
            if (!mScreenRotationAnimation.hasScreenshot()) {
                Surface.freezeDisplay(0);
            }
        } else {
            Surface.freezeDisplay(0);
        }
    }

    private void stopFreezingDisplayLocked() {
        if (!mDisplayFrozen) {
            return;
        }

        if (mWaitingForConfig || mAppsFreezingScreen > 0 || mWindowsFreezingScreen) {
            return;
        }
        
        mDisplayFrozen = false;
        mH.removeMessages(H.APP_FREEZE_TIMEOUT);
        if (PROFILE_ORIENTATION) {
            Debug.stopMethodTracing();
        }

        boolean updateRotation = false;
        
        if (CUSTOM_SCREEN_ROTATION && mScreenRotationAnimation != null
                && mScreenRotationAnimation.hasScreenshot()) {
            if (DEBUG_ORIENTATION) Slog.i(TAG, "**** Dismissing screen rotation animation");
            if (mScreenRotationAnimation.dismiss(mFxSession, MAX_ANIMATION_DURATION,
                    mTransitionAnimationScale, mCurDisplayWidth, mCurDisplayHeight)) {
                scheduleAnimationLocked();
            } else {
                mScreenRotationAnimation = null;
                updateRotation = true;
            }
        } else {
            if (mScreenRotationAnimation != null) {
                mScreenRotationAnimation.kill();
                mScreenRotationAnimation = null;
            }
            updateRotation = true;
        }
        Surface.unfreezeDisplay(0);

        mInputMonitor.thawInputDispatchingLw();

        boolean configChanged;
        
        // While the display is frozen we don't re-compute the orientation
        // to avoid inconsistent states.  However, something interesting
        // could have actually changed during that time so re-evaluate it
        // now to catch that.
        configChanged = updateOrientationFromAppTokensLocked(false);

        // A little kludge: a lot could have happened while the
        // display was frozen, so now that we are coming back we
        // do a gc so that any remote references the system
        // processes holds on others can be released if they are
        // no longer needed.
        mH.removeMessages(H.FORCE_GC);
        mH.sendMessageDelayed(mH.obtainMessage(H.FORCE_GC),
                2000);

        mScreenFrozenLock.release();
        
        if (updateRotation) {
            if (DEBUG_ORIENTATION) Slog.d(TAG, "Performing post-rotate rotation");
            configChanged |= updateRotationUncheckedLocked(false);
        }
        
        if (configChanged) {
            mH.sendEmptyMessage(H.SEND_NEW_CONFIGURATION);
        }
    }

    static int getPropertyInt(String[] tokens, int index, int defUnits, int defDps,
            DisplayMetrics dm) {
        if (index < tokens.length) {
            String str = tokens[index];
            if (str != null && str.length() > 0) {
                try {
                    int val = Integer.parseInt(str);
                    return val;
                } catch (Exception e) {
                }
            }
        }
        if (defUnits == TypedValue.COMPLEX_UNIT_PX) {
            return defDps;
        }
        int val = (int)TypedValue.applyDimension(defUnits, defDps, dm);
        return val;
    }

    void createWatermark() {
        if (mWatermark != null) {
            return;
        }

        File file = new File("/system/etc/setup.conf");
        FileInputStream in = null;
        try {
            in = new FileInputStream(file);
            DataInputStream ind = new DataInputStream(in);
            String line = ind.readLine();
            if (line != null) {
                String[] toks = line.split("%");
                if (toks != null && toks.length > 0) {
                    mWatermark = new Watermark(mRealDisplayMetrics, mFxSession, toks);
                }
            }
        } catch (FileNotFoundException e) {
        } catch (IOException e) {
        } finally {
            if (in != null) {
                try {
                    in.close();
                } catch (IOException e) {
                }
            }
        }
    }

    @Override
    public void statusBarVisibilityChanged(int visibility) {
        if (mContext.checkCallingOrSelfPermission(android.Manifest.permission.STATUS_BAR)
                != PackageManager.PERMISSION_GRANTED) {
            throw new SecurityException("Caller does not hold permission "
                    + android.Manifest.permission.STATUS_BAR);
        }

        synchronized (mWindowMap) {
            mLastStatusBarVisibility = visibility;
            visibility = mPolicy.adjustSystemUiVisibilityLw(visibility);
            updateStatusBarVisibilityLocked(visibility);
        }
    }

    void updateStatusBarVisibilityLocked(int visibility) {
        mInputManager.setSystemUiVisibility(visibility);
        final int N = mWindows.size();
        for (int i = 0; i < N; i++) {
            WindowState ws = mWindows.get(i);
            try {
                int curValue = ws.mSystemUiVisibility;
                int diff = curValue ^ visibility;
                // We are only interested in differences of one of the
                // clearable flags...
                diff &= View.SYSTEM_UI_CLEARABLE_FLAGS;
                // ...if it has actually been cleared.
                diff &= ~visibility;
                int newValue = (curValue&~diff) | (visibility&diff);
                if (newValue != curValue) {
                    ws.mSeq++;
                    ws.mSystemUiVisibility = newValue;
                }
                if (newValue != curValue || ws.mAttrs.hasSystemUiListeners) {
                    ws.mClient.dispatchSystemUiVisibilityChanged(ws.mSeq,
                            visibility, newValue, diff);
                }
            } catch (RemoteException e) {
                // so sorry
            }
        }
    }
 
    @Override
    public void reevaluateStatusBarVisibility() {
        synchronized (mWindowMap) {
            int visibility = mPolicy.adjustSystemUiVisibilityLw(mLastStatusBarVisibility);
            updateStatusBarVisibilityLocked(visibility);
            performLayoutAndPlaceSurfacesLocked();
        }
    }

    @Override
    public FakeWindow addFakeWindow(Looper looper,
            InputEventReceiver.Factory inputEventReceiverFactory,
            String name, int windowType, int layoutParamsFlags, boolean canReceiveKeys,
            boolean hasFocus, boolean touchFullscreen) {
        synchronized (mWindowMap) {
            FakeWindowImpl fw = new FakeWindowImpl(this, looper, inputEventReceiverFactory,
                    name, windowType,
                    layoutParamsFlags, canReceiveKeys, hasFocus, touchFullscreen);
            int i=0;
            while (i<mFakeWindows.size()) {
                if (mFakeWindows.get(i).mWindowLayer <= fw.mWindowLayer) {
                    break;
                }
            }
            mFakeWindows.add(i, fw);
            mInputMonitor.updateInputWindowsLw(true);
            return fw;
        }
    }

    boolean removeFakeWindowLocked(FakeWindow window) {
        synchronized (mWindowMap) {
            if (mFakeWindows.remove(window)) {
                mInputMonitor.updateInputWindowsLw(true);
                return true;
            }
            return false;
        }
    }

    @Override
    public boolean hasNavigationBar() {
        return mPolicy.hasNavigationBar();
    }

    public void lockNow() {
        mPolicy.lockNow();
    }

    void dumpInput(FileDescriptor fd, PrintWriter pw, boolean dumpAll) {
        pw.println("WINDOW MANAGER INPUT (dumpsys window input)");
        mInputManager.dump(pw);
    }

    void dumpPolicyLocked(FileDescriptor fd, PrintWriter pw, String[] args, boolean dumpAll) {
        pw.println("WINDOW MANAGER POLICY STATE (dumpsys window policy)");
        mPolicy.dump("    ", fd, pw, args);
    }

    void dumpTokensLocked(FileDescriptor fd, PrintWriter pw, boolean dumpAll) {
        pw.println("WINDOW MANAGER TOKENS (dumpsys window tokens)");
        if (mTokenMap.size() > 0) {
            pw.println("  All tokens:");
            Iterator<WindowToken> it = mTokenMap.values().iterator();
            while (it.hasNext()) {
                WindowToken token = it.next();
                pw.print("  Token "); pw.print(token.token);
                if (dumpAll) {
                    pw.println(':');
                    token.dump(pw, "    ");
                } else {
                    pw.println();
                }
            }
        }
        if (mWallpaperTokens.size() > 0) {
            pw.println();
            pw.println("  Wallpaper tokens:");
            for (int i=mWallpaperTokens.size()-1; i>=0; i--) {
                WindowToken token = mWallpaperTokens.get(i);
                pw.print("  Wallpaper #"); pw.print(i);
                        pw.print(' '); pw.print(token);
                if (dumpAll) {
                    pw.println(':');
                    token.dump(pw, "    ");
                } else {
                    pw.println();
                }
            }
        }
        if (mAppTokens.size() > 0) {
            pw.println();
            pw.println("  Application tokens in Z order:");
            for (int i=mAppTokens.size()-1; i>=0; i--) {
                pw.print("  App #"); pw.print(i); pw.print(": ");
                        pw.println(mAppTokens.get(i));
            }
        }
        if (mFinishedStarting.size() > 0) {
            pw.println();
            pw.println("  Finishing start of application tokens:");
            for (int i=mFinishedStarting.size()-1; i>=0; i--) {
                WindowToken token = mFinishedStarting.get(i);
                pw.print("  Finished Starting #"); pw.print(i);
                        pw.print(' '); pw.print(token);
                if (dumpAll) {
                    pw.println(':');
                    token.dump(pw, "    ");
                } else {
                    pw.println();
                }
            }
        }
        if (mExitingTokens.size() > 0) {
            pw.println();
            pw.println("  Exiting tokens:");
            for (int i=mExitingTokens.size()-1; i>=0; i--) {
                WindowToken token = mExitingTokens.get(i);
                pw.print("  Exiting #"); pw.print(i);
                        pw.print(' '); pw.print(token);
                if (dumpAll) {
                    pw.println(':');
                    token.dump(pw, "    ");
                } else {
                    pw.println();
                }
            }
        }
        if (mExitingAppTokens.size() > 0) {
            pw.println();
            pw.println("  Exiting application tokens:");
            for (int i=mExitingAppTokens.size()-1; i>=0; i--) {
                WindowToken token = mExitingAppTokens.get(i);
                pw.print("  Exiting App #"); pw.print(i);
                        pw.print(' '); pw.print(token);
                if (dumpAll) {
                    pw.println(':');
                    token.dump(pw, "    ");
                } else {
                    pw.println();
                }
            }
        }
        pw.println();
        if (mOpeningApps.size() > 0) {
            pw.print("  mOpeningApps="); pw.println(mOpeningApps);
        }
        if (mClosingApps.size() > 0) {
            pw.print("  mClosingApps="); pw.println(mClosingApps);
        }
        if (mToTopApps.size() > 0) {
            pw.print("  mToTopApps="); pw.println(mToTopApps);
        }
        if (mToBottomApps.size() > 0) {
            pw.print("  mToBottomApps="); pw.println(mToBottomApps);
        }
    }

    void dumpSessionsLocked(FileDescriptor fd, PrintWriter pw, boolean dumpAll) {
        pw.println("WINDOW MANAGER SESSIONS (dumpsys window sessions)");
        if (mSessions.size() > 0) {
            Iterator<Session> it = mSessions.iterator();
            while (it.hasNext()) {
                Session s = it.next();
                pw.print("  Session "); pw.print(s); pw.println(':');
                s.dump(pw, "    ");
            }
        }
    }

    void dumpWindowsLocked(FileDescriptor fd, PrintWriter pw, boolean dumpAll,
            ArrayList<WindowState> windows) {
        pw.println("WINDOW MANAGER WINDOWS (dumpsys window windows)");
        for (int i=mWindows.size()-1; i>=0; i--) {
            WindowState w = mWindows.get(i);
            if (windows == null || windows.contains(w)) {
                pw.print("  Window #"); pw.print(i); pw.print(' ');
                        pw.print(w); pw.println(":");
                w.dump(pw, "    ", dumpAll || windows != null);
            }
        }
        if (mInputMethodDialogs.size() > 0) {
            pw.println();
            pw.println("  Input method dialogs:");
            for (int i=mInputMethodDialogs.size()-1; i>=0; i--) {
                WindowState w = mInputMethodDialogs.get(i);
                if (windows == null || windows.contains(w)) {
                    pw.print("  IM Dialog #"); pw.print(i); pw.print(": "); pw.println(w);
                }
            }
        }
        if (mPendingRemove.size() > 0) {
            pw.println();
            pw.println("  Remove pending for:");
            for (int i=mPendingRemove.size()-1; i>=0; i--) {
                WindowState w = mPendingRemove.get(i);
                if (windows == null || windows.contains(w)) {
                    pw.print("  Remove #"); pw.print(i); pw.print(' ');
                            pw.print(w);
                    if (dumpAll) {
                        pw.println(":");
                        w.dump(pw, "    ", true);
                    } else {
                        pw.println();
                    }
                }
            }
        }
        if (mForceRemoves != null && mForceRemoves.size() > 0) {
            pw.println();
            pw.println("  Windows force removing:");
            for (int i=mForceRemoves.size()-1; i>=0; i--) {
                WindowState w = mForceRemoves.get(i);
                pw.print("  Removing #"); pw.print(i); pw.print(' ');
                        pw.print(w);
                if (dumpAll) {
                    pw.println(":");
                    w.dump(pw, "    ", true);
                } else {
                    pw.println();
                }
            }
        }
        if (mDestroySurface.size() > 0) {
            pw.println();
            pw.println("  Windows waiting to destroy their surface:");
            for (int i=mDestroySurface.size()-1; i>=0; i--) {
                WindowState w = mDestroySurface.get(i);
                if (windows == null || windows.contains(w)) {
                    pw.print("  Destroy #"); pw.print(i); pw.print(' ');
                            pw.print(w);
                    if (dumpAll) {
                        pw.println(":");
                        w.dump(pw, "    ", true);
                    } else {
                        pw.println();
                    }
                }
            }
        }
        if (mLosingFocus.size() > 0) {
            pw.println();
            pw.println("  Windows losing focus:");
            for (int i=mLosingFocus.size()-1; i>=0; i--) {
                WindowState w = mLosingFocus.get(i);
                if (windows == null || windows.contains(w)) {
                    pw.print("  Losing #"); pw.print(i); pw.print(' ');
                            pw.print(w);
                    if (dumpAll) {
                        pw.println(":");
                        w.dump(pw, "    ", true);
                    } else {
                        pw.println();
                    }
                }
            }
        }
        if (mResizingWindows.size() > 0) {
            pw.println();
            pw.println("  Windows waiting to resize:");
            for (int i=mResizingWindows.size()-1; i>=0; i--) {
                WindowState w = mResizingWindows.get(i);
                if (windows == null || windows.contains(w)) {
                    pw.print("  Resizing #"); pw.print(i); pw.print(' ');
                            pw.print(w);
                    if (dumpAll) {
                        pw.println(":");
                        w.dump(pw, "    ", true);
                    } else {
                        pw.println();
                    }
                }
            }
        }
        if (mWaitingForDrawn.size() > 0) {
            pw.println();
            pw.println("  Clients waiting for these windows to be drawn:");
            for (int i=mWaitingForDrawn.size()-1; i>=0; i--) {
                Pair<WindowState, IRemoteCallback> pair = mWaitingForDrawn.get(i);
                pw.print("  Waiting #"); pw.print(i); pw.print(' '); pw.print(pair.first);
                        pw.print(": "); pw.println(pair.second);
            }
        }
        pw.println();
        if (mDisplay != null) {
            pw.print("  Display: init="); pw.print(mInitialDisplayWidth); pw.print("x");
                    pw.print(mInitialDisplayHeight); pw.print(" base=");
                    pw.print(mBaseDisplayWidth); pw.print("x"); pw.print(mBaseDisplayHeight);
                    pw.print(" cur=");
                    pw.print(mCurDisplayWidth); pw.print("x"); pw.print(mCurDisplayHeight);
                    pw.print(" app=");
                    pw.print(mAppDisplayWidth); pw.print("x"); pw.print(mAppDisplayHeight);
                    pw.print(" raw="); pw.print(mDisplay.getRawWidth());
                    pw.print("x"); pw.println(mDisplay.getRawHeight());
        } else {
            pw.println("  NO DISPLAY");
        }
        pw.print("  mCurConfiguration="); pw.println(this.mCurConfiguration);
        pw.print("  mCurrentFocus="); pw.println(mCurrentFocus);
        if (mLastFocus != mCurrentFocus) {
            pw.print("  mLastFocus="); pw.println(mLastFocus);
        }
        pw.print("  mFocusedApp="); pw.println(mFocusedApp);
        if (mInputMethodTarget != null) {
            pw.print("  mInputMethodTarget="); pw.println(mInputMethodTarget);
        }
        pw.print("  mInTouchMode="); pw.print(mInTouchMode);
                pw.print(" mLayoutSeq="); pw.println(mLayoutSeq);
        if (dumpAll) {
            if (mLastStatusBarVisibility != 0) {
                pw.print("  mLastStatusBarVisibility=0x");
                        pw.println(Integer.toHexString(mLastStatusBarVisibility));
            }
            if (mInputMethodWindow != null) {
                pw.print("  mInputMethodWindow="); pw.println(mInputMethodWindow);
            }
            pw.print("  mWallpaperTarget="); pw.println(mWallpaperTarget);
            if (mLowerWallpaperTarget != null && mUpperWallpaperTarget != null) {
                pw.print("  mLowerWallpaperTarget="); pw.println(mLowerWallpaperTarget);
                pw.print("  mUpperWallpaperTarget="); pw.println(mUpperWallpaperTarget);
            }
            if (mWindowDetachedWallpaper != null) {
                pw.print("  mWindowDetachedWallpaper="); pw.println(mWindowDetachedWallpaper);
            }
            pw.print("  mLastWallpaperX="); pw.print(mLastWallpaperX);
                    pw.print(" mLastWallpaperY="); pw.println(mLastWallpaperY);
            if (mInputMethodAnimLayerAdjustment != 0 ||
                    mWallpaperAnimLayerAdjustment != 0) {
                pw.print("  mInputMethodAnimLayerAdjustment=");
                        pw.print(mInputMethodAnimLayerAdjustment);
                        pw.print("  mWallpaperAnimLayerAdjustment=");
                        pw.println(mWallpaperAnimLayerAdjustment);
            }
            if (mWindowAnimationBackgroundSurface != null) {
                pw.println("  mWindowAnimationBackgroundSurface:");
                mWindowAnimationBackgroundSurface.printTo("    ", pw);
            }
            pw.print("  mSystemBooted="); pw.print(mSystemBooted);
                    pw.print(" mDisplayEnabled="); pw.println(mDisplayEnabled);
            pw.print("  mLayoutNeeded="); pw.print(mLayoutNeeded);
                    pw.print(" mBlurShown="); pw.println(mBlurShown);
            if (mDimAnimator != null) {
                pw.println("  mDimAnimator:");
                mDimAnimator.printTo("    ", pw);
            } else {
                pw.println( "  no DimAnimator ");
            }
            pw.print("  mDisplayFrozen="); pw.print(mDisplayFrozen);
                    pw.print(" mWindowsFreezingScreen="); pw.print(mWindowsFreezingScreen);
                    pw.print(" mAppsFreezingScreen="); pw.print(mAppsFreezingScreen);
                    pw.print(" mWaitingForConfig="); pw.println(mWaitingForConfig);
            pw.print("  mRotation="); pw.print(mRotation);
                    pw.print(" mAltOrientation="); pw.println(mAltOrientation);
            pw.print("  mLastWindowForcedOrientation"); pw.print(mLastWindowForcedOrientation);
                    pw.print(" mForcedAppOrientation="); pw.println(mForcedAppOrientation);
            pw.print("  mDeferredRotationPauseCount="); pw.println(mDeferredRotationPauseCount);
            if (mScreenRotationAnimation != null) {
                pw.println("  mScreenRotationAnimation:");
                mScreenRotationAnimation.printTo("    ", pw);
            }
            pw.print("  mWindowAnimationScale="); pw.print(mWindowAnimationScale);
                    pw.print(" mTransitionWindowAnimationScale="); pw.print(mTransitionAnimationScale);
                    pw.print(" mAnimatorDurationScale="); pw.println(mAnimatorDurationScale);
            pw.print("  mTraversalScheduled="); pw.print(mTraversalScheduled);
                    pw.print("  mNextAppTransition=0x");
                    pw.print(Integer.toHexString(mNextAppTransition));
                    pw.print(" mAppTransitionReady="); pw.println(mAppTransitionReady);
            pw.print("  mAppTransitionRunning="); pw.print(mAppTransitionRunning);
                    pw.print(" mAppTransitionTimeout="); pw.println( mAppTransitionTimeout);
            if (mNextAppTransitionPackage != null) {
                pw.print("  mNextAppTransitionPackage=");
                    pw.print(mNextAppTransitionPackage);
                    pw.print(" mNextAppTransitionEnter=0x");
                    pw.print(Integer.toHexString(mNextAppTransitionEnter));
                    pw.print(" mNextAppTransitionExit=0x");
                    pw.print(Integer.toHexString(mNextAppTransitionExit));
            }
            pw.print("  mStartingIconInTransition="); pw.print(mStartingIconInTransition);
                    pw.print(", mSkipAppTransitionAnimation="); pw.println(mSkipAppTransitionAnimation);
        }
    }

    boolean dumpWindows(FileDescriptor fd, PrintWriter pw, String name, String[] args,
            int opti, boolean dumpAll) {
        ArrayList<WindowState> windows = new ArrayList<WindowState>();
        if ("visible".equals(name)) {
            synchronized(mWindowMap) {
                for (int i=mWindows.size()-1; i>=0; i--) {
                    WindowState w = mWindows.get(i);
                    if (w.mSurfaceShown) {
                        windows.add(w);
                    }
                }
            }
        } else {
            int objectId = 0;
            // See if this is an object ID.
            try {
                objectId = Integer.parseInt(name, 16);
                name = null;
            } catch (RuntimeException e) {
            }
            synchronized(mWindowMap) {
                for (int i=mWindows.size()-1; i>=0; i--) {
                    WindowState w = mWindows.get(i);
                    if (name != null) {
                        if (w.mAttrs.getTitle().toString().contains(name)) {
                            windows.add(w);
                        }
                    } else if (System.identityHashCode(w) == objectId) {
                        windows.add(w);
                    }
                }
            }
        }

        if (windows.size() <= 0) {
            return false;
        }

        synchronized(mWindowMap) {
            dumpWindowsLocked(fd, pw, dumpAll, windows);
        }
        return true;
    }

    @Override
    public void dump(FileDescriptor fd, PrintWriter pw, String[] args) {
        if (mContext.checkCallingOrSelfPermission("android.permission.DUMP")
                != PackageManager.PERMISSION_GRANTED) {
            pw.println("Permission Denial: can't dump WindowManager from from pid="
                    + Binder.getCallingPid()
                    + ", uid=" + Binder.getCallingUid());
            return;
        }

        boolean dumpAll = false;

        int opti = 0;
        while (opti < args.length) {
            String opt = args[opti];
            if (opt == null || opt.length() <= 0 || opt.charAt(0) != '-') {
                break;
            }
            opti++;
            if ("-a".equals(opt)) {
                dumpAll = true;
            } else if ("-h".equals(opt)) {
                pw.println("Window manager dump options:");
                pw.println("  [-a] [-h] [cmd] ...");
                pw.println("  cmd may be one of:");
                pw.println("    i[input]: input subsystem state");
                pw.println("    p[policy]: policy state");
                pw.println("    s[essions]: active sessions");
                pw.println("    t[okens]: token list");
                pw.println("    w[indows]: window list");
                pw.println("  cmd may also be a NAME to dump windows.  NAME may");
                pw.println("    be a partial substring in a window name, a");
                pw.println("    Window hex object identifier, or");
                pw.println("    \"all\" for all windows, or");
                pw.println("    \"visible\" for the visible windows.");
                pw.println("  -a: include all available server state.");
                return;
            } else {
                pw.println("Unknown argument: " + opt + "; use -h for help");
            }
        }

        // Is the caller requesting to dump a particular piece of data?
        if (opti < args.length) {
            String cmd = args[opti];
            opti++;
            if ("input".equals(cmd) || "i".equals(cmd)) {
                dumpInput(fd, pw, true);
                return;
            } else if ("policy".equals(cmd) || "p".equals(cmd)) {
                synchronized(mWindowMap) {
                    dumpPolicyLocked(fd, pw, args, true);
                }
                return;
            } else if ("sessions".equals(cmd) || "s".equals(cmd)) {
                synchronized(mWindowMap) {
                    dumpSessionsLocked(fd, pw, true);
                }
                return;
            } else if ("tokens".equals(cmd) || "t".equals(cmd)) {
                synchronized(mWindowMap) {
                    dumpTokensLocked(fd, pw, true);
                }
                return;
            } else if ("windows".equals(cmd) || "w".equals(cmd)) {
                synchronized(mWindowMap) {
                    dumpWindowsLocked(fd, pw, true, null);
                }
                return;
            } else if ("all".equals(cmd) || "a".equals(cmd)) {
                synchronized(mWindowMap) {
                    dumpWindowsLocked(fd, pw, true, null);
                }
                return;
            } else {
                // Dumping a single name?
                if (!dumpWindows(fd, pw, cmd, args, opti, dumpAll)) {
                    pw.println("Bad window command, or no windows match: " + cmd);
                    pw.println("Use -h for help.");
                }
                return;
            }
        }

        dumpInput(fd, pw, dumpAll);

        synchronized(mWindowMap) {
            if (dumpAll) {
                pw.println("-------------------------------------------------------------------------------");
            }
            dumpPolicyLocked(fd, pw, args, dumpAll);
            pw.println();
            if (dumpAll) {
                pw.println("-------------------------------------------------------------------------------");
            }
            dumpSessionsLocked(fd, pw, dumpAll);
            pw.println();
            if (dumpAll) {
                pw.println("-------------------------------------------------------------------------------");
            }
            dumpTokensLocked(fd, pw, dumpAll);
            pw.println();
            if (dumpAll) {
                pw.println("-------------------------------------------------------------------------------");
            }
            dumpWindowsLocked(fd, pw, dumpAll, null);
        }
    }

    // Called by the heartbeat to ensure locks are not held indefnitely (for deadlock detection).
    public void monitor() {
        synchronized (mWindowMap) { }
        synchronized (mKeyguardTokenWatcher) { }
    }

    public interface OnHardKeyboardStatusChangeListener {
        public void onHardKeyboardStatusChange(boolean available, boolean enabled);
    }
}<|MERGE_RESOLUTION|>--- conflicted
+++ resolved
@@ -8570,6 +8570,11 @@
                     if (mDimAnimator == null) {
                         mDimAnimator = new DimAnimator(mFxSession);
                     }
+                    if (attrs.type == WindowManager.LayoutParams.TYPE_BOOT_PROGRESS) {
+                        mDimAnimator.show(mCurDisplayWidth, mCurDisplayHeight);
+                    } else {
+                        mDimAnimator.show(innerDw, innerDh);
+                    }
                     mDimAnimator.show(innerDw, innerDh);
                     mDimAnimator.updateParameters(mContext.getResources(),
                             w, currentTime);
@@ -8815,99 +8820,9 @@
                 final boolean obscuredChanged = w.mObscured != mInnerFields.mObscured;
 
                 // Update effect.
-<<<<<<< HEAD
                 w.mObscured = mInnerFields.mObscured;
                 if (!mInnerFields.mObscured) {
                     handleNotObscuredLocked(w, currentTime, innerDw, innerDh);
-=======
-                if (!(w.mObscured=obscured)) {
-                    if (w.mSurface != null) {
-                        if ((attrFlags&FLAG_KEEP_SCREEN_ON) != 0) {
-                            holdScreen = w.mSession;
-                        }
-                        if (!syswin && w.mAttrs.screenBrightness >= 0
-                                && screenBrightness < 0) {
-                            screenBrightness = w.mAttrs.screenBrightness;
-                        }
-                        if (!syswin && w.mAttrs.buttonBrightness >= 0
-                                && buttonBrightness < 0) {
-                            buttonBrightness = w.mAttrs.buttonBrightness;
-                        }
-                        if (canBeSeen
-                                && (attrs.type == WindowManager.LayoutParams.TYPE_SYSTEM_DIALOG
-                                 || attrs.type == WindowManager.LayoutParams.TYPE_KEYGUARD
-                                 || attrs.type == WindowManager.LayoutParams.TYPE_SYSTEM_ERROR)) {
-                            syswin = true;
-                        }
-                    }
-
-                    boolean opaqueDrawn = canBeSeen && w.isOpaqueDrawn();
-                    if (opaqueDrawn && w.isFullscreen(innerDw, innerDh)) {
-                        // This window completely covers everything behind it,
-                        // so we want to leave all of them as unblurred (for
-                        // performance reasons).
-                        obscured = true;
-                    } else if (canBeSeen && !obscured &&
-                            (attrFlags&FLAG_BLUR_BEHIND|FLAG_DIM_BEHIND) != 0) {
-                        if (localLOGV) Slog.v(TAG, "Win " + w
-                                + ": blurring=" + blurring
-                                + " obscured=" + obscured
-                                + " displayed=" + displayed);
-                        if ((attrFlags&FLAG_DIM_BEHIND) != 0) {
-                            if (!dimming) {
-                                //Slog.i(TAG, "DIM BEHIND: " + w);
-                                dimming = true;
-                                if (mDimAnimator == null) {
-                                    mDimAnimator = new DimAnimator(mFxSession);
-                                }
-                                if (attrs.type == WindowManager.LayoutParams.TYPE_BOOT_PROGRESS) {
-                                    mDimAnimator.show(dw, dh);
-                                } else {
-                                    mDimAnimator.show(innerDw, innerDh);
-                                }
-                                mDimAnimator.updateParameters(mContext.getResources(),
-                                        w, currentTime);
-                            }
-                        }
-                        if ((attrFlags&FLAG_BLUR_BEHIND) != 0) {
-                            if (!blurring) {
-                                //Slog.i(TAG, "BLUR BEHIND: " + w);
-                                blurring = true;
-                                if (mBlurSurface == null) {
-                                    try {
-                                        mBlurSurface = new Surface(mFxSession, 0,
-                                                "BlurSurface",
-                                                -1, 16, 16,
-                                                PixelFormat.OPAQUE,
-                                                Surface.FX_SURFACE_BLUR);
-                                    } catch (Exception e) {
-                                        Slog.e(TAG, "Exception creating Blur surface", e);
-                                    }
-                                    if (SHOW_TRANSACTIONS) Slog.i(TAG, "  BLUR "
-                                            + mBlurSurface + ": CREATE");
-                                }
-                                if (mBlurSurface != null) {
-                                    if (SHOW_TRANSACTIONS) Slog.i(TAG, "  BLUR "
-                                            + mBlurSurface + ": pos=(0,0) (" +
-                                            dw + "x" + dh + "), layer=" + (w.mAnimLayer-1));
-                                    mBlurSurface.setPosition(0, 0);
-                                    mBlurSurface.setSize(dw, dh);
-                                    mBlurSurface.setLayer(w.mAnimLayer-LAYER_OFFSET_BLUR);
-                                    if (!mBlurShown) {
-                                        try {
-                                            if (SHOW_TRANSACTIONS) Slog.i(TAG, "  BLUR "
-                                                    + mBlurSurface + ": SHOW");
-                                            mBlurSurface.show();
-                                        } catch (RuntimeException e) {
-                                            Slog.w(TAG, "Failure showing blur surface", e);
-                                        }
-                                        mBlurShown = true;
-                                    }
-                                }
-                            }
-                        }
-                    }
->>>>>>> 210c1a26
                 }
 
                 if (obscuredChanged && mWallpaperTarget == w) {
